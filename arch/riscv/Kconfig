# SPDX-License-Identifier: GPL-2.0-only
#
# For a description of the syntax of this configuration file,
# see Documentation/kbuild/kconfig-language.rst.
#

config 64BIT
	bool

config 32BIT
	bool

config RISCV
	def_bool y
	select ARCH_CLOCKSOURCE_INIT
	select ARCH_SUPPORTS_ATOMIC_RMW
	select ARCH_SUPPORTS_DEBUG_PAGEALLOC if MMU
	select ARCH_STACKWALK
	select ARCH_HAS_BINFMT_FLAT
	select ARCH_HAS_DEBUG_VM_PGTABLE
	select ARCH_HAS_DEBUG_VIRTUAL if MMU
	select ARCH_HAS_DEBUG_WX
	select ARCH_HAS_GCOV_PROFILE_ALL
	select ARCH_HAS_GIGANTIC_PAGE
	select ARCH_HAS_KCOV
	select ARCH_HAS_MMIOWB
	select ARCH_HAS_PTE_SPECIAL
	select ARCH_HAS_SET_DIRECT_MAP
	select ARCH_HAS_SET_MEMORY
	select ARCH_HAS_STRICT_KERNEL_RWX if MMU
	select ARCH_OPTIONAL_KERNEL_RWX if ARCH_HAS_STRICT_KERNEL_RWX
	select ARCH_OPTIONAL_KERNEL_RWX_DEFAULT
	select ARCH_WANT_DEFAULT_TOPDOWN_MMAP_LAYOUT if MMU
	select ARCH_WANT_FRAME_POINTERS
	select ARCH_WANT_HUGE_PMD_SHARE if 64BIT
	select CLONE_BACKWARDS
	select CLINT_TIMER if !MMU
	select COMMON_CLK
	select EDAC_SUPPORT
	select GENERIC_ARCH_TOPOLOGY if SMP
	select GENERIC_ATOMIC64 if !64BIT
	select GENERIC_EARLY_IOREMAP
	select GENERIC_GETTIMEOFDAY if HAVE_GENERIC_VDSO
	select GENERIC_IOREMAP
	select GENERIC_IRQ_MULTI_HANDLER
	select GENERIC_IRQ_SHOW
	select GENERIC_LIB_DEVMEM_IS_ALLOWED
	select GENERIC_PCI_IOMAP
	select GENERIC_PTDUMP if MMU
	select GENERIC_SCHED_CLOCK
	select GENERIC_SMP_IDLE_THREAD
	select GENERIC_STRNCPY_FROM_USER if MMU
	select GENERIC_STRNLEN_USER if MMU
	select GENERIC_TIME_VSYSCALL if MMU && 64BIT
	select HANDLE_DOMAIN_IRQ
	select HAVE_ARCH_AUDITSYSCALL
	select HAVE_ARCH_JUMP_LABEL
	select HAVE_ARCH_JUMP_LABEL_RELATIVE
	select HAVE_ARCH_KASAN if MMU && 64BIT
	select HAVE_ARCH_KASAN_VMALLOC if MMU && 64BIT
	select HAVE_ARCH_KGDB
	select HAVE_ARCH_KGDB_QXFER_PKT
	select HAVE_ARCH_MMAP_RND_BITS if MMU
	select HAVE_ARCH_SECCOMP_FILTER
	select HAVE_ARCH_TRACEHOOK
	select HAVE_ASM_MODVERSIONS
	select HAVE_CONTEXT_TRACKING
	select HAVE_DEBUG_KMEMLEAK
	select HAVE_DMA_CONTIGUOUS if MMU
	select HAVE_EBPF_JIT if MMU
	select HAVE_FUNCTION_ERROR_INJECTION
	select HAVE_FUTEX_CMPXCHG if FUTEX
	select HAVE_GCC_PLUGINS
	select HAVE_GENERIC_VDSO if MMU && 64BIT
	select HAVE_IRQ_TIME_ACCOUNTING
	select HAVE_KPROBES
	select HAVE_KPROBES_ON_FTRACE
	select HAVE_KRETPROBES
	select HAVE_PCI
	select HAVE_PERF_EVENTS
	select HAVE_PERF_REGS
	select HAVE_PERF_USER_STACK_DUMP
	select HAVE_REGS_AND_STACK_ACCESS_API
	select HAVE_STACKPROTECTOR
	select HAVE_SYSCALL_TRACEPOINTS
	select IRQ_DOMAIN
	select MODULES_USE_ELF_RELA if MODULES
	select MODULE_SECTIONS if MODULES
	select OF
	select OF_EARLY_FLATTREE
	select OF_IRQ
	select PCI_DOMAINS_GENERIC if PCI
	select PCI_MSI if PCI
	select RISCV_INTC
	select RISCV_TIMER if RISCV_SBI
	select SPARSE_IRQ
	select SYSCTL_EXCEPTION_TRACE
	select THREAD_INFO_IN_TASK
	select UACCESS_MEMCPY if !MMU

config ARCH_MMAP_RND_BITS_MIN
	default 18 if 64BIT
	default 8

# max bits determined by the following formula:
#  VA_BITS - PAGE_SHIFT - 3
config ARCH_MMAP_RND_BITS_MAX
	default 24 if 64BIT # SV39 based
	default 17

# set if we run in machine mode, cleared if we run in supervisor mode
config RISCV_M_MODE
	bool
	default !MMU

# set if we are running in S-mode and can use SBI calls
config RISCV_SBI
	bool
	depends on !RISCV_M_MODE
	default y

config MMU
	bool "MMU-based Paged Memory Management Support"
	default y
	help
	  Select if you want MMU-based virtualised addressing space
	  support by paged memory management. If unsure, say 'Y'.

config ZONE_DMA32
	bool
	default y if 64BIT

config VA_BITS
	int
	default 32 if 32BIT
	default 39 if 64BIT

config PA_BITS
	int
	default 34 if 32BIT
	default 56 if 64BIT

config PAGE_OFFSET
	hex
	default 0xC0000000 if 32BIT && MAXPHYSMEM_1GB
	default 0x80000000 if 64BIT && !MMU
	default 0xffffffff80000000 if 64BIT && MAXPHYSMEM_2GB
	default 0xffffffe000000000 if 64BIT && MAXPHYSMEM_128GB

config ARCH_FLATMEM_ENABLE
	def_bool !NUMA

config ARCH_SPARSEMEM_ENABLE
	def_bool y
	depends on MMU
<<<<<<< HEAD
	select SPARSEMEM_STATIC if 32BIT && SPARSMEM
=======
	select SPARSEMEM_STATIC if 32BIT && SPARSEMEM
>>>>>>> ffc9841d
	select SPARSEMEM_VMEMMAP_ENABLE if 64BIT

config ARCH_SELECT_MEMORY_MODEL
	def_bool ARCH_SPARSEMEM_ENABLE

config ARCH_WANT_GENERAL_HUGETLB
	def_bool y

config ARCH_SUPPORTS_UPROBES
	def_bool y

config SYS_SUPPORTS_HUGETLBFS
	depends on MMU
	def_bool y

config STACKTRACE_SUPPORT
	def_bool y

config TRACE_IRQFLAGS_SUPPORT
	def_bool y

config GENERIC_BUG
	def_bool y
	depends on BUG
	select GENERIC_BUG_RELATIVE_POINTERS if 64BIT

config GENERIC_BUG_RELATIVE_POINTERS
	bool

config GENERIC_CALIBRATE_DELAY
	def_bool y

config GENERIC_CSUM
	def_bool y

config GENERIC_HWEIGHT
	def_bool y

config FIX_EARLYCON_MEM
	def_bool MMU

config PGTABLE_LEVELS
	int
	default 3 if 64BIT
	default 2

config LOCKDEP_SUPPORT
	def_bool y

source "arch/riscv/Kconfig.socs"

menu "Platform type"

choice
	prompt "Base ISA"
	default ARCH_RV64I
	help
	  This selects the base ISA that this kernel will target and must match
	  the target platform.

config ARCH_RV32I
	bool "RV32I"
	select 32BIT
	select GENERIC_LIB_ASHLDI3
	select GENERIC_LIB_ASHRDI3
	select GENERIC_LIB_LSHRDI3
	select GENERIC_LIB_UCMPDI2
	select MMU

config ARCH_RV64I
	bool "RV64I"
	select 64BIT
	select ARCH_SUPPORTS_INT128 if CC_HAS_INT128 && GCC_VERSION >= 50000
	select HAVE_DYNAMIC_FTRACE if MMU
	select HAVE_DYNAMIC_FTRACE_WITH_REGS if HAVE_DYNAMIC_FTRACE
	select HAVE_FTRACE_MCOUNT_RECORD
	select HAVE_FUNCTION_GRAPH_TRACER
	select HAVE_FUNCTION_TRACER
	select SWIOTLB if MMU

endchoice

# We must be able to map all physical memory into the kernel, but the compiler
# is still a bit more efficient when generating code if it's setup in a manner
# such that it can only map 2GiB of memory.
choice
	prompt "Kernel Code Model"
	default CMODEL_MEDLOW if 32BIT
	default CMODEL_MEDANY if 64BIT

	config CMODEL_MEDLOW
		bool "medium low code model"
	config CMODEL_MEDANY
		bool "medium any code model"
endchoice

config MODULE_SECTIONS
	bool
	select HAVE_MOD_ARCH_SPECIFIC

choice
	prompt "Maximum Physical Memory"
	default MAXPHYSMEM_1GB if 32BIT
	default MAXPHYSMEM_2GB if 64BIT && CMODEL_MEDLOW
	default MAXPHYSMEM_128GB if 64BIT && CMODEL_MEDANY

	config MAXPHYSMEM_1GB
		depends on 32BIT
		bool "1GiB"
	config MAXPHYSMEM_2GB
		depends on 64BIT && CMODEL_MEDLOW
		bool "2GiB"
	config MAXPHYSMEM_128GB
		depends on 64BIT && CMODEL_MEDANY
		bool "128GiB"
endchoice


config SMP
	bool "Symmetric Multi-Processing"
	help
	  This enables support for systems with more than one CPU.  If
	  you say N here, the kernel will run on single and
	  multiprocessor machines, but will use only one CPU of a
	  multiprocessor machine. If you say Y here, the kernel will run
	  on many, but not all, single processor machines. On a single
	  processor machine, the kernel will run faster if you say N
	  here.

	  If you don't know what to do here, say N.

config NR_CPUS
	int "Maximum number of CPUs (2-32)"
	range 2 32
	depends on SMP
	default "8"

config HOTPLUG_CPU
	bool "Support for hot-pluggable CPUs"
	depends on SMP
	select GENERIC_IRQ_MIGRATION
	help

	  Say Y here to experiment with turning CPUs off and on.  CPUs
	  can be controlled through /sys/devices/system/cpu.

	  Say N if you want to disable CPU hotplug.

choice
	prompt "CPU Tuning"
	default TUNE_GENERIC

config TUNE_GENERIC
	bool "generic"

endchoice

# Common NUMA Features
config NUMA
	bool "NUMA Memory Allocation and Scheduler Support"
	depends on SMP && MMU
	select GENERIC_ARCH_NUMA
	select OF_NUMA
	select ARCH_SUPPORTS_NUMA_BALANCING
	help
	  Enable NUMA (Non-Uniform Memory Access) support.

	  The kernel will try to allocate memory used by a CPU on the
	  local memory of the CPU and add some more NUMA awareness to the kernel.

config NODES_SHIFT
	int "Maximum NUMA Nodes (as a power of 2)"
	range 1 10
	default "2"
	depends on NEED_MULTIPLE_NODES
	help
	  Specify the maximum number of NUMA Nodes available on the target
	  system.  Increases memory reserved to accommodate various tables.

config USE_PERCPU_NUMA_NODE_ID
	def_bool y
	depends on NUMA

config NEED_PER_CPU_EMBED_FIRST_CHUNK
	def_bool y
	depends on NUMA

config RISCV_ISA_C
	bool "Emit compressed instructions when building Linux"
	default y
	help
	   Adds "C" to the ISA subsets that the toolchain is allowed to emit
	   when building Linux, which results in compressed instructions in the
	   Linux binary.

	   If you don't know what to do here, say Y.

menu "supported PMU type"
	depends on PERF_EVENTS

config RISCV_BASE_PMU
	bool "Base Performance Monitoring Unit"
	def_bool y
	help
	  A base PMU that serves as a reference implementation and has limited
	  feature of perf.  It can run on any RISC-V machines so serves as the
	  fallback, but this option can also be disable to reduce kernel size.

endmenu

config FPU
	bool "FPU support"
	default y
	help
	  Say N here if you want to disable all floating-point related procedure
	  in the kernel.

	  If you don't know what to do here, say Y.

endmenu

menu "Kernel features"

source "kernel/Kconfig.hz"

config RISCV_SBI_V01
	bool "SBI v0.1 support"
	default y
	depends on RISCV_SBI
	help
	  This config allows kernel to use SBI v0.1 APIs. This will be
	  deprecated in future once legacy M-mode software are no longer in use.
endmenu

menu "Boot options"

config CMDLINE
	string "Built-in kernel command line"
	help
	  For most platforms, the arguments for the kernel's command line
	  are provided at run-time, during boot. However, there are cases
	  where either no arguments are being provided or the provided
	  arguments are insufficient or even invalid.

	  When that occurs, it is possible to define a built-in command
	  line here and choose how the kernel should use it later on.

choice
	prompt "Built-in command line usage" if CMDLINE != ""
	default CMDLINE_FALLBACK
	help
	  Choose how the kernel will handle the provided built-in command
	  line.

config CMDLINE_FALLBACK
	bool "Use bootloader kernel arguments if available"
	help
	  Use the built-in command line as fallback in case we get nothing
	  during boot. This is the default behaviour.

config CMDLINE_EXTEND
	bool "Extend bootloader kernel arguments"
	help
	  The command-line arguments provided during boot will be
	  appended to the built-in command line. This is useful in
	  cases where the provided arguments are insufficient and
	  you don't want to or cannot modify them.


config CMDLINE_FORCE
	bool "Always use the default kernel command string"
	help
	  Always use the built-in command line, even if we get one during
	  boot. This is useful in case you need to override the provided
	  command line on systems where you don't have or want control
	  over it.

endchoice

config EFI_STUB
	bool

config EFI
	bool "UEFI runtime support"
	depends on OF
	select LIBFDT
	select UCS2_STRING
	select EFI_PARAMS_FROM_FDT
	select EFI_STUB
	select EFI_GENERIC_STUB
	select EFI_RUNTIME_WRAPPERS
	select RISCV_ISA_C
	depends on MMU
	default y
	help
	  This option provides support for runtime services provided
	  by UEFI firmware (such as non-volatile variables, realtime
	  clock, and platform reset). A UEFI stub is also provided to
	  allow the kernel to be booted as an EFI application. This
	  is only useful on systems that have UEFI firmware.

config CC_HAVE_STACKPROTECTOR_TLS
	def_bool $(cc-option,-mstack-protector-guard=tls -mstack-protector-guard-reg=tp -mstack-protector-guard-offset=0)

config STACKPROTECTOR_PER_TASK
	def_bool y
	depends on STACKPROTECTOR && CC_HAVE_STACKPROTECTOR_TLS

endmenu

config BUILTIN_DTB
	def_bool n
	depends on OF

menu "Power management options"

source "kernel/power/Kconfig"

endmenu

source "drivers/firmware/Kconfig"<|MERGE_RESOLUTION|>--- conflicted
+++ resolved
@@ -153,11 +153,7 @@
 config ARCH_SPARSEMEM_ENABLE
 	def_bool y
 	depends on MMU
-<<<<<<< HEAD
-	select SPARSEMEM_STATIC if 32BIT && SPARSMEM
-=======
 	select SPARSEMEM_STATIC if 32BIT && SPARSEMEM
->>>>>>> ffc9841d
 	select SPARSEMEM_VMEMMAP_ENABLE if 64BIT
 
 config ARCH_SELECT_MEMORY_MODEL
