/*
 * perf_event_intel_rapl.c: support Intel RAPL energy consumption counters
 * Copyright (C) 2013 Google, Inc., Stephane Eranian
 *
 * Intel RAPL interface is specified in the IA-32 Manual Vol3b
 * section 14.7.1 (September 2013)
 *
 * RAPL provides more controls than just reporting energy consumption
 * however here we only expose the 3 energy consumption free running
 * counters (pp0, pkg, dram).
 *
 * Each of those counters increments in a power unit defined by the
 * RAPL_POWER_UNIT MSR. On SandyBridge, this unit is 1/(2^16) Joules
 * but it can vary.
 *
 * Counter to rapl events mappings:
 *
 *  pp0 counter: consumption of all physical cores (power plane 0)
 * 	  event: rapl_energy_cores
 *    perf code: 0x1
 *
 *  pkg counter: consumption of the whole processor package
 *	  event: rapl_energy_pkg
 *    perf code: 0x2
 *
 * dram counter: consumption of the dram domain (servers only)
 *	  event: rapl_energy_dram
 *    perf code: 0x3
 *
 * dram counter: consumption of the builtin-gpu domain (client only)
 *	  event: rapl_energy_gpu
 *    perf code: 0x4
 *
 * We manage those counters as free running (read-only). They may be
 * use simultaneously by other tools, such as turbostat.
 *
 * The events only support system-wide mode counting. There is no
 * sampling support because it does not make sense and is not
 * supported by the RAPL hardware.
 *
 * Because we want to avoid floating-point operations in the kernel,
 * the events are all reported in fixed point arithmetic (32.32).
 * Tools must adjust the counts to convert them to Watts using
 * the duration of the measurement. Tools may use a function such as
 * ldexp(raw_count, -32);
 */

#define pr_fmt(fmt) "RAPL PMU: " fmt

#include <linux/module.h>
#include <linux/slab.h>
#include <linux/perf_event.h>
#include <asm/cpu_device_id.h>
#include "../perf_event.h"

MODULE_LICENSE("GPL");

/*
 * RAPL energy status counters
 */
#define RAPL_IDX_PP0_NRG_STAT	0	/* all cores */
#define INTEL_RAPL_PP0		0x1	/* pseudo-encoding */
#define RAPL_IDX_PKG_NRG_STAT	1	/* entire package */
#define INTEL_RAPL_PKG		0x2	/* pseudo-encoding */
#define RAPL_IDX_RAM_NRG_STAT	2	/* DRAM */
#define INTEL_RAPL_RAM		0x3	/* pseudo-encoding */
#define RAPL_IDX_PP1_NRG_STAT	3	/* gpu */
#define INTEL_RAPL_PP1		0x4	/* pseudo-encoding */

#define NR_RAPL_DOMAINS         0x4
static const char *const rapl_domain_names[NR_RAPL_DOMAINS] __initconst = {
	"pp0-core",
	"package",
	"dram",
	"pp1-gpu",
};

/* Clients have PP0, PKG */
#define RAPL_IDX_CLN	(1<<RAPL_IDX_PP0_NRG_STAT|\
			 1<<RAPL_IDX_PKG_NRG_STAT|\
			 1<<RAPL_IDX_PP1_NRG_STAT)

/* Servers have PP0, PKG, RAM */
#define RAPL_IDX_SRV	(1<<RAPL_IDX_PP0_NRG_STAT|\
			 1<<RAPL_IDX_PKG_NRG_STAT|\
			 1<<RAPL_IDX_RAM_NRG_STAT)

/* Servers have PP0, PKG, RAM, PP1 */
#define RAPL_IDX_HSW	(1<<RAPL_IDX_PP0_NRG_STAT|\
			 1<<RAPL_IDX_PKG_NRG_STAT|\
			 1<<RAPL_IDX_RAM_NRG_STAT|\
			 1<<RAPL_IDX_PP1_NRG_STAT)

/* Knights Landing has PKG, RAM */
#define RAPL_IDX_KNL	(1<<RAPL_IDX_PKG_NRG_STAT|\
			 1<<RAPL_IDX_RAM_NRG_STAT)

/*
 * event code: LSB 8 bits, passed in attr->config
 * any other bit is reserved
 */
#define RAPL_EVENT_MASK	0xFFULL

#define DEFINE_RAPL_FORMAT_ATTR(_var, _name, _format)		\
static ssize_t __rapl_##_var##_show(struct kobject *kobj,	\
				struct kobj_attribute *attr,	\
				char *page)			\
{								\
	BUILD_BUG_ON(sizeof(_format) >= PAGE_SIZE);		\
	return sprintf(page, _format "\n");			\
}								\
static struct kobj_attribute format_attr_##_var =		\
	__ATTR(_name, 0444, __rapl_##_var##_show, NULL)

#define RAPL_CNTR_WIDTH 32

#define RAPL_EVENT_ATTR_STR(_name, v, str)					\
static struct perf_pmu_events_attr event_attr_##v = {				\
	.attr		= __ATTR(_name, 0444, perf_event_sysfs_show, NULL),	\
	.id		= 0,							\
	.event_str	= str,							\
};

struct rapl_pmu {
	raw_spinlock_t		lock;
	int			n_active;
	int			cpu;
	struct list_head	active_list;
	struct pmu		*pmu;
	ktime_t			timer_interval;
	struct hrtimer		hrtimer;
};

struct rapl_pmus {
	struct pmu		pmu;
	unsigned int		maxpkg;
	struct rapl_pmu		*pmus[];
};

 /* 1/2^hw_unit Joule */
static int rapl_hw_unit[NR_RAPL_DOMAINS] __read_mostly;
static struct rapl_pmus *rapl_pmus;
static cpumask_t rapl_cpu_mask;
static unsigned int rapl_cntr_mask;
static u64 rapl_timer_ms;

static inline struct rapl_pmu *cpu_to_rapl_pmu(unsigned int cpu)
{
	return rapl_pmus->pmus[topology_logical_package_id(cpu)];
}

static inline u64 rapl_read_counter(struct perf_event *event)
{
	u64 raw;
	rdmsrl(event->hw.event_base, raw);
	return raw;
}

static inline u64 rapl_scale(u64 v, int cfg)
{
	if (cfg > NR_RAPL_DOMAINS) {
		pr_warn("Invalid domain %d, failed to scale data\n", cfg);
		return v;
	}
	/*
	 * scale delta to smallest unit (1/2^32)
	 * users must then scale back: count * 1/(1e9*2^32) to get Joules
	 * or use ldexp(count, -32).
	 * Watts = Joules/Time delta
	 */
	return v << (32 - rapl_hw_unit[cfg - 1]);
}

static u64 rapl_event_update(struct perf_event *event)
{
	struct hw_perf_event *hwc = &event->hw;
	u64 prev_raw_count, new_raw_count;
	s64 delta, sdelta;
	int shift = RAPL_CNTR_WIDTH;

again:
	prev_raw_count = local64_read(&hwc->prev_count);
	rdmsrl(event->hw.event_base, new_raw_count);

	if (local64_cmpxchg(&hwc->prev_count, prev_raw_count,
			    new_raw_count) != prev_raw_count) {
		cpu_relax();
		goto again;
	}

	/*
	 * Now we have the new raw value and have updated the prev
	 * timestamp already. We can now calculate the elapsed delta
	 * (event-)time and add that to the generic event.
	 *
	 * Careful, not all hw sign-extends above the physical width
	 * of the count.
	 */
	delta = (new_raw_count << shift) - (prev_raw_count << shift);
	delta >>= shift;

	sdelta = rapl_scale(delta, event->hw.config);

	local64_add(sdelta, &event->count);

	return new_raw_count;
}

static void rapl_start_hrtimer(struct rapl_pmu *pmu)
{
       hrtimer_start(&pmu->hrtimer, pmu->timer_interval,
		     HRTIMER_MODE_REL_PINNED);
}

static enum hrtimer_restart rapl_hrtimer_handle(struct hrtimer *hrtimer)
{
	struct rapl_pmu *pmu = container_of(hrtimer, struct rapl_pmu, hrtimer);
	struct perf_event *event;
	unsigned long flags;

	if (!pmu->n_active)
		return HRTIMER_NORESTART;

	raw_spin_lock_irqsave(&pmu->lock, flags);

	list_for_each_entry(event, &pmu->active_list, active_entry)
		rapl_event_update(event);

	raw_spin_unlock_irqrestore(&pmu->lock, flags);

	hrtimer_forward_now(hrtimer, pmu->timer_interval);

	return HRTIMER_RESTART;
}

static void rapl_hrtimer_init(struct rapl_pmu *pmu)
{
	struct hrtimer *hr = &pmu->hrtimer;

	hrtimer_init(hr, CLOCK_MONOTONIC, HRTIMER_MODE_REL);
	hr->function = rapl_hrtimer_handle;
}

static void __rapl_pmu_event_start(struct rapl_pmu *pmu,
				   struct perf_event *event)
{
	if (WARN_ON_ONCE(!(event->hw.state & PERF_HES_STOPPED)))
		return;

	event->hw.state = 0;

	list_add_tail(&event->active_entry, &pmu->active_list);

	local64_set(&event->hw.prev_count, rapl_read_counter(event));

	pmu->n_active++;
	if (pmu->n_active == 1)
		rapl_start_hrtimer(pmu);
}

static void rapl_pmu_event_start(struct perf_event *event, int mode)
{
	struct rapl_pmu *pmu = event->pmu_private;
	unsigned long flags;

	raw_spin_lock_irqsave(&pmu->lock, flags);
	__rapl_pmu_event_start(pmu, event);
	raw_spin_unlock_irqrestore(&pmu->lock, flags);
}

static void rapl_pmu_event_stop(struct perf_event *event, int mode)
{
	struct rapl_pmu *pmu = event->pmu_private;
	struct hw_perf_event *hwc = &event->hw;
	unsigned long flags;

	raw_spin_lock_irqsave(&pmu->lock, flags);

	/* mark event as deactivated and stopped */
	if (!(hwc->state & PERF_HES_STOPPED)) {
		WARN_ON_ONCE(pmu->n_active <= 0);
		pmu->n_active--;
		if (pmu->n_active == 0)
			hrtimer_cancel(&pmu->hrtimer);

		list_del(&event->active_entry);

		WARN_ON_ONCE(hwc->state & PERF_HES_STOPPED);
		hwc->state |= PERF_HES_STOPPED;
	}

	/* check if update of sw counter is necessary */
	if ((mode & PERF_EF_UPDATE) && !(hwc->state & PERF_HES_UPTODATE)) {
		/*
		 * Drain the remaining delta count out of a event
		 * that we are disabling:
		 */
		rapl_event_update(event);
		hwc->state |= PERF_HES_UPTODATE;
	}

	raw_spin_unlock_irqrestore(&pmu->lock, flags);
}

static int rapl_pmu_event_add(struct perf_event *event, int mode)
{
	struct rapl_pmu *pmu = event->pmu_private;
	struct hw_perf_event *hwc = &event->hw;
	unsigned long flags;

	raw_spin_lock_irqsave(&pmu->lock, flags);

	hwc->state = PERF_HES_UPTODATE | PERF_HES_STOPPED;

	if (mode & PERF_EF_START)
		__rapl_pmu_event_start(pmu, event);

	raw_spin_unlock_irqrestore(&pmu->lock, flags);

	return 0;
}

static void rapl_pmu_event_del(struct perf_event *event, int flags)
{
	rapl_pmu_event_stop(event, PERF_EF_UPDATE);
}

static int rapl_pmu_event_init(struct perf_event *event)
{
	u64 cfg = event->attr.config & RAPL_EVENT_MASK;
	int bit, msr, ret = 0;
	struct rapl_pmu *pmu;

	/* only look at RAPL events */
	if (event->attr.type != rapl_pmus->pmu.type)
		return -ENOENT;

	/* check only supported bits are set */
	if (event->attr.config & ~RAPL_EVENT_MASK)
		return -EINVAL;

	if (event->cpu < 0)
		return -EINVAL;

	/*
	 * check event is known (determines counter)
	 */
	switch (cfg) {
	case INTEL_RAPL_PP0:
		bit = RAPL_IDX_PP0_NRG_STAT;
		msr = MSR_PP0_ENERGY_STATUS;
		break;
	case INTEL_RAPL_PKG:
		bit = RAPL_IDX_PKG_NRG_STAT;
		msr = MSR_PKG_ENERGY_STATUS;
		break;
	case INTEL_RAPL_RAM:
		bit = RAPL_IDX_RAM_NRG_STAT;
		msr = MSR_DRAM_ENERGY_STATUS;
		break;
	case INTEL_RAPL_PP1:
		bit = RAPL_IDX_PP1_NRG_STAT;
		msr = MSR_PP1_ENERGY_STATUS;
		break;
	default:
		return -EINVAL;
	}
	/* check event supported */
	if (!(rapl_cntr_mask & (1 << bit)))
		return -EINVAL;

	/* unsupported modes and filters */
	if (event->attr.exclude_user   ||
	    event->attr.exclude_kernel ||
	    event->attr.exclude_hv     ||
	    event->attr.exclude_idle   ||
	    event->attr.exclude_host   ||
	    event->attr.exclude_guest  ||
	    event->attr.sample_period) /* no sampling */
		return -EINVAL;

	/* must be done before validate_group */
	pmu = cpu_to_rapl_pmu(event->cpu);
	event->cpu = pmu->cpu;
	event->pmu_private = pmu;
	event->hw.event_base = msr;
	event->hw.config = cfg;
	event->hw.idx = bit;

	return ret;
}

static void rapl_pmu_event_read(struct perf_event *event)
{
	rapl_event_update(event);
}

static ssize_t rapl_get_attr_cpumask(struct device *dev,
				struct device_attribute *attr, char *buf)
{
	return cpumap_print_to_pagebuf(true, buf, &rapl_cpu_mask);
}

static DEVICE_ATTR(cpumask, S_IRUGO, rapl_get_attr_cpumask, NULL);

static struct attribute *rapl_pmu_attrs[] = {
	&dev_attr_cpumask.attr,
	NULL,
};

static struct attribute_group rapl_pmu_attr_group = {
	.attrs = rapl_pmu_attrs,
};

RAPL_EVENT_ATTR_STR(energy-cores, rapl_cores, "event=0x01");
RAPL_EVENT_ATTR_STR(energy-pkg  ,   rapl_pkg, "event=0x02");
RAPL_EVENT_ATTR_STR(energy-ram  ,   rapl_ram, "event=0x03");
RAPL_EVENT_ATTR_STR(energy-gpu  ,   rapl_gpu, "event=0x04");

RAPL_EVENT_ATTR_STR(energy-cores.unit, rapl_cores_unit, "Joules");
RAPL_EVENT_ATTR_STR(energy-pkg.unit  ,   rapl_pkg_unit, "Joules");
RAPL_EVENT_ATTR_STR(energy-ram.unit  ,   rapl_ram_unit, "Joules");
RAPL_EVENT_ATTR_STR(energy-gpu.unit  ,   rapl_gpu_unit, "Joules");

/*
 * we compute in 0.23 nJ increments regardless of MSR
 */
RAPL_EVENT_ATTR_STR(energy-cores.scale, rapl_cores_scale, "2.3283064365386962890625e-10");
RAPL_EVENT_ATTR_STR(energy-pkg.scale,     rapl_pkg_scale, "2.3283064365386962890625e-10");
RAPL_EVENT_ATTR_STR(energy-ram.scale,     rapl_ram_scale, "2.3283064365386962890625e-10");
RAPL_EVENT_ATTR_STR(energy-gpu.scale,     rapl_gpu_scale, "2.3283064365386962890625e-10");

static struct attribute *rapl_events_srv_attr[] = {
	EVENT_PTR(rapl_cores),
	EVENT_PTR(rapl_pkg),
	EVENT_PTR(rapl_ram),

	EVENT_PTR(rapl_cores_unit),
	EVENT_PTR(rapl_pkg_unit),
	EVENT_PTR(rapl_ram_unit),

	EVENT_PTR(rapl_cores_scale),
	EVENT_PTR(rapl_pkg_scale),
	EVENT_PTR(rapl_ram_scale),
	NULL,
};

static struct attribute *rapl_events_cln_attr[] = {
	EVENT_PTR(rapl_cores),
	EVENT_PTR(rapl_pkg),
	EVENT_PTR(rapl_gpu),

	EVENT_PTR(rapl_cores_unit),
	EVENT_PTR(rapl_pkg_unit),
	EVENT_PTR(rapl_gpu_unit),

	EVENT_PTR(rapl_cores_scale),
	EVENT_PTR(rapl_pkg_scale),
	EVENT_PTR(rapl_gpu_scale),
	NULL,
};

static struct attribute *rapl_events_hsw_attr[] = {
	EVENT_PTR(rapl_cores),
	EVENT_PTR(rapl_pkg),
	EVENT_PTR(rapl_gpu),
	EVENT_PTR(rapl_ram),

	EVENT_PTR(rapl_cores_unit),
	EVENT_PTR(rapl_pkg_unit),
	EVENT_PTR(rapl_gpu_unit),
	EVENT_PTR(rapl_ram_unit),

	EVENT_PTR(rapl_cores_scale),
	EVENT_PTR(rapl_pkg_scale),
	EVENT_PTR(rapl_gpu_scale),
	EVENT_PTR(rapl_ram_scale),
	NULL,
};

static struct attribute *rapl_events_knl_attr[] = {
	EVENT_PTR(rapl_pkg),
	EVENT_PTR(rapl_ram),

	EVENT_PTR(rapl_pkg_unit),
	EVENT_PTR(rapl_ram_unit),

	EVENT_PTR(rapl_pkg_scale),
	EVENT_PTR(rapl_ram_scale),
	NULL,
};

static struct attribute_group rapl_pmu_events_group = {
	.name = "events",
	.attrs = NULL, /* patched at runtime */
};

DEFINE_RAPL_FORMAT_ATTR(event, event, "config:0-7");
static struct attribute *rapl_formats_attr[] = {
	&format_attr_event.attr,
	NULL,
};

static struct attribute_group rapl_pmu_format_group = {
	.name = "format",
	.attrs = rapl_formats_attr,
};

const struct attribute_group *rapl_attr_groups[] = {
	&rapl_pmu_attr_group,
	&rapl_pmu_format_group,
	&rapl_pmu_events_group,
	NULL,
};

static void rapl_cpu_exit(int cpu)
{
	struct rapl_pmu *pmu = cpu_to_rapl_pmu(cpu);
	int target;

	/* Check if exiting cpu is used for collecting rapl events */
	if (!cpumask_test_and_clear_cpu(cpu, &rapl_cpu_mask))
		return;

	pmu->cpu = -1;
	/* Find a new cpu to collect rapl events */
	target = cpumask_any_but(topology_core_cpumask(cpu), cpu);

	/* Migrate rapl events to the new target */
	if (target < nr_cpu_ids) {
		cpumask_set_cpu(target, &rapl_cpu_mask);
		pmu->cpu = target;
		perf_pmu_migrate_context(pmu->pmu, cpu, target);
	}
}

static void rapl_cpu_init(int cpu)
{
	struct rapl_pmu *pmu = cpu_to_rapl_pmu(cpu);
	int target;

	/*
	 * Check if there is an online cpu in the package which collects rapl
	 * events already.
	 */
	target = cpumask_any_and(&rapl_cpu_mask, topology_core_cpumask(cpu));
	if (target < nr_cpu_ids)
		return;

	cpumask_set_cpu(cpu, &rapl_cpu_mask);
	pmu->cpu = cpu;
}

static int rapl_cpu_prepare(int cpu)
{
	struct rapl_pmu *pmu = cpu_to_rapl_pmu(cpu);

	if (pmu)
		return 0;

	pmu = kzalloc_node(sizeof(*pmu), GFP_KERNEL, cpu_to_node(cpu));
	if (!pmu)
		return -ENOMEM;

	raw_spin_lock_init(&pmu->lock);
	INIT_LIST_HEAD(&pmu->active_list);
	pmu->pmu = &rapl_pmus->pmu;
	pmu->timer_interval = ms_to_ktime(rapl_timer_ms);
	pmu->cpu = -1;
	rapl_hrtimer_init(pmu);
	rapl_pmus->pmus[topology_logical_package_id(cpu)] = pmu;
	return 0;
}

static int rapl_cpu_notifier(struct notifier_block *self,
			     unsigned long action, void *hcpu)
{
	unsigned int cpu = (long)hcpu;

	switch (action & ~CPU_TASKS_FROZEN) {
	case CPU_UP_PREPARE:
		rapl_cpu_prepare(cpu);
		break;

	case CPU_DOWN_FAILED:
	case CPU_ONLINE:
		rapl_cpu_init(cpu);
		break;

	case CPU_DOWN_PREPARE:
		rapl_cpu_exit(cpu);
		break;
	}
	return NOTIFY_OK;
}

static struct notifier_block rapl_cpu_nb = {
	.notifier_call	= rapl_cpu_notifier,
	.priority       = CPU_PRI_PERF + 1,
};

static int rapl_check_hw_unit(bool apply_quirk)
{
	u64 msr_rapl_power_unit_bits;
	int i;

	/* protect rdmsrl() to handle virtualization */
	if (rdmsrl_safe(MSR_RAPL_POWER_UNIT, &msr_rapl_power_unit_bits))
		return -1;
	for (i = 0; i < NR_RAPL_DOMAINS; i++)
		rapl_hw_unit[i] = (msr_rapl_power_unit_bits >> 8) & 0x1FULL;

	/*
	 * DRAM domain on HSW server and KNL has fixed energy unit which can be
	 * different than the unit from power unit MSR. See
	 * "Intel Xeon Processor E5-1600 and E5-2600 v3 Product Families, V2
	 * of 2. Datasheet, September 2014, Reference Number: 330784-001 "
	 */
	if (apply_quirk)
		rapl_hw_unit[RAPL_IDX_RAM_NRG_STAT] = 16;

	/*
	 * Calculate the timer rate:
	 * Use reference of 200W for scaling the timeout to avoid counter
	 * overflows. 200W = 200 Joules/sec
	 * Divide interval by 2 to avoid lockstep (2 * 100)
	 * if hw unit is 32, then we use 2 ms 1/200/2
	 */
	rapl_timer_ms = 2;
	if (rapl_hw_unit[0] < 32) {
		rapl_timer_ms = (1000 / (2 * 100));
		rapl_timer_ms *= (1ULL << (32 - rapl_hw_unit[0] - 1));
	}
	return 0;
}

static void __init rapl_advertise(void)
{
	int i;

	pr_info("API unit is 2^-32 Joules, %d fixed counters, %llu ms ovfl timer\n",
		hweight32(rapl_cntr_mask), rapl_timer_ms);

	for (i = 0; i < NR_RAPL_DOMAINS; i++) {
		if (rapl_cntr_mask & (1 << i)) {
			pr_info("hw unit of domain %s 2^-%d Joules\n",
				rapl_domain_names[i], rapl_hw_unit[i]);
		}
	}
}

static int __init rapl_prepare_cpus(void)
{
	unsigned int cpu, pkg;
	int ret;

	for_each_online_cpu(cpu) {
		pkg = topology_logical_package_id(cpu);
		if (rapl_pmus->pmus[pkg])
			continue;

		ret = rapl_cpu_prepare(cpu);
		if (ret)
			return ret;
		rapl_cpu_init(cpu);
	}
	return 0;
}

static void cleanup_rapl_pmus(void)
{
	int i;

	for (i = 0; i < rapl_pmus->maxpkg; i++)
		kfree(rapl_pmus->pmus + i);
	kfree(rapl_pmus);
}

static int __init init_rapl_pmus(void)
{
	int maxpkg = topology_max_packages();
	size_t size;

	size = sizeof(*rapl_pmus) + maxpkg * sizeof(struct rapl_pmu *);
	rapl_pmus = kzalloc(size, GFP_KERNEL);
	if (!rapl_pmus)
		return -ENOMEM;

	rapl_pmus->maxpkg		= maxpkg;
	rapl_pmus->pmu.attr_groups	= rapl_attr_groups;
	rapl_pmus->pmu.task_ctx_nr	= perf_invalid_context;
	rapl_pmus->pmu.event_init	= rapl_pmu_event_init;
	rapl_pmus->pmu.add		= rapl_pmu_event_add;
	rapl_pmus->pmu.del		= rapl_pmu_event_del;
	rapl_pmus->pmu.start		= rapl_pmu_event_start;
	rapl_pmus->pmu.stop		= rapl_pmu_event_stop;
	rapl_pmus->pmu.read		= rapl_pmu_event_read;
	return 0;
}

#define X86_RAPL_MODEL_MATCH(model, init)	\
	{ X86_VENDOR_INTEL, 6, model, X86_FEATURE_ANY, (unsigned long)&init }

struct intel_rapl_init_fun {
	bool apply_quirk;
	int cntr_mask;
	struct attribute **attrs;
};

static const struct intel_rapl_init_fun snb_rapl_init __initconst = {
	.apply_quirk = false,
	.cntr_mask = RAPL_IDX_CLN,
	.attrs = rapl_events_cln_attr,
};

static const struct intel_rapl_init_fun hsx_rapl_init __initconst = {
	.apply_quirk = true,
	.cntr_mask = RAPL_IDX_SRV,
	.attrs = rapl_events_srv_attr,
};

static const struct intel_rapl_init_fun hsw_rapl_init __initconst = {
	.apply_quirk = false,
	.cntr_mask = RAPL_IDX_HSW,
	.attrs = rapl_events_hsw_attr,
};

static const struct intel_rapl_init_fun snbep_rapl_init __initconst = {
	.apply_quirk = false,
	.cntr_mask = RAPL_IDX_SRV,
	.attrs = rapl_events_srv_attr,
};

static const struct intel_rapl_init_fun knl_rapl_init __initconst = {
	.apply_quirk = true,
	.cntr_mask = RAPL_IDX_KNL,
	.attrs = rapl_events_knl_attr,
};

static const struct x86_cpu_id rapl_cpu_match[] __initconst = {
	X86_RAPL_MODEL_MATCH(42, snb_rapl_init),	/* Sandy Bridge */
	X86_RAPL_MODEL_MATCH(58, snb_rapl_init),	/* Ivy Bridge */
	X86_RAPL_MODEL_MATCH(63, hsx_rapl_init),	/* Haswell-Server */
	X86_RAPL_MODEL_MATCH(79, hsx_rapl_init),	/* Broadwell-Server */
	X86_RAPL_MODEL_MATCH(60, hsw_rapl_init),	/* Haswell */
	X86_RAPL_MODEL_MATCH(69, hsw_rapl_init),	/* Haswell-Celeron */
	X86_RAPL_MODEL_MATCH(61, hsw_rapl_init),	/* Broadwell */
	X86_RAPL_MODEL_MATCH(71, hsw_rapl_init),	/* Broadwell-H */
	X86_RAPL_MODEL_MATCH(45, snbep_rapl_init),	/* Sandy Bridge-EP */
	X86_RAPL_MODEL_MATCH(62, snbep_rapl_init),	/* IvyTown */
	X86_RAPL_MODEL_MATCH(87, knl_rapl_init),	/* Knights Landing */
	{},
};

MODULE_DEVICE_TABLE(x86cpu, rapl_cpu_match);

static int __init rapl_pmu_init(void)
{
	const struct x86_cpu_id *id;
	struct intel_rapl_init_fun *rapl_init;
	bool apply_quirk;
	int ret;

	id = x86_match_cpu(rapl_cpu_match);
	if (!id)
		return -ENODEV;

<<<<<<< HEAD
	rapl_init = (struct intel_rapl_init_fun *)id->driver_data;
	apply_quirk = rapl_init->apply_quirk;
	rapl_cntr_mask = rapl_init->cntr_mask;
	rapl_pmu_events_group.attrs = rapl_init->attrs;
=======
	switch (boot_cpu_data.x86_model) {
	case 42: /* Sandy Bridge */
	case 58: /* Ivy Bridge */
		rapl_cntr_mask = RAPL_IDX_CLN;
		rapl_pmu_events_group.attrs = rapl_events_cln_attr;
		break;
	case 63: /* Haswell-Server */
	case 79: /* Broadwell-Server */
		apply_quirk = true;
		rapl_cntr_mask = RAPL_IDX_SRV;
		rapl_pmu_events_group.attrs = rapl_events_srv_attr;
		break;
	case 60: /* Haswell */
	case 69: /* Haswell-Celeron */
	case 70: /* Haswell GT3e */
	case 61: /* Broadwell */
	case 71: /* Broadwell-H */
		rapl_cntr_mask = RAPL_IDX_HSW;
		rapl_pmu_events_group.attrs = rapl_events_hsw_attr;
		break;
	case 45: /* Sandy Bridge-EP */
	case 62: /* IvyTown */
		rapl_cntr_mask = RAPL_IDX_SRV;
		rapl_pmu_events_group.attrs = rapl_events_srv_attr;
		break;
	case 87: /* Knights Landing */
		apply_quirk = true;
		rapl_cntr_mask = RAPL_IDX_KNL;
		rapl_pmu_events_group.attrs = rapl_events_knl_attr;
		break;
	default:
		return -ENODEV;
	}
>>>>>>> b303e7c1

	ret = rapl_check_hw_unit(apply_quirk);
	if (ret)
		return ret;

	ret = init_rapl_pmus();
	if (ret)
		return ret;

	cpu_notifier_register_begin();

	ret = rapl_prepare_cpus();
	if (ret)
		goto out;

	ret = perf_pmu_register(&rapl_pmus->pmu, "power", -1);
	if (ret)
		goto out;

	__register_cpu_notifier(&rapl_cpu_nb);
	cpu_notifier_register_done();
	rapl_advertise();
	return 0;

out:
	pr_warn("Initialization failed (%d), disabled\n", ret);
	cleanup_rapl_pmus();
	cpu_notifier_register_done();
	return ret;
}
module_init(rapl_pmu_init);

static void __exit intel_rapl_exit(void)
{
	cpu_notifier_register_begin();
	__unregister_cpu_notifier(&rapl_cpu_nb);
	perf_pmu_unregister(&rapl_pmus->pmu);
	cleanup_rapl_pmus();
	cpu_notifier_register_done();
}
module_exit(intel_rapl_exit);<|MERGE_RESOLUTION|>--- conflicted
+++ resolved
@@ -744,6 +744,7 @@
 	X86_RAPL_MODEL_MATCH(79, hsx_rapl_init),	/* Broadwell-Server */
 	X86_RAPL_MODEL_MATCH(60, hsw_rapl_init),	/* Haswell */
 	X86_RAPL_MODEL_MATCH(69, hsw_rapl_init),	/* Haswell-Celeron */
+	X86_RAPL_MODEL_MATCH(70, hsw_rapl_init),	/* Haswell GT3e */
 	X86_RAPL_MODEL_MATCH(61, hsw_rapl_init),	/* Broadwell */
 	X86_RAPL_MODEL_MATCH(71, hsw_rapl_init),	/* Broadwell-H */
 	X86_RAPL_MODEL_MATCH(45, snbep_rapl_init),	/* Sandy Bridge-EP */
@@ -765,46 +766,10 @@
 	if (!id)
 		return -ENODEV;
 
-<<<<<<< HEAD
 	rapl_init = (struct intel_rapl_init_fun *)id->driver_data;
 	apply_quirk = rapl_init->apply_quirk;
 	rapl_cntr_mask = rapl_init->cntr_mask;
 	rapl_pmu_events_group.attrs = rapl_init->attrs;
-=======
-	switch (boot_cpu_data.x86_model) {
-	case 42: /* Sandy Bridge */
-	case 58: /* Ivy Bridge */
-		rapl_cntr_mask = RAPL_IDX_CLN;
-		rapl_pmu_events_group.attrs = rapl_events_cln_attr;
-		break;
-	case 63: /* Haswell-Server */
-	case 79: /* Broadwell-Server */
-		apply_quirk = true;
-		rapl_cntr_mask = RAPL_IDX_SRV;
-		rapl_pmu_events_group.attrs = rapl_events_srv_attr;
-		break;
-	case 60: /* Haswell */
-	case 69: /* Haswell-Celeron */
-	case 70: /* Haswell GT3e */
-	case 61: /* Broadwell */
-	case 71: /* Broadwell-H */
-		rapl_cntr_mask = RAPL_IDX_HSW;
-		rapl_pmu_events_group.attrs = rapl_events_hsw_attr;
-		break;
-	case 45: /* Sandy Bridge-EP */
-	case 62: /* IvyTown */
-		rapl_cntr_mask = RAPL_IDX_SRV;
-		rapl_pmu_events_group.attrs = rapl_events_srv_attr;
-		break;
-	case 87: /* Knights Landing */
-		apply_quirk = true;
-		rapl_cntr_mask = RAPL_IDX_KNL;
-		rapl_pmu_events_group.attrs = rapl_events_knl_attr;
-		break;
-	default:
-		return -ENODEV;
-	}
->>>>>>> b303e7c1
 
 	ret = rapl_check_hw_unit(apply_quirk);
 	if (ret)
