/*
 * Copyright 2008 Advanced Micro Devices, Inc.
 * Copyright 2008 Red Hat Inc.
 * Copyright 2009 Jerome Glisse.
 *
 * Permission is hereby granted, free of charge, to any person obtaining a
 * copy of this software and associated documentation files (the "Software"),
 * to deal in the Software without restriction, including without limitation
 * the rights to use, copy, modify, merge, publish, distribute, sublicense,
 * and/or sell copies of the Software, and to permit persons to whom the
 * Software is furnished to do so, subject to the following conditions:
 *
 * The above copyright notice and this permission notice shall be included in
 * all copies or substantial portions of the Software.
 *
 * THE SOFTWARE IS PROVIDED "AS IS", WITHOUT WARRANTY OF ANY KIND, EXPRESS OR
 * IMPLIED, INCLUDING BUT NOT LIMITED TO THE WARRANTIES OF MERCHANTABILITY,
 * FITNESS FOR A PARTICULAR PURPOSE AND NONINFRINGEMENT.  IN NO EVENT SHALL
 * THE COPYRIGHT HOLDER(S) OR AUTHOR(S) BE LIABLE FOR ANY CLAIM, DAMAGES OR
 * OTHER LIABILITY, WHETHER IN AN ACTION OF CONTRACT, TORT OR OTHERWISE,
 * ARISING FROM, OUT OF OR IN CONNECTION WITH THE SOFTWARE OR THE USE OR
 * OTHER DEALINGS IN THE SOFTWARE.
 *
 * Authors: Dave Airlie
 *          Alex Deucher
 *          Jerome Glisse
 */
#include <linux/seq_file.h>
#include <linux/slab.h>
#include <drm/drmP.h>
#include <drm/drm.h>
#include <drm/drm_crtc_helper.h>
#include "radeon_reg.h"
#include "radeon.h"
#include "radeon_asic.h"
#include "radeon_drm.h"
#include "r100_track.h"
#include "r300d.h"
#include "rv350d.h"
#include "r300_reg_safe.h"

/* This files gather functions specifics to: r300,r350,rv350,rv370,rv380
 *
 * GPU Errata:
 * - HOST_PATH_CNTL: r300 family seems to dislike write to HOST_PATH_CNTL
 *   using MMIO to flush host path read cache, this lead to HARDLOCKUP.
 *   However, scheduling such write to the ring seems harmless, i suspect
 *   the CP read collide with the flush somehow, or maybe the MC, hard to
 *   tell. (Jerome Glisse)
 */

/*
 * rv370,rv380 PCIE GART
 */
static int rv370_debugfs_pcie_gart_info_init(struct radeon_device *rdev);

void rv370_pcie_gart_tlb_flush(struct radeon_device *rdev)
{
	uint32_t tmp;
	int i;

	/* Workaround HW bug do flush 2 times */
	for (i = 0; i < 2; i++) {
		tmp = RREG32_PCIE(RADEON_PCIE_TX_GART_CNTL);
		WREG32_PCIE(RADEON_PCIE_TX_GART_CNTL, tmp | RADEON_PCIE_TX_GART_INVALIDATE_TLB);
		(void)RREG32_PCIE(RADEON_PCIE_TX_GART_CNTL);
		WREG32_PCIE(RADEON_PCIE_TX_GART_CNTL, tmp);
	}
	mb();
}

#define R300_PTE_WRITEABLE (1 << 2)
#define R300_PTE_READABLE  (1 << 3)

int rv370_pcie_gart_set_page(struct radeon_device *rdev, int i, uint64_t addr)
{
	void __iomem *ptr = rdev->gart.ptr;

	if (i < 0 || i > rdev->gart.num_gpu_pages) {
		return -EINVAL;
	}
	addr = (lower_32_bits(addr) >> 8) |
	       ((upper_32_bits(addr) & 0xff) << 24) |
	       R300_PTE_WRITEABLE | R300_PTE_READABLE;
	/* on x86 we want this to be CPU endian, on powerpc
	 * on powerpc without HW swappers, it'll get swapped on way
	 * into VRAM - so no need for cpu_to_le32 on VRAM tables */
	writel(addr, ((void __iomem *)ptr) + (i * 4));
	return 0;
}

int rv370_pcie_gart_init(struct radeon_device *rdev)
{
	int r;

	if (rdev->gart.robj) {
		WARN(1, "RV370 PCIE GART already initialized\n");
		return 0;
	}
	/* Initialize common gart structure */
	r = radeon_gart_init(rdev);
	if (r)
		return r;
	r = rv370_debugfs_pcie_gart_info_init(rdev);
	if (r)
		DRM_ERROR("Failed to register debugfs file for PCIE gart !\n");
	rdev->gart.table_size = rdev->gart.num_gpu_pages * 4;
	rdev->asic->gart_tlb_flush = &rv370_pcie_gart_tlb_flush;
	rdev->asic->gart_set_page = &rv370_pcie_gart_set_page;
	return radeon_gart_table_vram_alloc(rdev);
}

int rv370_pcie_gart_enable(struct radeon_device *rdev)
{
	uint32_t table_addr;
	uint32_t tmp;
	int r;

	if (rdev->gart.robj == NULL) {
		dev_err(rdev->dev, "No VRAM object for PCIE GART.\n");
		return -EINVAL;
	}
	r = radeon_gart_table_vram_pin(rdev);
	if (r)
		return r;
	radeon_gart_restore(rdev);
	/* discard memory request outside of configured range */
	tmp = RADEON_PCIE_TX_GART_UNMAPPED_ACCESS_DISCARD;
	WREG32_PCIE(RADEON_PCIE_TX_GART_CNTL, tmp);
	WREG32_PCIE(RADEON_PCIE_TX_GART_START_LO, rdev->mc.gtt_start);
	tmp = rdev->mc.gtt_end & ~RADEON_GPU_PAGE_MASK;
	WREG32_PCIE(RADEON_PCIE_TX_GART_END_LO, tmp);
	WREG32_PCIE(RADEON_PCIE_TX_GART_START_HI, 0);
	WREG32_PCIE(RADEON_PCIE_TX_GART_END_HI, 0);
	table_addr = rdev->gart.table_addr;
	WREG32_PCIE(RADEON_PCIE_TX_GART_BASE, table_addr);
	/* FIXME: setup default page */
	WREG32_PCIE(RADEON_PCIE_TX_DISCARD_RD_ADDR_LO, rdev->mc.vram_start);
	WREG32_PCIE(RADEON_PCIE_TX_DISCARD_RD_ADDR_HI, 0);
	/* Clear error */
	WREG32_PCIE(RADEON_PCIE_TX_GART_ERROR, 0);
	tmp = RREG32_PCIE(RADEON_PCIE_TX_GART_CNTL);
	tmp |= RADEON_PCIE_TX_GART_EN;
	tmp |= RADEON_PCIE_TX_GART_UNMAPPED_ACCESS_DISCARD;
	WREG32_PCIE(RADEON_PCIE_TX_GART_CNTL, tmp);
	rv370_pcie_gart_tlb_flush(rdev);
	DRM_INFO("PCIE GART of %uM enabled (table at 0x%016llX).\n",
		 (unsigned)(rdev->mc.gtt_size >> 20),
		 (unsigned long long)table_addr);
	rdev->gart.ready = true;
	return 0;
}

void rv370_pcie_gart_disable(struct radeon_device *rdev)
{
	u32 tmp;

	WREG32_PCIE(RADEON_PCIE_TX_GART_START_LO, 0);
	WREG32_PCIE(RADEON_PCIE_TX_GART_END_LO, 0);
	WREG32_PCIE(RADEON_PCIE_TX_GART_START_HI, 0);
	WREG32_PCIE(RADEON_PCIE_TX_GART_END_HI, 0);
	tmp = RREG32_PCIE(RADEON_PCIE_TX_GART_CNTL);
	tmp |= RADEON_PCIE_TX_GART_UNMAPPED_ACCESS_DISCARD;
	WREG32_PCIE(RADEON_PCIE_TX_GART_CNTL, tmp & ~RADEON_PCIE_TX_GART_EN);
	radeon_gart_table_vram_unpin(rdev);
}

void rv370_pcie_gart_fini(struct radeon_device *rdev)
{
	radeon_gart_fini(rdev);
	rv370_pcie_gart_disable(rdev);
	radeon_gart_table_vram_free(rdev);
}

void r300_fence_ring_emit(struct radeon_device *rdev,
			  struct radeon_fence *fence)
{
	struct radeon_ring *ring = &rdev->ring[fence->ring];

	/* Who ever call radeon_fence_emit should call ring_lock and ask
	 * for enough space (today caller are ib schedule and buffer move) */
	/* Write SC register so SC & US assert idle */
	radeon_ring_write(ring, PACKET0(R300_RE_SCISSORS_TL, 0));
	radeon_ring_write(ring, 0);
	radeon_ring_write(ring, PACKET0(R300_RE_SCISSORS_BR, 0));
	radeon_ring_write(ring, 0);
	/* Flush 3D cache */
	radeon_ring_write(ring, PACKET0(R300_RB3D_DSTCACHE_CTLSTAT, 0));
	radeon_ring_write(ring, R300_RB3D_DC_FLUSH);
	radeon_ring_write(ring, PACKET0(R300_RB3D_ZCACHE_CTLSTAT, 0));
	radeon_ring_write(ring, R300_ZC_FLUSH);
	/* Wait until IDLE & CLEAN */
	radeon_ring_write(ring, PACKET0(RADEON_WAIT_UNTIL, 0));
	radeon_ring_write(ring, (RADEON_WAIT_3D_IDLECLEAN |
				 RADEON_WAIT_2D_IDLECLEAN |
				 RADEON_WAIT_DMA_GUI_IDLE));
	radeon_ring_write(ring, PACKET0(RADEON_HOST_PATH_CNTL, 0));
	radeon_ring_write(ring, rdev->config.r300.hdp_cntl |
				RADEON_HDP_READ_BUFFER_INVALIDATE);
	radeon_ring_write(ring, PACKET0(RADEON_HOST_PATH_CNTL, 0));
	radeon_ring_write(ring, rdev->config.r300.hdp_cntl);
	/* Emit fence sequence & fire IRQ */
	radeon_ring_write(ring, PACKET0(rdev->fence_drv[fence->ring].scratch_reg, 0));
	radeon_ring_write(ring, fence->seq);
	radeon_ring_write(ring, PACKET0(RADEON_GEN_INT_STATUS, 0));
	radeon_ring_write(ring, RADEON_SW_INT_FIRE);
}

void r300_ring_start(struct radeon_device *rdev)
{
	struct radeon_ring *ring = &rdev->ring[RADEON_RING_TYPE_GFX_INDEX];
	unsigned gb_tile_config;
	int r;

	/* Sub pixel 1/12 so we can have 4K rendering according to doc */
	gb_tile_config = (R300_ENABLE_TILING | R300_TILE_SIZE_16);
	switch(rdev->num_gb_pipes) {
	case 2:
		gb_tile_config |= R300_PIPE_COUNT_R300;
		break;
	case 3:
		gb_tile_config |= R300_PIPE_COUNT_R420_3P;
		break;
	case 4:
		gb_tile_config |= R300_PIPE_COUNT_R420;
		break;
	case 1:
	default:
		gb_tile_config |= R300_PIPE_COUNT_RV350;
		break;
	}

	r = radeon_ring_lock(rdev, ring, 64);
	if (r) {
		return;
	}
	radeon_ring_write(ring, PACKET0(RADEON_ISYNC_CNTL, 0));
	radeon_ring_write(ring,
			  RADEON_ISYNC_ANY2D_IDLE3D |
			  RADEON_ISYNC_ANY3D_IDLE2D |
			  RADEON_ISYNC_WAIT_IDLEGUI |
			  RADEON_ISYNC_CPSCRATCH_IDLEGUI);
	radeon_ring_write(ring, PACKET0(R300_GB_TILE_CONFIG, 0));
	radeon_ring_write(ring, gb_tile_config);
	radeon_ring_write(ring, PACKET0(RADEON_WAIT_UNTIL, 0));
	radeon_ring_write(ring,
			  RADEON_WAIT_2D_IDLECLEAN |
			  RADEON_WAIT_3D_IDLECLEAN);
	radeon_ring_write(ring, PACKET0(R300_DST_PIPE_CONFIG, 0));
	radeon_ring_write(ring, R300_PIPE_AUTO_CONFIG);
	radeon_ring_write(ring, PACKET0(R300_GB_SELECT, 0));
	radeon_ring_write(ring, 0);
	radeon_ring_write(ring, PACKET0(R300_GB_ENABLE, 0));
	radeon_ring_write(ring, 0);
	radeon_ring_write(ring, PACKET0(R300_RB3D_DSTCACHE_CTLSTAT, 0));
	radeon_ring_write(ring, R300_RB3D_DC_FLUSH | R300_RB3D_DC_FREE);
	radeon_ring_write(ring, PACKET0(R300_RB3D_ZCACHE_CTLSTAT, 0));
	radeon_ring_write(ring, R300_ZC_FLUSH | R300_ZC_FREE);
	radeon_ring_write(ring, PACKET0(RADEON_WAIT_UNTIL, 0));
	radeon_ring_write(ring,
			  RADEON_WAIT_2D_IDLECLEAN |
			  RADEON_WAIT_3D_IDLECLEAN);
	radeon_ring_write(ring, PACKET0(R300_GB_AA_CONFIG, 0));
	radeon_ring_write(ring, 0);
	radeon_ring_write(ring, PACKET0(R300_RB3D_DSTCACHE_CTLSTAT, 0));
	radeon_ring_write(ring, R300_RB3D_DC_FLUSH | R300_RB3D_DC_FREE);
	radeon_ring_write(ring, PACKET0(R300_RB3D_ZCACHE_CTLSTAT, 0));
	radeon_ring_write(ring, R300_ZC_FLUSH | R300_ZC_FREE);
	radeon_ring_write(ring, PACKET0(R300_GB_MSPOS0, 0));
	radeon_ring_write(ring,
			  ((6 << R300_MS_X0_SHIFT) |
			   (6 << R300_MS_Y0_SHIFT) |
			   (6 << R300_MS_X1_SHIFT) |
			   (6 << R300_MS_Y1_SHIFT) |
			   (6 << R300_MS_X2_SHIFT) |
			   (6 << R300_MS_Y2_SHIFT) |
			   (6 << R300_MSBD0_Y_SHIFT) |
			   (6 << R300_MSBD0_X_SHIFT)));
	radeon_ring_write(ring, PACKET0(R300_GB_MSPOS1, 0));
	radeon_ring_write(ring,
			  ((6 << R300_MS_X3_SHIFT) |
			   (6 << R300_MS_Y3_SHIFT) |
			   (6 << R300_MS_X4_SHIFT) |
			   (6 << R300_MS_Y4_SHIFT) |
			   (6 << R300_MS_X5_SHIFT) |
			   (6 << R300_MS_Y5_SHIFT) |
			   (6 << R300_MSBD1_SHIFT)));
	radeon_ring_write(ring, PACKET0(R300_GA_ENHANCE, 0));
	radeon_ring_write(ring, R300_GA_DEADLOCK_CNTL | R300_GA_FASTSYNC_CNTL);
	radeon_ring_write(ring, PACKET0(R300_GA_POLY_MODE, 0));
	radeon_ring_write(ring,
			  R300_FRONT_PTYPE_TRIANGE | R300_BACK_PTYPE_TRIANGE);
	radeon_ring_write(ring, PACKET0(R300_GA_ROUND_MODE, 0));
	radeon_ring_write(ring,
			  R300_GEOMETRY_ROUND_NEAREST |
			  R300_COLOR_ROUND_NEAREST);
	radeon_ring_unlock_commit(rdev, ring);
}

void r300_errata(struct radeon_device *rdev)
{
	rdev->pll_errata = 0;

	if (rdev->family == CHIP_R300 &&
	    (RREG32(RADEON_CONFIG_CNTL) & RADEON_CFG_ATI_REV_ID_MASK) == RADEON_CFG_ATI_REV_A11) {
		rdev->pll_errata |= CHIP_ERRATA_R300_CG;
	}
}

int r300_mc_wait_for_idle(struct radeon_device *rdev)
{
	unsigned i;
	uint32_t tmp;

	for (i = 0; i < rdev->usec_timeout; i++) {
		/* read MC_STATUS */
		tmp = RREG32(RADEON_MC_STATUS);
		if (tmp & R300_MC_IDLE) {
			return 0;
		}
		DRM_UDELAY(1);
	}
	return -1;
}

void r300_gpu_init(struct radeon_device *rdev)
{
	uint32_t gb_tile_config, tmp;

	if ((rdev->family == CHIP_R300 && rdev->pdev->device != 0x4144) ||
	    (rdev->family == CHIP_R350 && rdev->pdev->device != 0x4148)) {
		/* r300,r350 */
		rdev->num_gb_pipes = 2;
	} else {
		/* rv350,rv370,rv380,r300 AD, r350 AH */
		rdev->num_gb_pipes = 1;
	}
	rdev->num_z_pipes = 1;
	gb_tile_config = (R300_ENABLE_TILING | R300_TILE_SIZE_16);
	switch (rdev->num_gb_pipes) {
	case 2:
		gb_tile_config |= R300_PIPE_COUNT_R300;
		break;
	case 3:
		gb_tile_config |= R300_PIPE_COUNT_R420_3P;
		break;
	case 4:
		gb_tile_config |= R300_PIPE_COUNT_R420;
		break;
	default:
	case 1:
		gb_tile_config |= R300_PIPE_COUNT_RV350;
		break;
	}
	WREG32(R300_GB_TILE_CONFIG, gb_tile_config);

	if (r100_gui_wait_for_idle(rdev)) {
		printk(KERN_WARNING "Failed to wait GUI idle while "
		       "programming pipes. Bad things might happen.\n");
	}

	tmp = RREG32(R300_DST_PIPE_CONFIG);
	WREG32(R300_DST_PIPE_CONFIG, tmp | R300_PIPE_AUTO_CONFIG);

	WREG32(R300_RB2D_DSTCACHE_MODE,
	       R300_DC_AUTOFLUSH_ENABLE |
	       R300_DC_DC_DISABLE_IGNORE_PE);

	if (r100_gui_wait_for_idle(rdev)) {
		printk(KERN_WARNING "Failed to wait GUI idle while "
		       "programming pipes. Bad things might happen.\n");
	}
	if (r300_mc_wait_for_idle(rdev)) {
		printk(KERN_WARNING "Failed to wait MC idle while "
		       "programming pipes. Bad things might happen.\n");
	}
	DRM_INFO("radeon: %d quad pipes, %d Z pipes initialized.\n",
		 rdev->num_gb_pipes, rdev->num_z_pipes);
}

bool r300_gpu_is_lockup(struct radeon_device *rdev, struct radeon_ring *ring)
{
	u32 rbbm_status;
	int r;

	rbbm_status = RREG32(R_000E40_RBBM_STATUS);
	if (!G_000E40_GUI_ACTIVE(rbbm_status)) {
		r100_gpu_lockup_update(&rdev->config.r300.lockup, ring);
		return false;
	}
	/* force CP activities */
	r = radeon_ring_lock(rdev, ring, 2);
	if (!r) {
		/* PACKET2 NOP */
		radeon_ring_write(ring, 0x80000000);
		radeon_ring_write(ring, 0x80000000);
		radeon_ring_unlock_commit(rdev, ring);
	}
	ring->rptr = RREG32(RADEON_CP_RB_RPTR);
	return r100_gpu_cp_is_lockup(rdev, &rdev->config.r300.lockup, ring);
}

int r300_asic_reset(struct radeon_device *rdev)
{
	struct r100_mc_save save;
	u32 status, tmp;
	int ret = 0;

	status = RREG32(R_000E40_RBBM_STATUS);
	if (!G_000E40_GUI_ACTIVE(status)) {
		return 0;
	}
	r100_mc_stop(rdev, &save);
	status = RREG32(R_000E40_RBBM_STATUS);
	dev_info(rdev->dev, "(%s:%d) RBBM_STATUS=0x%08X\n", __func__, __LINE__, status);
	/* stop CP */
	WREG32(RADEON_CP_CSQ_CNTL, 0);
	tmp = RREG32(RADEON_CP_RB_CNTL);
	WREG32(RADEON_CP_RB_CNTL, tmp | RADEON_RB_RPTR_WR_ENA);
	WREG32(RADEON_CP_RB_RPTR_WR, 0);
	WREG32(RADEON_CP_RB_WPTR, 0);
	WREG32(RADEON_CP_RB_CNTL, tmp);
	/* save PCI state */
	pci_save_state(rdev->pdev);
	/* disable bus mastering */
	r100_bm_disable(rdev);
	WREG32(R_0000F0_RBBM_SOFT_RESET, S_0000F0_SOFT_RESET_VAP(1) |
					S_0000F0_SOFT_RESET_GA(1));
	RREG32(R_0000F0_RBBM_SOFT_RESET);
	mdelay(500);
	WREG32(R_0000F0_RBBM_SOFT_RESET, 0);
	mdelay(1);
	status = RREG32(R_000E40_RBBM_STATUS);
	dev_info(rdev->dev, "(%s:%d) RBBM_STATUS=0x%08X\n", __func__, __LINE__, status);
	/* resetting the CP seems to be problematic sometimes it end up
	 * hard locking the computer, but it's necessary for successful
	 * reset more test & playing is needed on R3XX/R4XX to find a
	 * reliable (if any solution)
	 */
	WREG32(R_0000F0_RBBM_SOFT_RESET, S_0000F0_SOFT_RESET_CP(1));
	RREG32(R_0000F0_RBBM_SOFT_RESET);
	mdelay(500);
	WREG32(R_0000F0_RBBM_SOFT_RESET, 0);
	mdelay(1);
	status = RREG32(R_000E40_RBBM_STATUS);
	dev_info(rdev->dev, "(%s:%d) RBBM_STATUS=0x%08X\n", __func__, __LINE__, status);
	/* restore PCI & busmastering */
	pci_restore_state(rdev->pdev);
	r100_enable_bm(rdev);
	/* Check if GPU is idle */
	if (G_000E40_GA_BUSY(status) || G_000E40_VAP_BUSY(status)) {
		dev_err(rdev->dev, "failed to reset GPU\n");
		rdev->gpu_lockup = true;
		ret = -1;
	} else
		dev_info(rdev->dev, "GPU reset succeed\n");
	r100_mc_resume(rdev, &save);
	return ret;
}

/*
 * r300,r350,rv350,rv380 VRAM info
 */
void r300_mc_init(struct radeon_device *rdev)
{
	u64 base;
	u32 tmp;

	/* DDR for all card after R300 & IGP */
	rdev->mc.vram_is_ddr = true;
	tmp = RREG32(RADEON_MEM_CNTL);
	tmp &= R300_MEM_NUM_CHANNELS_MASK;
	switch (tmp) {
	case 0: rdev->mc.vram_width = 64; break;
	case 1: rdev->mc.vram_width = 128; break;
	case 2: rdev->mc.vram_width = 256; break;
	default:  rdev->mc.vram_width = 128; break;
	}
	r100_vram_init_sizes(rdev);
	base = rdev->mc.aper_base;
	if (rdev->flags & RADEON_IS_IGP)
		base = (RREG32(RADEON_NB_TOM) & 0xffff) << 16;
	radeon_vram_location(rdev, &rdev->mc, base);
	rdev->mc.gtt_base_align = 0;
	if (!(rdev->flags & RADEON_IS_AGP))
		radeon_gtt_location(rdev, &rdev->mc);
	radeon_update_bandwidth_info(rdev);
}

void rv370_set_pcie_lanes(struct radeon_device *rdev, int lanes)
{
	uint32_t link_width_cntl, mask;

	if (rdev->flags & RADEON_IS_IGP)
		return;

	if (!(rdev->flags & RADEON_IS_PCIE))
		return;

	/* FIXME wait for idle */

	switch (lanes) {
	case 0:
		mask = RADEON_PCIE_LC_LINK_WIDTH_X0;
		break;
	case 1:
		mask = RADEON_PCIE_LC_LINK_WIDTH_X1;
		break;
	case 2:
		mask = RADEON_PCIE_LC_LINK_WIDTH_X2;
		break;
	case 4:
		mask = RADEON_PCIE_LC_LINK_WIDTH_X4;
		break;
	case 8:
		mask = RADEON_PCIE_LC_LINK_WIDTH_X8;
		break;
	case 12:
		mask = RADEON_PCIE_LC_LINK_WIDTH_X12;
		break;
	case 16:
	default:
		mask = RADEON_PCIE_LC_LINK_WIDTH_X16;
		break;
	}

	link_width_cntl = RREG32_PCIE(RADEON_PCIE_LC_LINK_WIDTH_CNTL);

	if ((link_width_cntl & RADEON_PCIE_LC_LINK_WIDTH_RD_MASK) ==
	    (mask << RADEON_PCIE_LC_LINK_WIDTH_RD_SHIFT))
		return;

	link_width_cntl &= ~(RADEON_PCIE_LC_LINK_WIDTH_MASK |
			     RADEON_PCIE_LC_RECONFIG_NOW |
			     RADEON_PCIE_LC_RECONFIG_LATER |
			     RADEON_PCIE_LC_SHORT_RECONFIG_EN);
	link_width_cntl |= mask;
	WREG32_PCIE(RADEON_PCIE_LC_LINK_WIDTH_CNTL, link_width_cntl);
	WREG32_PCIE(RADEON_PCIE_LC_LINK_WIDTH_CNTL, (link_width_cntl |
						     RADEON_PCIE_LC_RECONFIG_NOW));

	/* wait for lane set to complete */
	link_width_cntl = RREG32_PCIE(RADEON_PCIE_LC_LINK_WIDTH_CNTL);
	while (link_width_cntl == 0xffffffff)
		link_width_cntl = RREG32_PCIE(RADEON_PCIE_LC_LINK_WIDTH_CNTL);

}

int rv370_get_pcie_lanes(struct radeon_device *rdev)
{
	u32 link_width_cntl;

	if (rdev->flags & RADEON_IS_IGP)
		return 0;

	if (!(rdev->flags & RADEON_IS_PCIE))
		return 0;

	/* FIXME wait for idle */

	link_width_cntl = RREG32_PCIE(RADEON_PCIE_LC_LINK_WIDTH_CNTL);

	switch ((link_width_cntl & RADEON_PCIE_LC_LINK_WIDTH_RD_MASK) >> RADEON_PCIE_LC_LINK_WIDTH_RD_SHIFT) {
	case RADEON_PCIE_LC_LINK_WIDTH_X0:
		return 0;
	case RADEON_PCIE_LC_LINK_WIDTH_X1:
		return 1;
	case RADEON_PCIE_LC_LINK_WIDTH_X2:
		return 2;
	case RADEON_PCIE_LC_LINK_WIDTH_X4:
		return 4;
	case RADEON_PCIE_LC_LINK_WIDTH_X8:
		return 8;
	case RADEON_PCIE_LC_LINK_WIDTH_X16:
	default:
		return 16;
	}
}

#if defined(CONFIG_DEBUG_FS)
static int rv370_debugfs_pcie_gart_info(struct seq_file *m, void *data)
{
	struct drm_info_node *node = (struct drm_info_node *) m->private;
	struct drm_device *dev = node->minor->dev;
	struct radeon_device *rdev = dev->dev_private;
	uint32_t tmp;

	tmp = RREG32_PCIE(RADEON_PCIE_TX_GART_CNTL);
	seq_printf(m, "PCIE_TX_GART_CNTL 0x%08x\n", tmp);
	tmp = RREG32_PCIE(RADEON_PCIE_TX_GART_BASE);
	seq_printf(m, "PCIE_TX_GART_BASE 0x%08x\n", tmp);
	tmp = RREG32_PCIE(RADEON_PCIE_TX_GART_START_LO);
	seq_printf(m, "PCIE_TX_GART_START_LO 0x%08x\n", tmp);
	tmp = RREG32_PCIE(RADEON_PCIE_TX_GART_START_HI);
	seq_printf(m, "PCIE_TX_GART_START_HI 0x%08x\n", tmp);
	tmp = RREG32_PCIE(RADEON_PCIE_TX_GART_END_LO);
	seq_printf(m, "PCIE_TX_GART_END_LO 0x%08x\n", tmp);
	tmp = RREG32_PCIE(RADEON_PCIE_TX_GART_END_HI);
	seq_printf(m, "PCIE_TX_GART_END_HI 0x%08x\n", tmp);
	tmp = RREG32_PCIE(RADEON_PCIE_TX_GART_ERROR);
	seq_printf(m, "PCIE_TX_GART_ERROR 0x%08x\n", tmp);
	return 0;
}

static struct drm_info_list rv370_pcie_gart_info_list[] = {
	{"rv370_pcie_gart_info", rv370_debugfs_pcie_gart_info, 0, NULL},
};
#endif

static int rv370_debugfs_pcie_gart_info_init(struct radeon_device *rdev)
{
#if defined(CONFIG_DEBUG_FS)
	return radeon_debugfs_add_files(rdev, rv370_pcie_gart_info_list, 1);
#else
	return 0;
#endif
}

static int r300_packet0_check(struct radeon_cs_parser *p,
		struct radeon_cs_packet *pkt,
		unsigned idx, unsigned reg)
{
	struct radeon_cs_reloc *reloc;
	struct r100_cs_track *track;
	volatile uint32_t *ib;
	uint32_t tmp, tile_flags = 0;
	unsigned i;
	int r;
	u32 idx_value;

	ib = p->ib->ptr;
	track = (struct r100_cs_track *)p->track;
	idx_value = radeon_get_ib_value(p, idx);

	switch(reg) {
	case AVIVO_D1MODE_VLINE_START_END:
	case RADEON_CRTC_GUI_TRIG_VLINE:
		r = r100_cs_packet_parse_vline(p);
		if (r) {
			DRM_ERROR("No reloc for ib[%d]=0x%04X\n",
					idx, reg);
			r100_cs_dump_packet(p, pkt);
			return r;
		}
		break;
	case RADEON_DST_PITCH_OFFSET:
	case RADEON_SRC_PITCH_OFFSET:
		r = r100_reloc_pitch_offset(p, pkt, idx, reg);
		if (r)
			return r;
		break;
	case R300_RB3D_COLOROFFSET0:
	case R300_RB3D_COLOROFFSET1:
	case R300_RB3D_COLOROFFSET2:
	case R300_RB3D_COLOROFFSET3:
		i = (reg - R300_RB3D_COLOROFFSET0) >> 2;
		r = r100_cs_packet_next_reloc(p, &reloc);
		if (r) {
			DRM_ERROR("No reloc for ib[%d]=0x%04X\n",
					idx, reg);
			r100_cs_dump_packet(p, pkt);
			return r;
		}
		track->cb[i].robj = reloc->robj;
		track->cb[i].offset = idx_value;
		track->cb_dirty = true;
		ib[idx] = idx_value + ((u32)reloc->lobj.gpu_offset);
		break;
	case R300_ZB_DEPTHOFFSET:
		r = r100_cs_packet_next_reloc(p, &reloc);
		if (r) {
			DRM_ERROR("No reloc for ib[%d]=0x%04X\n",
					idx, reg);
			r100_cs_dump_packet(p, pkt);
			return r;
		}
		track->zb.robj = reloc->robj;
		track->zb.offset = idx_value;
		track->zb_dirty = true;
		ib[idx] = idx_value + ((u32)reloc->lobj.gpu_offset);
		break;
	case R300_TX_OFFSET_0:
	case R300_TX_OFFSET_0+4:
	case R300_TX_OFFSET_0+8:
	case R300_TX_OFFSET_0+12:
	case R300_TX_OFFSET_0+16:
	case R300_TX_OFFSET_0+20:
	case R300_TX_OFFSET_0+24:
	case R300_TX_OFFSET_0+28:
	case R300_TX_OFFSET_0+32:
	case R300_TX_OFFSET_0+36:
	case R300_TX_OFFSET_0+40:
	case R300_TX_OFFSET_0+44:
	case R300_TX_OFFSET_0+48:
	case R300_TX_OFFSET_0+52:
	case R300_TX_OFFSET_0+56:
	case R300_TX_OFFSET_0+60:
		i = (reg - R300_TX_OFFSET_0) >> 2;
		r = r100_cs_packet_next_reloc(p, &reloc);
		if (r) {
			DRM_ERROR("No reloc for ib[%d]=0x%04X\n",
					idx, reg);
			r100_cs_dump_packet(p, pkt);
			return r;
		}

		if (p->cs_flags & RADEON_CS_KEEP_TILING_FLAGS) {
			ib[idx] = (idx_value & 31) | /* keep the 1st 5 bits */
				  ((idx_value & ~31) + (u32)reloc->lobj.gpu_offset);
		} else {
			if (reloc->lobj.tiling_flags & RADEON_TILING_MACRO)
				tile_flags |= R300_TXO_MACRO_TILE;
			if (reloc->lobj.tiling_flags & RADEON_TILING_MICRO)
				tile_flags |= R300_TXO_MICRO_TILE;
			else if (reloc->lobj.tiling_flags & RADEON_TILING_MICRO_SQUARE)
				tile_flags |= R300_TXO_MICRO_TILE_SQUARE;

			tmp = idx_value + ((u32)reloc->lobj.gpu_offset);
			tmp |= tile_flags;
			ib[idx] = tmp;
		}
		track->textures[i].robj = reloc->robj;
		track->tex_dirty = true;
		break;
	/* Tracked registers */
	case 0x2084:
		/* VAP_VF_CNTL */
		track->vap_vf_cntl = idx_value;
		break;
	case 0x20B4:
		/* VAP_VTX_SIZE */
		track->vtx_size = idx_value & 0x7F;
		break;
	case 0x2134:
		/* VAP_VF_MAX_VTX_INDX */
		track->max_indx = idx_value & 0x00FFFFFFUL;
		break;
	case 0x2088:
		/* VAP_ALT_NUM_VERTICES - only valid on r500 */
		if (p->rdev->family < CHIP_RV515)
			goto fail;
		track->vap_alt_nverts = idx_value & 0xFFFFFF;
		break;
	case 0x43E4:
		/* SC_SCISSOR1 */
		track->maxy = ((idx_value >> 13) & 0x1FFF) + 1;
		if (p->rdev->family < CHIP_RV515) {
			track->maxy -= 1440;
		}
		track->cb_dirty = true;
		track->zb_dirty = true;
		break;
	case 0x4E00:
		/* RB3D_CCTL */
		if ((idx_value & (1 << 10)) && /* CMASK_ENABLE */
		    p->rdev->cmask_filp != p->filp) {
			DRM_ERROR("Invalid RB3D_CCTL: Cannot enable CMASK.\n");
			return -EINVAL;
		}
		track->num_cb = ((idx_value >> 5) & 0x3) + 1;
		track->cb_dirty = true;
		break;
	case 0x4E38:
	case 0x4E3C:
	case 0x4E40:
	case 0x4E44:
		/* RB3D_COLORPITCH0 */
		/* RB3D_COLORPITCH1 */
		/* RB3D_COLORPITCH2 */
		/* RB3D_COLORPITCH3 */
		if (!(p->cs_flags & RADEON_CS_KEEP_TILING_FLAGS)) {
			r = r100_cs_packet_next_reloc(p, &reloc);
			if (r) {
				DRM_ERROR("No reloc for ib[%d]=0x%04X\n",
					  idx, reg);
				r100_cs_dump_packet(p, pkt);
				return r;
			}

			if (reloc->lobj.tiling_flags & RADEON_TILING_MACRO)
				tile_flags |= R300_COLOR_TILE_ENABLE;
			if (reloc->lobj.tiling_flags & RADEON_TILING_MICRO)
				tile_flags |= R300_COLOR_MICROTILE_ENABLE;
			else if (reloc->lobj.tiling_flags & RADEON_TILING_MICRO_SQUARE)
				tile_flags |= R300_COLOR_MICROTILE_SQUARE_ENABLE;

			tmp = idx_value & ~(0x7 << 16);
			tmp |= tile_flags;
			ib[idx] = tmp;
		}
		i = (reg - 0x4E38) >> 2;
		track->cb[i].pitch = idx_value & 0x3FFE;
		switch (((idx_value >> 21) & 0xF)) {
		case 9:
		case 11:
		case 12:
			track->cb[i].cpp = 1;
			break;
		case 3:
		case 4:
		case 13:
		case 15:
			track->cb[i].cpp = 2;
			break;
		case 5:
			if (p->rdev->family < CHIP_RV515) {
				DRM_ERROR("Invalid color buffer format (%d)!\n",
					  ((idx_value >> 21) & 0xF));
				return -EINVAL;
			}
			/* Pass through. */
		case 6:
			track->cb[i].cpp = 4;
			break;
		case 10:
			track->cb[i].cpp = 8;
			break;
		case 7:
			track->cb[i].cpp = 16;
			break;
		default:
			DRM_ERROR("Invalid color buffer format (%d) !\n",
				  ((idx_value >> 21) & 0xF));
			return -EINVAL;
		}
		track->cb_dirty = true;
		break;
	case 0x4F00:
		/* ZB_CNTL */
		if (idx_value & 2) {
			track->z_enabled = true;
		} else {
			track->z_enabled = false;
		}
		track->zb_dirty = true;
		break;
	case 0x4F10:
		/* ZB_FORMAT */
		switch ((idx_value & 0xF)) {
		case 0:
		case 1:
			track->zb.cpp = 2;
			break;
		case 2:
			track->zb.cpp = 4;
			break;
		default:
			DRM_ERROR("Invalid z buffer format (%d) !\n",
				  (idx_value & 0xF));
			return -EINVAL;
		}
		track->zb_dirty = true;
		break;
	case 0x4F24:
		/* ZB_DEPTHPITCH */
		if (!(p->cs_flags & RADEON_CS_KEEP_TILING_FLAGS)) {
			r = r100_cs_packet_next_reloc(p, &reloc);
			if (r) {
				DRM_ERROR("No reloc for ib[%d]=0x%04X\n",
					  idx, reg);
				r100_cs_dump_packet(p, pkt);
				return r;
			}

			if (reloc->lobj.tiling_flags & RADEON_TILING_MACRO)
				tile_flags |= R300_DEPTHMACROTILE_ENABLE;
			if (reloc->lobj.tiling_flags & RADEON_TILING_MICRO)
				tile_flags |= R300_DEPTHMICROTILE_TILED;
			else if (reloc->lobj.tiling_flags & RADEON_TILING_MICRO_SQUARE)
				tile_flags |= R300_DEPTHMICROTILE_TILED_SQUARE;

			tmp = idx_value & ~(0x7 << 16);
			tmp |= tile_flags;
			ib[idx] = tmp;
		}
		track->zb.pitch = idx_value & 0x3FFC;
		track->zb_dirty = true;
		break;
	case 0x4104:
		/* TX_ENABLE */
		for (i = 0; i < 16; i++) {
			bool enabled;

			enabled = !!(idx_value & (1 << i));
			track->textures[i].enabled = enabled;
		}
		track->tex_dirty = true;
		break;
	case 0x44C0:
	case 0x44C4:
	case 0x44C8:
	case 0x44CC:
	case 0x44D0:
	case 0x44D4:
	case 0x44D8:
	case 0x44DC:
	case 0x44E0:
	case 0x44E4:
	case 0x44E8:
	case 0x44EC:
	case 0x44F0:
	case 0x44F4:
	case 0x44F8:
	case 0x44FC:
		/* TX_FORMAT1_[0-15] */
		i = (reg - 0x44C0) >> 2;
		tmp = (idx_value >> 25) & 0x3;
		track->textures[i].tex_coord_type = tmp;
		switch ((idx_value & 0x1F)) {
		case R300_TX_FORMAT_X8:
		case R300_TX_FORMAT_Y4X4:
		case R300_TX_FORMAT_Z3Y3X2:
			track->textures[i].cpp = 1;
			track->textures[i].compress_format = R100_TRACK_COMP_NONE;
			break;
		case R300_TX_FORMAT_X16:
		case R300_TX_FORMAT_FL_I16:
		case R300_TX_FORMAT_Y8X8:
		case R300_TX_FORMAT_Z5Y6X5:
		case R300_TX_FORMAT_Z6Y5X5:
		case R300_TX_FORMAT_W4Z4Y4X4:
		case R300_TX_FORMAT_W1Z5Y5X5:
		case R300_TX_FORMAT_D3DMFT_CxV8U8:
		case R300_TX_FORMAT_B8G8_B8G8:
		case R300_TX_FORMAT_G8R8_G8B8:
			track->textures[i].cpp = 2;
			track->textures[i].compress_format = R100_TRACK_COMP_NONE;
			break;
		case R300_TX_FORMAT_Y16X16:
		case R300_TX_FORMAT_FL_I16A16:
		case R300_TX_FORMAT_Z11Y11X10:
		case R300_TX_FORMAT_Z10Y11X11:
		case R300_TX_FORMAT_W8Z8Y8X8:
		case R300_TX_FORMAT_W2Z10Y10X10:
		case 0x17:
		case R300_TX_FORMAT_FL_I32:
		case 0x1e:
			track->textures[i].cpp = 4;
			track->textures[i].compress_format = R100_TRACK_COMP_NONE;
			break;
		case R300_TX_FORMAT_W16Z16Y16X16:
		case R300_TX_FORMAT_FL_R16G16B16A16:
		case R300_TX_FORMAT_FL_I32A32:
			track->textures[i].cpp = 8;
			track->textures[i].compress_format = R100_TRACK_COMP_NONE;
			break;
		case R300_TX_FORMAT_FL_R32G32B32A32:
			track->textures[i].cpp = 16;
			track->textures[i].compress_format = R100_TRACK_COMP_NONE;
			break;
		case R300_TX_FORMAT_DXT1:
			track->textures[i].cpp = 1;
			track->textures[i].compress_format = R100_TRACK_COMP_DXT1;
			break;
		case R300_TX_FORMAT_ATI2N:
			if (p->rdev->family < CHIP_R420) {
				DRM_ERROR("Invalid texture format %u\n",
					  (idx_value & 0x1F));
				return -EINVAL;
			}
			/* The same rules apply as for DXT3/5. */
			/* Pass through. */
		case R300_TX_FORMAT_DXT3:
		case R300_TX_FORMAT_DXT5:
			track->textures[i].cpp = 1;
			track->textures[i].compress_format = R100_TRACK_COMP_DXT35;
			break;
		default:
			DRM_ERROR("Invalid texture format %u\n",
				  (idx_value & 0x1F));
			return -EINVAL;
		}
		track->tex_dirty = true;
		break;
	case 0x4400:
	case 0x4404:
	case 0x4408:
	case 0x440C:
	case 0x4410:
	case 0x4414:
	case 0x4418:
	case 0x441C:
	case 0x4420:
	case 0x4424:
	case 0x4428:
	case 0x442C:
	case 0x4430:
	case 0x4434:
	case 0x4438:
	case 0x443C:
		/* TX_FILTER0_[0-15] */
		i = (reg - 0x4400) >> 2;
		tmp = idx_value & 0x7;
		if (tmp == 2 || tmp == 4 || tmp == 6) {
			track->textures[i].roundup_w = false;
		}
		tmp = (idx_value >> 3) & 0x7;
		if (tmp == 2 || tmp == 4 || tmp == 6) {
			track->textures[i].roundup_h = false;
		}
		track->tex_dirty = true;
		break;
	case 0x4500:
	case 0x4504:
	case 0x4508:
	case 0x450C:
	case 0x4510:
	case 0x4514:
	case 0x4518:
	case 0x451C:
	case 0x4520:
	case 0x4524:
	case 0x4528:
	case 0x452C:
	case 0x4530:
	case 0x4534:
	case 0x4538:
	case 0x453C:
		/* TX_FORMAT2_[0-15] */
		i = (reg - 0x4500) >> 2;
		tmp = idx_value & 0x3FFF;
		track->textures[i].pitch = tmp + 1;
		if (p->rdev->family >= CHIP_RV515) {
			tmp = ((idx_value >> 15) & 1) << 11;
			track->textures[i].width_11 = tmp;
			tmp = ((idx_value >> 16) & 1) << 11;
			track->textures[i].height_11 = tmp;

			/* ATI1N */
			if (idx_value & (1 << 14)) {
				/* The same rules apply as for DXT1. */
				track->textures[i].compress_format =
					R100_TRACK_COMP_DXT1;
			}
		} else if (idx_value & (1 << 14)) {
			DRM_ERROR("Forbidden bit TXFORMAT_MSB\n");
			return -EINVAL;
		}
		track->tex_dirty = true;
		break;
	case 0x4480:
	case 0x4484:
	case 0x4488:
	case 0x448C:
	case 0x4490:
	case 0x4494:
	case 0x4498:
	case 0x449C:
	case 0x44A0:
	case 0x44A4:
	case 0x44A8:
	case 0x44AC:
	case 0x44B0:
	case 0x44B4:
	case 0x44B8:
	case 0x44BC:
		/* TX_FORMAT0_[0-15] */
		i = (reg - 0x4480) >> 2;
		tmp = idx_value & 0x7FF;
		track->textures[i].width = tmp + 1;
		tmp = (idx_value >> 11) & 0x7FF;
		track->textures[i].height = tmp + 1;
		tmp = (idx_value >> 26) & 0xF;
		track->textures[i].num_levels = tmp;
		tmp = idx_value & (1 << 31);
		track->textures[i].use_pitch = !!tmp;
		tmp = (idx_value >> 22) & 0xF;
		track->textures[i].txdepth = tmp;
		track->tex_dirty = true;
		break;
	case R300_ZB_ZPASS_ADDR:
		r = r100_cs_packet_next_reloc(p, &reloc);
		if (r) {
			DRM_ERROR("No reloc for ib[%d]=0x%04X\n",
					idx, reg);
			r100_cs_dump_packet(p, pkt);
			return r;
		}
		ib[idx] = idx_value + ((u32)reloc->lobj.gpu_offset);
		break;
	case 0x4e0c:
		/* RB3D_COLOR_CHANNEL_MASK */
		track->color_channel_mask = idx_value;
		track->cb_dirty = true;
		break;
	case 0x43a4:
		/* SC_HYPERZ_EN */
		/* r300c emits this register - we need to disable hyperz for it
		 * without complaining */
		if (p->rdev->hyperz_filp != p->filp) {
			if (idx_value & 0x1)
				ib[idx] = idx_value & ~1;
		}
		break;
	case 0x4f1c:
		/* ZB_BW_CNTL */
		track->zb_cb_clear = !!(idx_value & (1 << 5));
		track->cb_dirty = true;
		track->zb_dirty = true;
		if (p->rdev->hyperz_filp != p->filp) {
			if (idx_value & (R300_HIZ_ENABLE |
					 R300_RD_COMP_ENABLE |
					 R300_WR_COMP_ENABLE |
					 R300_FAST_FILL_ENABLE))
				goto fail;
		}
		break;
	case 0x4e04:
		/* RB3D_BLENDCNTL */
		track->blend_read_enable = !!(idx_value & (1 << 2));
		track->cb_dirty = true;
		break;
	case R300_RB3D_AARESOLVE_OFFSET:
		r = r100_cs_packet_next_reloc(p, &reloc);
		if (r) {
			DRM_ERROR("No reloc for ib[%d]=0x%04X\n",
				  idx, reg);
			r100_cs_dump_packet(p, pkt);
			return r;
		}
		track->aa.robj = reloc->robj;
		track->aa.offset = idx_value;
		track->aa_dirty = true;
		ib[idx] = idx_value + ((u32)reloc->lobj.gpu_offset);
		break;
	case R300_RB3D_AARESOLVE_PITCH:
		track->aa.pitch = idx_value & 0x3FFE;
		track->aa_dirty = true;
		break;
	case R300_RB3D_AARESOLVE_CTL:
		track->aaresolve = idx_value & 0x1;
		track->aa_dirty = true;
		break;
	case 0x4f30: /* ZB_MASK_OFFSET */
	case 0x4f34: /* ZB_ZMASK_PITCH */
	case 0x4f44: /* ZB_HIZ_OFFSET */
	case 0x4f54: /* ZB_HIZ_PITCH */
		if (idx_value && (p->rdev->hyperz_filp != p->filp))
			goto fail;
		break;
	case 0x4028:
		if (idx_value && (p->rdev->hyperz_filp != p->filp))
			goto fail;
		/* GB_Z_PEQ_CONFIG */
		if (p->rdev->family >= CHIP_RV350)
			break;
		goto fail;
		break;
	case 0x4be8:
		/* valid register only on RV530 */
		if (p->rdev->family == CHIP_RV530)
			break;
		/* fallthrough do not move */
	default:
		goto fail;
	}
	return 0;
fail:
	printk(KERN_ERR "Forbidden register 0x%04X in cs at %d (val=%08x)\n",
	       reg, idx, idx_value);
	return -EINVAL;
}

static int r300_packet3_check(struct radeon_cs_parser *p,
			      struct radeon_cs_packet *pkt)
{
	struct radeon_cs_reloc *reloc;
	struct r100_cs_track *track;
	volatile uint32_t *ib;
	unsigned idx;
	int r;

	ib = p->ib->ptr;
	idx = pkt->idx + 1;
	track = (struct r100_cs_track *)p->track;
	switch(pkt->opcode) {
	case PACKET3_3D_LOAD_VBPNTR:
		r = r100_packet3_load_vbpntr(p, pkt, idx);
		if (r)
			return r;
		break;
	case PACKET3_INDX_BUFFER:
		r = r100_cs_packet_next_reloc(p, &reloc);
		if (r) {
			DRM_ERROR("No reloc for packet3 %d\n", pkt->opcode);
			r100_cs_dump_packet(p, pkt);
			return r;
		}
		ib[idx+1] = radeon_get_ib_value(p, idx + 1) + ((u32)reloc->lobj.gpu_offset);
		r = r100_cs_track_check_pkt3_indx_buffer(p, pkt, reloc->robj);
		if (r) {
			return r;
		}
		break;
	/* Draw packet */
	case PACKET3_3D_DRAW_IMMD:
		/* Number of dwords is vtx_size * (num_vertices - 1)
		 * PRIM_WALK must be equal to 3 vertex data in embedded
		 * in cmd stream */
		if (((radeon_get_ib_value(p, idx + 1) >> 4) & 0x3) != 3) {
			DRM_ERROR("PRIM_WALK must be 3 for IMMD draw\n");
			return -EINVAL;
		}
		track->vap_vf_cntl = radeon_get_ib_value(p, idx + 1);
		track->immd_dwords = pkt->count - 1;
		r = r100_cs_track_check(p->rdev, track);
		if (r) {
			return r;
		}
		break;
	case PACKET3_3D_DRAW_IMMD_2:
		/* Number of dwords is vtx_size * (num_vertices - 1)
		 * PRIM_WALK must be equal to 3 vertex data in embedded
		 * in cmd stream */
		if (((radeon_get_ib_value(p, idx) >> 4) & 0x3) != 3) {
			DRM_ERROR("PRIM_WALK must be 3 for IMMD draw\n");
			return -EINVAL;
		}
		track->vap_vf_cntl = radeon_get_ib_value(p, idx);
		track->immd_dwords = pkt->count;
		r = r100_cs_track_check(p->rdev, track);
		if (r) {
			return r;
		}
		break;
	case PACKET3_3D_DRAW_VBUF:
		track->vap_vf_cntl = radeon_get_ib_value(p, idx + 1);
		r = r100_cs_track_check(p->rdev, track);
		if (r) {
			return r;
		}
		break;
	case PACKET3_3D_DRAW_VBUF_2:
		track->vap_vf_cntl = radeon_get_ib_value(p, idx);
		r = r100_cs_track_check(p->rdev, track);
		if (r) {
			return r;
		}
		break;
	case PACKET3_3D_DRAW_INDX:
		track->vap_vf_cntl = radeon_get_ib_value(p, idx + 1);
		r = r100_cs_track_check(p->rdev, track);
		if (r) {
			return r;
		}
		break;
	case PACKET3_3D_DRAW_INDX_2:
		track->vap_vf_cntl = radeon_get_ib_value(p, idx);
		r = r100_cs_track_check(p->rdev, track);
		if (r) {
			return r;
		}
		break;
	case PACKET3_3D_CLEAR_HIZ:
	case PACKET3_3D_CLEAR_ZMASK:
		if (p->rdev->hyperz_filp != p->filp)
			return -EINVAL;
		break;
	case PACKET3_3D_CLEAR_CMASK:
		if (p->rdev->cmask_filp != p->filp)
			return -EINVAL;
		break;
	case PACKET3_NOP:
		break;
	default:
		DRM_ERROR("Packet3 opcode %x not supported\n", pkt->opcode);
		return -EINVAL;
	}
	return 0;
}

int r300_cs_parse(struct radeon_cs_parser *p)
{
	struct radeon_cs_packet pkt;
	struct r100_cs_track *track;
	int r;

	track = kzalloc(sizeof(*track), GFP_KERNEL);
	if (track == NULL)
		return -ENOMEM;
	r100_cs_track_clear(p->rdev, track);
	p->track = track;
	do {
		r = r100_cs_packet_parse(p, &pkt, p->idx);
		if (r) {
			return r;
		}
		p->idx += pkt.count + 2;
		switch (pkt.type) {
		case PACKET_TYPE0:
			r = r100_cs_parse_packet0(p, &pkt,
						  p->rdev->config.r300.reg_safe_bm,
						  p->rdev->config.r300.reg_safe_bm_size,
						  &r300_packet0_check);
			break;
		case PACKET_TYPE2:
			break;
		case PACKET_TYPE3:
			r = r300_packet3_check(p, &pkt);
			break;
		default:
			DRM_ERROR("Unknown packet type %d !\n", pkt.type);
			return -EINVAL;
		}
		if (r) {
			return r;
		}
	} while (p->idx < p->chunks[p->chunk_ib_idx].length_dw);
	return 0;
}

void r300_set_reg_safe(struct radeon_device *rdev)
{
	rdev->config.r300.reg_safe_bm = r300_reg_safe_bm;
	rdev->config.r300.reg_safe_bm_size = ARRAY_SIZE(r300_reg_safe_bm);
}

void r300_mc_program(struct radeon_device *rdev)
{
	struct r100_mc_save save;
	int r;

	r = r100_debugfs_mc_info_init(rdev);
	if (r) {
		dev_err(rdev->dev, "Failed to create r100_mc debugfs file.\n");
	}

	/* Stops all mc clients */
	r100_mc_stop(rdev, &save);
	if (rdev->flags & RADEON_IS_AGP) {
		WREG32(R_00014C_MC_AGP_LOCATION,
			S_00014C_MC_AGP_START(rdev->mc.gtt_start >> 16) |
			S_00014C_MC_AGP_TOP(rdev->mc.gtt_end >> 16));
		WREG32(R_000170_AGP_BASE, lower_32_bits(rdev->mc.agp_base));
		WREG32(R_00015C_AGP_BASE_2,
			upper_32_bits(rdev->mc.agp_base) & 0xff);
	} else {
		WREG32(R_00014C_MC_AGP_LOCATION, 0x0FFFFFFF);
		WREG32(R_000170_AGP_BASE, 0);
		WREG32(R_00015C_AGP_BASE_2, 0);
	}
	/* Wait for mc idle */
	if (r300_mc_wait_for_idle(rdev))
		DRM_INFO("Failed to wait MC idle before programming MC.\n");
	/* Program MC, should be a 32bits limited address space */
	WREG32(R_000148_MC_FB_LOCATION,
		S_000148_MC_FB_START(rdev->mc.vram_start >> 16) |
		S_000148_MC_FB_TOP(rdev->mc.vram_end >> 16));
	r100_mc_resume(rdev, &save);
}

void r300_clock_startup(struct radeon_device *rdev)
{
	u32 tmp;

	if (radeon_dynclks != -1 && radeon_dynclks)
		radeon_legacy_set_clock_gating(rdev, 1);
	/* We need to force on some of the block */
	tmp = RREG32_PLL(R_00000D_SCLK_CNTL);
	tmp |= S_00000D_FORCE_CP(1) | S_00000D_FORCE_VIP(1);
	if ((rdev->family == CHIP_RV350) || (rdev->family == CHIP_RV380))
		tmp |= S_00000D_FORCE_VAP(1);
	WREG32_PLL(R_00000D_SCLK_CNTL, tmp);
}

static int r300_startup(struct radeon_device *rdev)
{
	int r;

	/* set common regs */
	r100_set_common_regs(rdev);
	/* program mc */
	r300_mc_program(rdev);
	/* Resume clock */
	r300_clock_startup(rdev);
	/* Initialize GPU configuration (# pipes, ...) */
	r300_gpu_init(rdev);
	/* Initialize GART (initialize after TTM so we can allocate
	 * memory through TTM but finalize after TTM) */
	if (rdev->flags & RADEON_IS_PCIE) {
		r = rv370_pcie_gart_enable(rdev);
		if (r)
			return r;
	}

	if (rdev->family == CHIP_R300 ||
	    rdev->family == CHIP_R350 ||
	    rdev->family == CHIP_RV350)
		r100_enable_bm(rdev);

	if (rdev->flags & RADEON_IS_PCI) {
		r = r100_pci_gart_enable(rdev);
		if (r)
			return r;
	}

	/* allocate wb buffer */
	r = radeon_wb_init(rdev);
	if (r)
		return r;

	r = radeon_fence_driver_start_ring(rdev, RADEON_RING_TYPE_GFX_INDEX);
	if (r) {
		dev_err(rdev->dev, "failed initializing CP fences (%d).\n", r);
		return r;
	}

	/* Enable IRQ */
	r100_irq_set(rdev);
	rdev->config.r300.hdp_cntl = RREG32(RADEON_HOST_PATH_CNTL);
	/* 1M ring buffer */
	r = r100_cp_init(rdev, 1024 * 1024);
	if (r) {
		dev_err(rdev->dev, "failed initializing CP (%d).\n", r);
		return r;
	}

	r = radeon_ib_pool_start(rdev);
	if (r)
		return r;

	r = r100_ib_test(rdev);
	if (r) {
		dev_err(rdev->dev, "failed testing IB (%d).\n", r);
		rdev->accel_working = false;
		return r;
	}

	return 0;
}

int r300_resume(struct radeon_device *rdev)
{
	int r;

	/* Make sur GART are not working */
	if (rdev->flags & RADEON_IS_PCIE)
		rv370_pcie_gart_disable(rdev);
	if (rdev->flags & RADEON_IS_PCI)
		r100_pci_gart_disable(rdev);
	/* Resume clock before doing reset */
	r300_clock_startup(rdev);
	/* Reset gpu before posting otherwise ATOM will enter infinite loop */
	if (radeon_asic_reset(rdev)) {
		dev_warn(rdev->dev, "GPU reset failed ! (0xE40=0x%08X, 0x7C0=0x%08X)\n",
			RREG32(R_000E40_RBBM_STATUS),
			RREG32(R_0007C0_CP_STAT));
	}
	/* post */
	radeon_combios_asic_init(rdev->ddev);
	/* Resume clock after posting */
	r300_clock_startup(rdev);
	/* Initialize surface registers */
	radeon_surface_init(rdev);

	rdev->accel_working = true;
<<<<<<< HEAD
	return r300_startup(rdev);
=======
	r = r300_startup(rdev);
	if (r) {
		rdev->accel_working = false;
	}
	return r;
>>>>>>> c16fa4f2
}

int r300_suspend(struct radeon_device *rdev)
{
	radeon_ib_pool_suspend(rdev);
	r100_cp_disable(rdev);
	radeon_wb_disable(rdev);
	r100_irq_disable(rdev);
	if (rdev->flags & RADEON_IS_PCIE)
		rv370_pcie_gart_disable(rdev);
	if (rdev->flags & RADEON_IS_PCI)
		r100_pci_gart_disable(rdev);
	return 0;
}

void r300_fini(struct radeon_device *rdev)
{
	r100_cp_fini(rdev);
	radeon_wb_fini(rdev);
	r100_ib_fini(rdev);
	radeon_gem_fini(rdev);
	if (rdev->flags & RADEON_IS_PCIE)
		rv370_pcie_gart_fini(rdev);
	if (rdev->flags & RADEON_IS_PCI)
		r100_pci_gart_fini(rdev);
	radeon_agp_fini(rdev);
	radeon_irq_kms_fini(rdev);
	radeon_fence_driver_fini(rdev);
	radeon_bo_fini(rdev);
	radeon_atombios_fini(rdev);
	kfree(rdev->bios);
	rdev->bios = NULL;
}

int r300_init(struct radeon_device *rdev)
{
	int r;

	/* Disable VGA */
	r100_vga_render_disable(rdev);
	/* Initialize scratch registers */
	radeon_scratch_init(rdev);
	/* Initialize surface registers */
	radeon_surface_init(rdev);
	/* TODO: disable VGA need to use VGA request */
	/* restore some register to sane defaults */
	r100_restore_sanity(rdev);
	/* BIOS*/
	if (!radeon_get_bios(rdev)) {
		if (ASIC_IS_AVIVO(rdev))
			return -EINVAL;
	}
	if (rdev->is_atom_bios) {
		dev_err(rdev->dev, "Expecting combios for RS400/RS480 GPU\n");
		return -EINVAL;
	} else {
		r = radeon_combios_init(rdev);
		if (r)
			return r;
	}
	/* Reset gpu before posting otherwise ATOM will enter infinite loop */
	if (radeon_asic_reset(rdev)) {
		dev_warn(rdev->dev,
			"GPU reset failed ! (0xE40=0x%08X, 0x7C0=0x%08X)\n",
			RREG32(R_000E40_RBBM_STATUS),
			RREG32(R_0007C0_CP_STAT));
	}
	/* check if cards are posted or not */
	if (radeon_boot_test_post_card(rdev) == false)
		return -EINVAL;
	/* Set asic errata */
	r300_errata(rdev);
	/* Initialize clocks */
	radeon_get_clock_info(rdev->ddev);
	/* initialize AGP */
	if (rdev->flags & RADEON_IS_AGP) {
		r = radeon_agp_init(rdev);
		if (r) {
			radeon_agp_disable(rdev);
		}
	}
	/* initialize memory controller */
	r300_mc_init(rdev);
	/* Fence driver */
	r = radeon_fence_driver_init(rdev);
	if (r)
		return r;
	r = radeon_irq_kms_init(rdev);
	if (r)
		return r;
	/* Memory manager */
	r = radeon_bo_init(rdev);
	if (r)
		return r;
	if (rdev->flags & RADEON_IS_PCIE) {
		r = rv370_pcie_gart_init(rdev);
		if (r)
			return r;
	}
	if (rdev->flags & RADEON_IS_PCI) {
		r = r100_pci_gart_init(rdev);
		if (r)
			return r;
	}
	r300_set_reg_safe(rdev);

	r = radeon_ib_pool_init(rdev);
	rdev->accel_working = true;
	if (r) {
		dev_err(rdev->dev, "IB initialization failed (%d).\n", r);
		rdev->accel_working = false;
	}

	r = r300_startup(rdev);
	if (r) {
		/* Somethings want wront with the accel init stop accel */
		dev_err(rdev->dev, "Disabling GPU acceleration\n");
		r100_cp_fini(rdev);
		radeon_wb_fini(rdev);
		r100_ib_fini(rdev);
		radeon_irq_kms_fini(rdev);
		if (rdev->flags & RADEON_IS_PCIE)
			rv370_pcie_gart_fini(rdev);
		if (rdev->flags & RADEON_IS_PCI)
			r100_pci_gart_fini(rdev);
		radeon_agp_fini(rdev);
		rdev->accel_working = false;
	}
	return 0;
}<|MERGE_RESOLUTION|>--- conflicted
+++ resolved
@@ -1454,15 +1454,11 @@
 	radeon_surface_init(rdev);
 
 	rdev->accel_working = true;
-<<<<<<< HEAD
-	return r300_startup(rdev);
-=======
 	r = r300_startup(rdev);
 	if (r) {
 		rdev->accel_working = false;
 	}
 	return r;
->>>>>>> c16fa4f2
 }
 
 int r300_suspend(struct radeon_device *rdev)
