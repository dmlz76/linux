// SPDX-License-Identifier: GPL-2.0-only
/*
 * Copyright (C) 2015 Broadcom
 */

/**
 * DOC: VC4 HVS module.
 *
 * The Hardware Video Scaler (HVS) is the piece of hardware that does
 * translation, scaling, colorspace conversion, and compositing of
 * pixels stored in framebuffers into a FIFO of pixels going out to
 * the Pixel Valve (CRTC).  It operates at the system clock rate (the
 * system audio clock gate, specifically), which is much higher than
 * the pixel clock rate.
 *
 * There is a single global HVS, with multiple output FIFOs that can
 * be consumed by the PVs.  This file just manages the resources for
 * the HVS, while the vc4_crtc.c code actually drives HVS setup for
 * each CRTC.
 */

#include <linux/bitfield.h>
#include <linux/clk.h>
#include <linux/component.h>
#include <linux/platform_device.h>

#include <drm/drm_atomic_helper.h>
#include <drm/drm_drv.h>
#include <drm/drm_vblank.h>

#include <soc/bcm2835/raspberrypi-firmware.h>

#include "vc4_drv.h"
#include "vc4_regs.h"

static const struct debugfs_reg32 vc4_hvs_regs[] = {
	VC4_REG32(SCALER_DISPCTRL),
	VC4_REG32(SCALER_DISPSTAT),
	VC4_REG32(SCALER_DISPID),
	VC4_REG32(SCALER_DISPECTRL),
	VC4_REG32(SCALER_DISPPROF),
	VC4_REG32(SCALER_DISPDITHER),
	VC4_REG32(SCALER_DISPEOLN),
	VC4_REG32(SCALER_DISPLIST0),
	VC4_REG32(SCALER_DISPLIST1),
	VC4_REG32(SCALER_DISPLIST2),
	VC4_REG32(SCALER_DISPLSTAT),
	VC4_REG32(SCALER_DISPLACT0),
	VC4_REG32(SCALER_DISPLACT1),
	VC4_REG32(SCALER_DISPLACT2),
	VC4_REG32(SCALER_DISPCTRL0),
	VC4_REG32(SCALER_DISPBKGND0),
	VC4_REG32(SCALER_DISPSTAT0),
	VC4_REG32(SCALER_DISPBASE0),
	VC4_REG32(SCALER_DISPCTRL1),
	VC4_REG32(SCALER_DISPBKGND1),
	VC4_REG32(SCALER_DISPSTAT1),
	VC4_REG32(SCALER_DISPBASE1),
	VC4_REG32(SCALER_DISPCTRL2),
	VC4_REG32(SCALER_DISPBKGND2),
	VC4_REG32(SCALER_DISPSTAT2),
	VC4_REG32(SCALER_DISPBASE2),
	VC4_REG32(SCALER_DISPALPHA2),
	VC4_REG32(SCALER_OLEDOFFS),
	VC4_REG32(SCALER_OLEDCOEF0),
	VC4_REG32(SCALER_OLEDCOEF1),
	VC4_REG32(SCALER_OLEDCOEF2),
};

static const struct debugfs_reg32 vc6_hvs_regs[] = {
	VC4_REG32(SCALER6_VERSION),
	VC4_REG32(SCALER6_CXM_SIZE),
	VC4_REG32(SCALER6_LBM_SIZE),
	VC4_REG32(SCALER6_UBM_SIZE),
	VC4_REG32(SCALER6_COBA_SIZE),
	VC4_REG32(SCALER6_COB_SIZE),
	VC4_REG32(SCALER6_CONTROL),
	VC4_REG32(SCALER6_FETCHER_STATUS),
	VC4_REG32(SCALER6_FETCH_STATUS),
	VC4_REG32(SCALER6_HANDLE_ERROR),
	VC4_REG32(SCALER6_DISP0_CTRL0),
	VC4_REG32(SCALER6_DISP0_CTRL1),
	VC4_REG32(SCALER6_DISP0_BGND),
	VC4_REG32(SCALER6_DISP0_LPTRS),
	VC4_REG32(SCALER6_DISP0_COB),
	VC4_REG32(SCALER6_DISP0_STATUS),
	VC4_REG32(SCALER6_DISP0_DL),
	VC4_REG32(SCALER6_DISP0_RUN),
	VC4_REG32(SCALER6_DISP1_CTRL0),
	VC4_REG32(SCALER6_DISP1_CTRL1),
	VC4_REG32(SCALER6_DISP1_BGND),
	VC4_REG32(SCALER6_DISP1_LPTRS),
	VC4_REG32(SCALER6_DISP1_COB),
	VC4_REG32(SCALER6_DISP1_STATUS),
	VC4_REG32(SCALER6_DISP1_DL),
	VC4_REG32(SCALER6_DISP1_RUN),
	VC4_REG32(SCALER6_DISP2_CTRL0),
	VC4_REG32(SCALER6_DISP2_CTRL1),
	VC4_REG32(SCALER6_DISP2_BGND),
	VC4_REG32(SCALER6_DISP2_LPTRS),
	VC4_REG32(SCALER6_DISP2_COB),
	VC4_REG32(SCALER6_DISP2_STATUS),
	VC4_REG32(SCALER6_DISP2_DL),
	VC4_REG32(SCALER6_DISP2_RUN),
	VC4_REG32(SCALER6_EOLN),
	VC4_REG32(SCALER6_DL_STATUS),
	VC4_REG32(SCALER6_QOS0),
	VC4_REG32(SCALER6_PROF0),
	VC4_REG32(SCALER6_QOS1),
	VC4_REG32(SCALER6_PROF1),
	VC4_REG32(SCALER6_QOS2),
	VC4_REG32(SCALER6_PROF2),
	VC4_REG32(SCALER6_PRI_MAP0),
	VC4_REG32(SCALER6_PRI_MAP1),
	VC4_REG32(SCALER6_HISTCTRL),
	VC4_REG32(SCALER6_HISTBIN0),
	VC4_REG32(SCALER6_HISTBIN1),
	VC4_REG32(SCALER6_HISTBIN2),
	VC4_REG32(SCALER6_HISTBIN3),
	VC4_REG32(SCALER6_HISTBIN4),
	VC4_REG32(SCALER6_HISTBIN5),
	VC4_REG32(SCALER6_HISTBIN6),
	VC4_REG32(SCALER6_HISTBIN7),
	VC4_REG32(SCALER6_HDR_CFG_REMAP),
	VC4_REG32(SCALER6_COL_SPACE),
	VC4_REG32(SCALER6_HVS_ID),
	VC4_REG32(SCALER6_CFC1),
	VC4_REG32(SCALER6_DISP_UPM_ISO0),
	VC4_REG32(SCALER6_DISP_UPM_ISO1),
	VC4_REG32(SCALER6_DISP_UPM_ISO2),
	VC4_REG32(SCALER6_DISP_LBM_ISO0),
	VC4_REG32(SCALER6_DISP_LBM_ISO1),
	VC4_REG32(SCALER6_DISP_LBM_ISO2),
	VC4_REG32(SCALER6_DISP_COB_ISO0),
	VC4_REG32(SCALER6_DISP_COB_ISO1),
	VC4_REG32(SCALER6_DISP_COB_ISO2),
	VC4_REG32(SCALER6_BAD_COB),
	VC4_REG32(SCALER6_BAD_LBM),
	VC4_REG32(SCALER6_BAD_UPM),
	VC4_REG32(SCALER6_BAD_AXI),
};

static const struct debugfs_reg32 vc6_hvs_regs_d0[] = {
	VC4_REG32(SCALER6D0_VERSION),
	VC4_REG32(SCALER6D0_CXM_SIZE),
	VC4_REG32(SCALER6D0_LBM_SIZE),
	VC4_REG32(SCALER6D0_UBM_SIZE),
	VC4_REG32(SCALER6D0_COBA_SIZE),
	VC4_REG32(SCALER6D0_COB_SIZE),
	VC4_REG32(SCALER6D0_CONTROL),
	VC4_REG32(SCALER6D0_FETCHER_STATUS),
	VC4_REG32(SCALER6D0_FETCH_STATUS),
	VC4_REG32(SCALER6D0_HANDLE_ERROR),
	VC4_REG32(SCALER6D0_DISP0_CTRL0),
	VC4_REG32(SCALER6D0_DISP0_CTRL1),
	VC4_REG32(SCALER6D0_DISP0_BGND0),
	VC4_REG32(SCALER6D0_DISP0_BGND1),
	VC4_REG32(SCALER6D0_DISP0_LPTRS),
	VC4_REG32(SCALER6D0_DISP0_COB),
	VC4_REG32(SCALER6D0_DISP0_STATUS),
	VC4_REG32(SCALER6D0_DISP0_DL),
	VC4_REG32(SCALER6D0_DISP0_RUN),
	VC4_REG32(SCALER6D0_DISP1_CTRL0),
	VC4_REG32(SCALER6D0_DISP1_CTRL1),
	VC4_REG32(SCALER6D0_DISP1_BGND0),
	VC4_REG32(SCALER6D0_DISP1_BGND1),
	VC4_REG32(SCALER6D0_DISP1_LPTRS),
	VC4_REG32(SCALER6D0_DISP1_COB),
	VC4_REG32(SCALER6D0_DISP1_STATUS),
	VC4_REG32(SCALER6D0_DISP1_DL),
	VC4_REG32(SCALER6D0_DISP1_RUN),
	VC4_REG32(SCALER6D0_DISP2_CTRL0),
	VC4_REG32(SCALER6D0_DISP2_CTRL1),
	VC4_REG32(SCALER6D0_DISP2_BGND0),
	VC4_REG32(SCALER6D0_DISP2_BGND1),
	VC4_REG32(SCALER6D0_DISP2_LPTRS),
	VC4_REG32(SCALER6D0_DISP2_COB),
	VC4_REG32(SCALER6D0_DISP2_STATUS),
	VC4_REG32(SCALER6D0_DISP2_DL),
	VC4_REG32(SCALER6D0_DISP2_RUN),
	VC4_REG32(SCALER6D0_EOLN),
	VC4_REG32(SCALER6D0_DL_STATUS),
	VC4_REG32(SCALER6D0_QOS0),
	VC4_REG32(SCALER6D0_PROF0),
	VC4_REG32(SCALER6D0_QOS1),
	VC4_REG32(SCALER6D0_PROF1),
	VC4_REG32(SCALER6D0_QOS2),
	VC4_REG32(SCALER6D0_PROF2),
	VC4_REG32(SCALER6D0_PRI_MAP0),
	VC4_REG32(SCALER6D0_PRI_MAP1),
	VC4_REG32(SCALER6D0_HISTCTRL),
	VC4_REG32(SCALER6D0_HISTBIN0),
	VC4_REG32(SCALER6D0_HISTBIN1),
	VC4_REG32(SCALER6D0_HISTBIN2),
	VC4_REG32(SCALER6D0_HISTBIN3),
	VC4_REG32(SCALER6D0_HISTBIN4),
	VC4_REG32(SCALER6D0_HISTBIN5),
	VC4_REG32(SCALER6D0_HISTBIN6),
	VC4_REG32(SCALER6D0_HISTBIN7),
	VC4_REG32(SCALER6D0_HVS_ID),
};

void vc4_hvs_dump_state(struct vc4_hvs *hvs)
{
	struct drm_device *drm = &hvs->vc4->base;
	struct drm_printer p = drm_info_printer(&hvs->pdev->dev);
	int idx, i;

	if (!drm_dev_enter(drm, &idx))
		return;

	drm_print_regset32(&p, &hvs->regset);

	DRM_INFO("HVS ctx:\n");
	for (i = 0; i < 64; i += 4) {
		DRM_INFO("0x%08x (%s): 0x%08x 0x%08x 0x%08x 0x%08x\n",
			 i * 4, i < HVS_BOOTLOADER_DLIST_END ? "B" : "D",
			 readl((u32 __iomem *)hvs->dlist + i + 0),
			 readl((u32 __iomem *)hvs->dlist + i + 1),
			 readl((u32 __iomem *)hvs->dlist + i + 2),
			 readl((u32 __iomem *)hvs->dlist + i + 3));
	}

	drm_dev_exit(idx);
}

static int vc4_hvs_debugfs_underrun(struct seq_file *m, void *data)
{
	struct drm_debugfs_entry *entry = m->private;
	struct drm_device *dev = entry->dev;
	struct vc4_dev *vc4 = to_vc4_dev(dev);
	struct drm_printer p = drm_seq_file_printer(m);

	drm_printf(&p, "%d\n", atomic_read(&vc4->underrun));

	return 0;
}

static int vc4_hvs_debugfs_dlist(struct seq_file *m, void *data)
{
	struct drm_debugfs_entry *entry = m->private;
	struct drm_device *dev = entry->dev;
	struct vc4_dev *vc4 = to_vc4_dev(dev);
	struct vc4_hvs *hvs = vc4->hvs;
	struct drm_printer p = drm_seq_file_printer(m);
	unsigned int dlist_mem_size = hvs->dlist_mem_size;
	unsigned int next_entry_start;
	unsigned int i, j;
	u32 dlist_word, dispstat;

	for (i = 0; i < SCALER_CHANNELS_COUNT; i++) {
		dispstat = VC4_GET_FIELD(HVS_READ(SCALER_DISPSTATX(i)),
					 SCALER_DISPSTATX_MODE);
		if (dispstat == SCALER_DISPSTATX_MODE_DISABLED ||
		    dispstat == SCALER_DISPSTATX_MODE_EOF) {
			drm_printf(&p, "HVS chan %u disabled\n", i);
			continue;
		}

		drm_printf(&p, "HVS chan %u:\n", i);
		next_entry_start = 0;
<<<<<<< HEAD

		for (j = HVS_READ(SCALER_DISPLISTX(i)); j < dlist_mem_size; j++) {
			dlist_word = readl((u32 __iomem *)vc4->hvs->dlist + j);
			drm_printf(&p, "dlist: %02d: 0x%08x\n", j,
				   dlist_word);
			if (!next_entry_start ||
			    next_entry_start == j) {
				if (dlist_word & SCALER_CTL0_END)
					break;
				next_entry_start = j +
					VC4_GET_FIELD(dlist_word,
						      SCALER_CTL0_SIZE);
			}
		}
	}

	return 0;
}

static int vc6_hvs_debugfs_dlist(struct seq_file *m, void *data)
{
	struct drm_debugfs_entry *entry = m->private;
	struct drm_device *dev = entry->dev;
	struct vc4_dev *vc4 = to_vc4_dev(dev);
	struct vc4_hvs *hvs = vc4->hvs;
	struct drm_printer p = drm_seq_file_printer(m);
	unsigned int dlist_mem_size = hvs->dlist_mem_size;
	unsigned int next_entry_start;
	unsigned int i;

	for (i = 0; i < SCALER_CHANNELS_COUNT; i++) {
		unsigned int active_dlist, dispstat;
		unsigned int j;

		dispstat = VC4_GET_FIELD6(HVS_READ(SCALER6_DISPX_STATUS(i)),
					 DISPX_STATUS_MODE);
		if (dispstat == SCALER6(DISPX_STATUS_MODE_DISABLED) ||
		    dispstat == SCALER6(DISPX_STATUS_MODE_EOF)) {
			drm_printf(&p, "HVS chan %u disabled\n", i);
			continue;
		}

		drm_printf(&p, "HVS chan %u:\n", i);

		active_dlist = VC4_GET_FIELD6(HVS_READ(SCALER6_DISPX_DL(i)),
					     DISPX_DL_LACT);
		next_entry_start = 0;

		for (j = active_dlist; j < dlist_mem_size; j++) {
			u32 dlist_word;

=======

		for (j = HVS_READ(SCALER_DISPLISTX(i)); j < dlist_mem_size; j++) {
>>>>>>> 22a054ea
			dlist_word = readl((u32 __iomem *)vc4->hvs->dlist + j);
			drm_printf(&p, "dlist: %02d: 0x%08x\n", j,
				   dlist_word);
			if (!next_entry_start ||
			    next_entry_start == j) {
				if (dlist_word & SCALER_CTL0_END)
					break;
				next_entry_start = j +
					VC4_GET_FIELD(dlist_word,
						      SCALER_CTL0_SIZE);
			}
		}
	}

	return 0;
}

static int vc5_hvs_debugfs_gamma(struct seq_file *m, void *data)
{
	struct drm_debugfs_entry *entry = m->private;
	struct drm_device *dev = entry->dev;
	struct vc4_dev *vc4 = to_vc4_dev(dev);
	struct vc4_hvs *hvs = vc4->hvs;
	struct drm_printer p = drm_seq_file_printer(m);
	unsigned int i, chan;
	u32 dispstat, dispbkgndx;

	for (chan = 0; chan < SCALER_CHANNELS_COUNT; chan++) {
		u32 x_c, grad;
		u32 offset = SCALER5_DSPGAMMA_START +
			chan * SCALER5_DSPGAMMA_CHAN_OFFSET;

		dispstat = VC4_GET_FIELD(HVS_READ(SCALER_DISPSTATX(chan)),
					 SCALER_DISPSTATX_MODE);
		if (dispstat == SCALER_DISPSTATX_MODE_DISABLED ||
		    dispstat == SCALER_DISPSTATX_MODE_EOF) {
			drm_printf(&p, "HVS channel %u: Channel disabled\n", chan);
			continue;
		}

		dispbkgndx = HVS_READ(SCALER_DISPBKGNDX(chan));
		if (!(dispbkgndx & SCALER_DISPBKGND_GAMMA)) {
			drm_printf(&p, "HVS channel %u: Gamma disabled\n", chan);
			continue;
		}

		drm_printf(&p, "HVS channel %u:\n", chan);
		drm_printf(&p, "  red:\n");
		for (i = 0; i < SCALER5_DSPGAMMA_NUM_POINTS; i++, offset += 8) {
			x_c = HVS_READ(offset);
			grad = HVS_READ(offset + 4);
			drm_printf(&p, "  %08x %08x - x %u, c %u, grad %u\n",
				   x_c, grad,
				   VC4_GET_FIELD(x_c, SCALER5_DSPGAMMA_OFF_X),
				   VC4_GET_FIELD(x_c, SCALER5_DSPGAMMA_OFF_C),
				   grad);
		}
		drm_printf(&p, "  green:\n");
		for (i = 0; i < SCALER5_DSPGAMMA_NUM_POINTS; i++, offset += 8) {
			x_c = HVS_READ(offset);
			grad = HVS_READ(offset + 4);
			drm_printf(&p, "  %08x %08x - x %u, c %u, grad %u\n",
				   x_c, grad,
				   VC4_GET_FIELD(x_c, SCALER5_DSPGAMMA_OFF_X),
				   VC4_GET_FIELD(x_c, SCALER5_DSPGAMMA_OFF_C),
				   grad);
		}
		drm_printf(&p, "  blue:\n");
		for (i = 0; i < SCALER5_DSPGAMMA_NUM_POINTS; i++, offset += 8) {
			x_c = HVS_READ(offset);
			grad = HVS_READ(offset + 4);
			drm_printf(&p, "  %08x %08x - x %u, c %u, grad %u\n",
				   x_c, grad,
				   VC4_GET_FIELD(x_c, SCALER5_DSPGAMMA_OFF_X),
				   VC4_GET_FIELD(x_c, SCALER5_DSPGAMMA_OFF_C),
				   grad);
		}

		/* Alpha only valid on channel 2 */
		if (chan != 2)
			continue;

		drm_printf(&p, "  alpha:\n");
		for (i = 0; i < SCALER5_DSPGAMMA_NUM_POINTS; i++, offset += 8) {
			x_c = HVS_READ(offset);
			grad = HVS_READ(offset + 4);
			drm_printf(&p, "  %08x %08x - x %u, c %u, grad %u\n",
				   x_c, grad,
				   VC4_GET_FIELD(x_c, SCALER5_DSPGAMMA_OFF_X),
				   VC4_GET_FIELD(x_c, SCALER5_DSPGAMMA_OFF_C),
				   grad);
		}
	}
	return 0;
}

static int vc4_hvs_debugfs_dlist_allocs(struct seq_file *m, void *data)
{
	struct drm_debugfs_entry *entry = m->private;
	struct drm_device *dev = entry->dev;
	struct vc4_dev *vc4 = to_vc4_dev(dev);
	struct vc4_hvs *hvs = vc4->hvs;
	struct drm_printer p = drm_seq_file_printer(m);
	struct vc4_hvs_dlist_allocation *cur, *next;
	struct drm_mm_node *mm_node;
	unsigned long flags;

	spin_lock_irqsave(&hvs->mm_lock, flags);

	drm_printf(&p, "Allocated nodes:\n");
	list_for_each_entry(mm_node, drm_mm_nodes(&hvs->dlist_mm), node_list) {
		drm_printf(&p, "node [%08llx + %08llx]\n", mm_node->start, mm_node->size);
	}

	drm_printf(&p, "Stale nodes:\n");
	list_for_each_entry_safe(cur, next, &hvs->stale_dlist_entries, node) {
		drm_printf(&p, "node [%08llx + %08llx] channel %u frcnt %u\n",
			   cur->mm_node.start, cur->mm_node.size, cur->channel,
			   cur->target_frame_count);
	}

	spin_unlock_irqrestore(&hvs->mm_lock, flags);

	return 0;
}

static int vc6_hvs_debugfs_upm_allocs(struct seq_file *m, void *data)
{
	struct drm_debugfs_entry *entry = m->private;
	struct drm_device *dev = entry->dev;
	struct vc4_dev *vc4 = to_vc4_dev(dev);
	struct vc4_hvs *hvs = vc4->hvs;
	struct drm_printer p = drm_seq_file_printer(m);
	struct vc4_upm_refcounts *refcount;
	unsigned int i;

	drm_printf(&p, "UPM Handles:\n");
	for (i = 0; i < VC4_NUM_UPM_HANDLES; i++) {
		refcount = &hvs->upm_refcounts[i];
		drm_printf(&p, "handle %u: refcount %u, size %zu [%08llx + %08llx]\n",
			   i, refcount_read(&refcount->refcount), refcount->size,
			   refcount->upm.start, refcount->upm.size);
	}

	return 0;
}

static int vc4_hvs_debugfs_lbm_allocs(struct seq_file *m, void *data)
{
	struct drm_debugfs_entry *entry = m->private;
	struct drm_device *dev = entry->dev;
	struct vc4_dev *vc4 = to_vc4_dev(dev);
	struct vc4_hvs *hvs = vc4->hvs;
	struct drm_printer p = drm_seq_file_printer(m);
	struct vc4_lbm_refcounts *refcount;
	unsigned int i;

	drm_printf(&p, "LBM Handles:\n");
	for (i = 0; i < VC4_NUM_LBM_HANDLES; i++) {
		refcount = &hvs->lbm_refcounts[i];
		drm_printf(&p, "handle %u: refcount %u, size %zu [%08llx + %08llx]\n",
			   i, refcount_read(&refcount->refcount), refcount->size,
			   refcount->lbm.start, refcount->lbm.size);
	}

	return 0;
}

/* The filter kernel is composed of dwords each containing 3 9-bit
 * signed integers packed next to each other.
 */
#define VC4_INT_TO_COEFF(coeff) (coeff & 0x1ff)
#define VC4_PPF_FILTER_WORD(c0, c1, c2)				\
	((((c0) & 0x1ff) << 0) |				\
	 (((c1) & 0x1ff) << 9) |				\
	 (((c2) & 0x1ff) << 18))

/* The whole filter kernel is arranged as the coefficients 0-16 going
 * up, then a pad, then 17-31 going down and reversed within the
 * dwords.  This means that a linear phase kernel (where it's
 * symmetrical at the boundary between 15 and 16) has the last 5
 * dwords matching the first 5, but reversed.
 */
#define VC4_LINEAR_PHASE_KERNEL(c0, c1, c2, c3, c4, c5, c6, c7, c8,	\
				c9, c10, c11, c12, c13, c14, c15)	\
	{VC4_PPF_FILTER_WORD(c0, c1, c2),				\
	 VC4_PPF_FILTER_WORD(c3, c4, c5),				\
	 VC4_PPF_FILTER_WORD(c6, c7, c8),				\
	 VC4_PPF_FILTER_WORD(c9, c10, c11),				\
	 VC4_PPF_FILTER_WORD(c12, c13, c14),				\
	 VC4_PPF_FILTER_WORD(c15, c15, 0)}

#define VC4_LINEAR_PHASE_KERNEL_DWORDS 6
#define VC4_KERNEL_DWORDS (VC4_LINEAR_PHASE_KERNEL_DWORDS * 2 - 1)

/* Recommended B=1/3, C=1/3 filter choice from Mitchell/Netravali.
 * http://www.cs.utexas.edu/~fussell/courses/cs384g/lectures/mitchell/Mitchell.pdf
 */
static const u32 mitchell_netravali_1_3_1_3_kernel[] =
	VC4_LINEAR_PHASE_KERNEL(0, -2, -6, -8, -10, -8, -3, 2, 18,
				50, 82, 119, 155, 187, 213, 227);
static const u32 nearest_neighbour_kernel[] =
	VC4_LINEAR_PHASE_KERNEL(0, 0, 0, 0, 0, 0, 0, 0,
				1, 1, 1, 1, 255, 255, 255, 255);

static int vc4_hvs_upload_linear_kernel(struct vc4_hvs *hvs,
					struct drm_mm_node *space,
					const u32 *kernel)
{
	int ret, i;
	u32 __iomem *dst_kernel;

	/*
	 * NOTE: We don't need a call to drm_dev_enter()/drm_dev_exit()
	 * here since that function is only called from vc4_hvs_bind().
	 */

	ret = drm_mm_insert_node(&hvs->dlist_mm, space, VC4_KERNEL_DWORDS);
	if (ret) {
		DRM_ERROR("Failed to allocate space for filter kernel: %d\n",
			  ret);
		return ret;
	}

	dst_kernel = hvs->dlist + space->start;

	for (i = 0; i < VC4_KERNEL_DWORDS; i++) {
		if (i < VC4_LINEAR_PHASE_KERNEL_DWORDS)
			writel(kernel[i], &dst_kernel[i]);
		else {
			writel(kernel[VC4_KERNEL_DWORDS - i - 1],
			       &dst_kernel[i]);
		}
	}

	return 0;
}

static void vc4_hvs_lut_load(struct vc4_hvs *hvs,
			     struct vc4_crtc *vc4_crtc)
{
	struct vc4_dev *vc4 = hvs->vc4;
	struct drm_device *drm = &vc4->base;
	struct drm_crtc *crtc = &vc4_crtc->base;
	struct vc4_crtc_state *vc4_state = to_vc4_crtc_state(crtc->state);
	int idx;
	u32 i;

	WARN_ON_ONCE(vc4->gen > VC4_GEN_5);

	if (!drm_dev_enter(drm, &idx))
		return;

	if (hvs->vc4->is_vc5)
		return;

	/* The LUT memory is laid out with each HVS channel in order,
	 * each of which takes 256 writes for R, 256 for G, then 256
	 * for B.
	 */
	HVS_WRITE(SCALER_GAMADDR,
		  SCALER_GAMADDR_AUTOINC |
		  (vc4_state->assigned_channel * 3 * crtc->gamma_size));

	for (i = 0; i < crtc->gamma_size; i++)
		HVS_WRITE(SCALER_GAMDATA, vc4_crtc->lut_r[i]);
	for (i = 0; i < crtc->gamma_size; i++)
		HVS_WRITE(SCALER_GAMDATA, vc4_crtc->lut_g[i]);
	for (i = 0; i < crtc->gamma_size; i++)
		HVS_WRITE(SCALER_GAMDATA, vc4_crtc->lut_b[i]);

	drm_dev_exit(idx);
}

static void vc4_hvs_update_gamma_lut(struct vc4_hvs *hvs,
				     struct vc4_crtc *vc4_crtc)
{
	struct drm_crtc *crtc = &vc4_crtc->base;
	struct drm_crtc_state *crtc_state = crtc->state;
	struct drm_color_lut *lut = crtc_state->gamma_lut->data;
	u32 length = drm_color_lut_size(crtc_state->gamma_lut);
	u32 i;

	for (i = 0; i < length; i++) {
		vc4_crtc->lut_r[i] = drm_color_lut_extract(lut[i].red, 8);
		vc4_crtc->lut_g[i] = drm_color_lut_extract(lut[i].green, 8);
		vc4_crtc->lut_b[i] = drm_color_lut_extract(lut[i].blue, 8);
	}

	vc4_hvs_lut_load(hvs, vc4_crtc);
}

static void vc5_hvs_write_gamma_entry(struct vc4_hvs *hvs,
				      u32 offset,
				      struct vc5_gamma_entry *gamma)
{
	HVS_WRITE(offset, gamma->x_c_terms);
	HVS_WRITE(offset + 4, gamma->grad_term);
}

static void vc5_hvs_lut_load(struct vc4_hvs *hvs,
			     struct vc4_crtc *vc4_crtc)
{
	struct drm_crtc *crtc = &vc4_crtc->base;
	struct drm_crtc_state *crtc_state = crtc->state;
	struct vc4_crtc_state *vc4_state = to_vc4_crtc_state(crtc_state);
	u32 i;
	u32 offset = SCALER5_DSPGAMMA_START +
		vc4_state->assigned_channel * SCALER5_DSPGAMMA_CHAN_OFFSET;

	for (i = 0; i < SCALER5_DSPGAMMA_NUM_POINTS; i++, offset += 8)
		vc5_hvs_write_gamma_entry(hvs, offset, &vc4_crtc->pwl_r[i]);
	for (i = 0; i < SCALER5_DSPGAMMA_NUM_POINTS; i++, offset += 8)
		vc5_hvs_write_gamma_entry(hvs, offset, &vc4_crtc->pwl_g[i]);
	for (i = 0; i < SCALER5_DSPGAMMA_NUM_POINTS; i++, offset += 8)
		vc5_hvs_write_gamma_entry(hvs, offset, &vc4_crtc->pwl_b[i]);

	if (vc4_state->assigned_channel == 2) {
		/* Alpha only valid on channel 2 */
		for (i = 0; i < SCALER5_DSPGAMMA_NUM_POINTS; i++, offset += 8)
			vc5_hvs_write_gamma_entry(hvs, offset, &vc4_crtc->pwl_a[i]);
	}
}

static void vc5_hvs_update_gamma_lut(struct vc4_hvs *hvs,
				     struct vc4_crtc *vc4_crtc)
{
	struct drm_crtc *crtc = &vc4_crtc->base;
	struct drm_color_lut *lut = crtc->state->gamma_lut->data;
	unsigned int step, i;
	u32 start, end;

#define VC5_HVS_UPDATE_GAMMA_ENTRY_FROM_LUT(pwl, chan)			\
	start = drm_color_lut_extract(lut[i * step].chan, 12);		\
	end = drm_color_lut_extract(lut[(i + 1) * step - 1].chan, 12);	\
									\
	/* Negative gradients not permitted by the hardware, so		\
	 * flatten such points out.					\
	 */								\
	if (end < start)						\
		end = start;						\
									\
	/* Assume 12bit pipeline.					\
	 * X evenly spread over full range (12 bit).			\
	 * C as U12.4 format.						\
	 * Gradient as U4.8 format.					\
	*/								\
	vc4_crtc->pwl[i] =						\
		VC5_HVS_SET_GAMMA_ENTRY(i << 8, start << 4,		\
				((end - start) << 4) / (step - 1))

	/* HVS5 has a 16 point piecewise linear function for each colour
	 * channel (including alpha on channel 2) on each display channel.
	 *
	 * Currently take a crude subsample of the gamma LUT, but this could
	 * be improved to implement curve fitting.
	 */
	step = crtc->gamma_size / SCALER5_DSPGAMMA_NUM_POINTS;
	for (i = 0; i < SCALER5_DSPGAMMA_NUM_POINTS; i++) {
		VC5_HVS_UPDATE_GAMMA_ENTRY_FROM_LUT(pwl_r, red);
		VC5_HVS_UPDATE_GAMMA_ENTRY_FROM_LUT(pwl_g, green);
		VC5_HVS_UPDATE_GAMMA_ENTRY_FROM_LUT(pwl_b, blue);
	}

	vc5_hvs_lut_load(hvs, vc4_crtc);
}

static void vc4_hvs_irq_enable_eof(struct vc4_hvs *hvs,
				   unsigned int channel)
{
	struct vc4_dev *vc4 = hvs->vc4;

	if (hvs->eof_irq[channel].enabled)
		return;

	switch (vc4->gen) {
	case VC4_GEN_4:
		HVS_WRITE(SCALER_DISPCTRL,
			  HVS_READ(SCALER_DISPCTRL) |
			  SCALER_DISPCTRL_DSPEIEOF(channel));
		break;

	case VC4_GEN_5:
		HVS_WRITE(SCALER_DISPCTRL,
			  HVS_READ(SCALER_DISPCTRL) |
			  SCALER5_DISPCTRL_DSPEIEOF(channel));
		break;

	case VC4_GEN_6:
		enable_irq(hvs->eof_irq[channel].desc);
		break;

	default:
		break;
	}

	hvs->eof_irq[channel].enabled = true;
}

static void vc4_hvs_irq_clear_eof(struct vc4_hvs *hvs,
				  unsigned int channel)
{
	struct vc4_dev *vc4 = hvs->vc4;

	if (!hvs->eof_irq[channel].enabled)
		return;

	switch (vc4->gen) {
	case VC4_GEN_4:
		HVS_WRITE(SCALER_DISPCTRL,
			  HVS_READ(SCALER_DISPCTRL) &
			  ~SCALER_DISPCTRL_DSPEIEOF(channel));
		break;

	case VC4_GEN_5:
		HVS_WRITE(SCALER_DISPCTRL,
			  HVS_READ(SCALER_DISPCTRL) &
			  ~SCALER5_DISPCTRL_DSPEIEOF(channel));
		break;

	case VC4_GEN_6:
		disable_irq_nosync(hvs->eof_irq[channel].desc);
		break;

	default:
		break;
	}

	hvs->eof_irq[channel].enabled = false;
}

static void vc4_hvs_free_dlist_entry_locked(struct vc4_hvs *hvs,
					    struct vc4_hvs_dlist_allocation *alloc);

static struct vc4_hvs_dlist_allocation *
vc4_hvs_alloc_dlist_entry(struct vc4_hvs *hvs,
			  unsigned int channel,
			  size_t dlist_count)
{
	struct vc4_dev *vc4 = hvs->vc4;
	struct drm_device *dev = &vc4->base;
	struct vc4_hvs_dlist_allocation *alloc;
	struct vc4_hvs_dlist_allocation *cur, *next;
	unsigned long flags;
	int ret;

	if (channel == VC4_HVS_CHANNEL_DISABLED)
		return NULL;

	alloc = kzalloc(sizeof(*alloc), GFP_KERNEL);
	if (!alloc)
		return ERR_PTR(-ENOMEM);

	INIT_LIST_HEAD(&alloc->node);

	spin_lock_irqsave(&hvs->mm_lock, flags);
	ret = drm_mm_insert_node(&hvs->dlist_mm, &alloc->mm_node,
				 dlist_count);
	spin_unlock_irqrestore(&hvs->mm_lock, flags);
	if (ret) {
		drm_err(dev, "Failed to allocate DLIST entry. Requested size=%zu. ret=%d. DISPCTRL is %08x\n",
			dlist_count, ret, HVS_READ(SCALER_DISPCTRL));

		/* This should never happen as stale entries should get released
		 * as the frame counter interrupt triggers.
		 * However we've seen this fail for reasons currently unknown.
		 * Free all stale entries now so we should be able to complete
		 * this allocation.
		 */
		spin_lock_irqsave(&hvs->mm_lock, flags);
		list_for_each_entry_safe(cur, next, &hvs->stale_dlist_entries, node) {
			vc4_hvs_free_dlist_entry_locked(hvs, cur);
		}

		ret = drm_mm_insert_node(&hvs->dlist_mm, &alloc->mm_node,
					 dlist_count);
		spin_unlock_irqrestore(&hvs->mm_lock, flags);

		if (ret)
			return ERR_PTR(ret);
	}

	alloc->channel = channel;

	return alloc;
}

static void vc4_hvs_free_dlist_entry_locked(struct vc4_hvs *hvs,
					    struct vc4_hvs_dlist_allocation *alloc)
{
	lockdep_assert_held(&hvs->mm_lock);

	if (!list_empty(&alloc->node))
		list_del(&alloc->node);

	drm_mm_remove_node(&alloc->mm_node);
	kfree(alloc);
}

void vc4_hvs_mark_dlist_entry_stale(struct vc4_hvs *hvs,
				    struct vc4_hvs_dlist_allocation *alloc)
{
	unsigned long flags;
	u8 frcnt;

	if (!alloc)
		return;

<<<<<<< HEAD
	if (!drm_mm_node_allocated(&alloc->mm_node))
		return;

	/*
	 * Kunit tests run with a mock device and we consider any hardware
	 * access a test failure. Let's free the dlist allocation right away if
	 * we're running under kunit, we won't risk a dlist corruption anyway.
	 *
	 * Likewise if the allocation was only checked and never programmed, we
	 * can destroy the allocation immediately.
	 */
	if (kunit_get_current_test() || !alloc->dlist_programmed) {
		spin_lock_irqsave(&hvs->mm_lock, flags);
		vc4_hvs_free_dlist_entry_locked(hvs, alloc);
		spin_unlock_irqrestore(&hvs->mm_lock, flags);
		return;
	}
=======
	if (!(HVS_READ(SCALER_DISPCTRLX(chan)) & SCALER_DISPCTRLX_ENABLE))
		goto out;

	HVS_WRITE(SCALER_DISPCTRLX(chan), SCALER_DISPCTRLX_RESET);
	HVS_WRITE(SCALER_DISPCTRLX(chan), 0);
>>>>>>> 22a054ea

	frcnt = vc4_hvs_get_fifo_frame_count(hvs, alloc->channel);
	alloc->target_frame_count = (frcnt + 1) & ((1 << 6) - 1);

	spin_lock_irqsave(&hvs->mm_lock, flags);

	list_add_tail(&alloc->node, &hvs->stale_dlist_entries);

	HVS_WRITE(SCALER_DISPSTAT, SCALER_DISPSTAT_EOF(alloc->channel));
	vc4_hvs_irq_enable_eof(hvs, alloc->channel);

	spin_unlock_irqrestore(&hvs->mm_lock, flags);
}

static void vc4_hvs_schedule_dlist_sweep(struct vc4_hvs *hvs,
					 unsigned int channel)
{
	unsigned long flags;

	spin_lock_irqsave(&hvs->mm_lock, flags);

	if (!list_empty(&hvs->stale_dlist_entries))
		queue_work(system_unbound_wq, &hvs->free_dlist_work);

	if (list_empty(&hvs->stale_dlist_entries))
		vc4_hvs_irq_clear_eof(hvs, channel);

	spin_unlock_irqrestore(&hvs->mm_lock, flags);
}

/*
 * Frame counts are essentially sequence numbers over 6 bits, and we
 * thus can use sequence number arithmetic and follow the RFC1982 to
 * implement proper comparison between them.
 */
static bool vc4_hvs_frcnt_lte(u8 cnt1, u8 cnt2)
{
	return (s8)((cnt1 << 2) - (cnt2 << 2)) <= 0;
}

bool vc4_hvs_check_channel_active(struct vc4_hvs *hvs, unsigned int fifo)
{
	struct vc4_dev *vc4 = hvs->vc4;
	struct drm_device *drm = &vc4->base;
	bool enabled = false;
	int idx;

	WARN_ON_ONCE(vc4->gen > VC4_GEN_6);

	if (!drm_dev_enter(drm, &idx))
		return 0;

	if (vc4->gen >= VC4_GEN_6)
		enabled = HVS_READ(SCALER6_DISPX_CTRL0(fifo)) & SCALER6(DISPX_CTRL0_ENB);
	else
		enabled = HVS_READ(SCALER_DISPCTRLX(fifo)) & SCALER_DISPCTRLX_ENABLE;

	drm_dev_exit(idx);
	return enabled;
}

/*
 * Some atomic commits (legacy cursor updates, mostly) will not wait for
 * the next vblank and will just return once the commit has been pushed
 * to the hardware.
 *
 * On the hardware side, our HVS stores the planes parameters in its
 * context RAM, and will use part of the RAM to store data during the
 * frame rendering.
 *
 * This interacts badly if we get multiple commits before the next
 * vblank since we could end up overwriting the DLIST entries used by
 * previous commits if our dlist allocation reuses that entry. In such a
 * case, we would overwrite the data currently being used by the
 * hardware, resulting in a corrupted frame.
 *
 * In order to work around this, we'll queue the dlist entries in a list
 * once the associated CRTC state is destroyed. The HVS only allows us
 * to know which entry is being active, but not which one are no longer
 * being used, so in order to avoid freeing entries that are still used
 * by the hardware we add a guesstimate of the frame count where our
 * entry will no longer be used, and thus will only free those entries
 * when we will have reached that frame count.
 */
static void vc4_hvs_dlist_free_work(struct work_struct *work)
{
	struct vc4_hvs *hvs = container_of(work, struct vc4_hvs, free_dlist_work);
	struct vc4_hvs_dlist_allocation *cur, *next;
	unsigned long flags;
	bool active[3];
	u8 frcnt[3];
	int i;


	spin_lock_irqsave(&hvs->mm_lock, flags);
	for (i = 0; i < 3; i++) {
		frcnt[i] = vc4_hvs_get_fifo_frame_count(hvs, i);
		active[i] = vc4_hvs_check_channel_active(hvs, i);
	}
	list_for_each_entry_safe(cur, next, &hvs->stale_dlist_entries, node) {
		if (active[cur->channel] &&
		    !vc4_hvs_frcnt_lte(cur->target_frame_count, frcnt[cur->channel]))
			continue;

		vc4_hvs_free_dlist_entry_locked(hvs, cur);
	}
	spin_unlock_irqrestore(&hvs->mm_lock, flags);
}

u8 vc4_hvs_get_fifo_frame_count(struct vc4_hvs *hvs, unsigned int fifo)
{
	struct vc4_dev *vc4 = hvs->vc4;
	struct drm_device *drm = &vc4->base;
	u8 field = 0;
	int idx;

	WARN_ON_ONCE(vc4->gen > VC4_GEN_6);

	if (!drm_dev_enter(drm, &idx))
		return 0;

	switch (vc4->gen) {
	case VC4_GEN_6:
		field = VC4_GET_FIELD6(HVS_READ(SCALER6_DISPX_STATUS(fifo)),
				      DISPX_STATUS_FRCNT);
		break;
	case VC4_GEN_5:
		switch (fifo) {
		case 0:
			field = VC4_GET_FIELD(HVS_READ(SCALER_DISPSTAT1),
					      SCALER5_DISPSTAT1_FRCNT0);
			break;
		case 1:
			field = VC4_GET_FIELD(HVS_READ(SCALER_DISPSTAT1),
					      SCALER5_DISPSTAT1_FRCNT1);
			break;
		case 2:
			field = VC4_GET_FIELD(HVS_READ(SCALER_DISPSTAT2),
					      SCALER5_DISPSTAT2_FRCNT2);
			break;
		}
		break;
	case VC4_GEN_4:
		switch (fifo) {
		case 0:
			field = VC4_GET_FIELD(HVS_READ(SCALER_DISPSTAT1),
					      SCALER_DISPSTAT1_FRCNT0);
			break;
		case 1:
			field = VC4_GET_FIELD(HVS_READ(SCALER_DISPSTAT1),
					      SCALER_DISPSTAT1_FRCNT1);
			break;
		case 2:
			field = VC4_GET_FIELD(HVS_READ(SCALER_DISPSTAT2),
					      SCALER_DISPSTAT2_FRCNT2);
			break;
		}
		break;
	}

	drm_dev_exit(idx);
	return field;
}

int vc4_hvs_get_fifo_from_output(struct vc4_hvs *hvs, unsigned int output)
{
	struct vc4_dev *vc4 = hvs->vc4;
	u32 reg;
	int ret;

	WARN_ON_ONCE(vc4->gen > VC4_GEN_6);

	switch (vc4->gen) {
	case VC4_GEN_4:
		return output;

	case VC4_GEN_5:
		/*
		 * NOTE: We should probably use
		 * drm_dev_enter()/drm_dev_exit() here, but this
		 * function is only used during the DRM device
		 * initialization, so we should be fine.
		 */

		switch (output) {
		case 0:
			return 0;

		case 1:
			return 1;

		case 2:
			reg = HVS_READ(SCALER_DISPECTRL);
			ret = FIELD_GET(SCALER_DISPECTRL_DSP2_MUX_MASK, reg);
			if (ret == 0)
				return 2;

			return 0;

		case 3:
			reg = HVS_READ(SCALER_DISPCTRL);
			ret = FIELD_GET(SCALER_DISPCTRL_DSP3_MUX_MASK, reg);
			if (ret == 3)
				return -EPIPE;

			return ret;

		case 4:
			reg = HVS_READ(SCALER_DISPEOLN);
			ret = FIELD_GET(SCALER_DISPEOLN_DSP4_MUX_MASK, reg);
			if (ret == 3)
				return -EPIPE;

			return ret;

		case 5:
			reg = HVS_READ(SCALER_DISPDITHER);
			ret = FIELD_GET(SCALER_DISPDITHER_DSP5_MUX_MASK, reg);
			if (ret == 3)
				return -EPIPE;

			return ret;

		default:
			return -EPIPE;
		}

	case VC4_GEN_6:
		switch (output) {
		case 0:
			return 0;

		case 2:
			return 2;

		case 1:
		case 3:
		case 4:
			return 1;

		default:
			return -EPIPE;
		}
	}

	return -EPIPE;
}

static int vc4_hvs_init_channel(struct vc4_hvs *hvs, struct drm_crtc *crtc,
				struct drm_display_mode *mode, bool oneshot)
{
	struct vc4_dev *vc4 = hvs->vc4;
	struct drm_device *drm = &vc4->base;
	struct vc4_crtc *vc4_crtc = to_vc4_crtc(crtc);
	struct vc4_crtc_state *vc4_crtc_state = to_vc4_crtc_state(crtc->state);
	unsigned int chan = vc4_crtc_state->assigned_channel;
	bool interlace = mode->flags & DRM_MODE_FLAG_INTERLACE;
	u32 dispbkgndx;
	u32 dispctrl;
	int idx;

	WARN_ON_ONCE(vc4->gen > VC4_GEN_5);

	if (!drm_dev_enter(drm, &idx))
		return -ENODEV;

	HVS_WRITE(SCALER_DISPCTRLX(chan), 0);
	HVS_WRITE(SCALER_DISPCTRLX(chan), SCALER_DISPCTRLX_RESET);
	HVS_WRITE(SCALER_DISPCTRLX(chan), 0);

	/* Turn on the scaler, which will wait for vstart to start
	 * compositing.
	 * When feeding the transposer, we should operate in oneshot
	 * mode.
	 */
	dispctrl = SCALER_DISPCTRLX_ENABLE;
	dispbkgndx = HVS_READ(SCALER_DISPBKGNDX(chan));

	if (vc4->gen == VC4_GEN_4) {
		dispctrl |= VC4_SET_FIELD(mode->hdisplay,
					  SCALER_DISPCTRLX_WIDTH) |
			    VC4_SET_FIELD(mode->vdisplay,
					  SCALER_DISPCTRLX_HEIGHT) |
			    (oneshot ? SCALER_DISPCTRLX_ONESHOT : 0);
		dispbkgndx |= SCALER_DISPBKGND_AUTOHS;
	} else {
		dispctrl |= VC4_SET_FIELD(mode->hdisplay,
					  SCALER5_DISPCTRLX_WIDTH) |
			    VC4_SET_FIELD(mode->vdisplay,
					  SCALER5_DISPCTRLX_HEIGHT) |
			    (oneshot ? SCALER5_DISPCTRLX_ONESHOT : 0);
		dispbkgndx &= ~SCALER5_DISPBKGND_BCK2BCK;
	}

	HVS_WRITE(SCALER_DISPCTRLX(chan), dispctrl);

	dispbkgndx &= ~SCALER_DISPBKGND_GAMMA;
	dispbkgndx &= ~SCALER_DISPBKGND_INTERLACE;

	if (crtc->state->gamma_lut)
		/* Enable gamma on if required */
		dispbkgndx |= SCALER_DISPBKGND_GAMMA;

	HVS_WRITE(SCALER_DISPBKGNDX(chan), dispbkgndx |
		  (interlace ? SCALER_DISPBKGND_INTERLACE : 0));

	/* Reload the LUT, since the SRAMs would have been disabled if
	 * all CRTCs had SCALER_DISPBKGND_GAMMA unset at once.
	 */
	if (vc4->gen == VC4_GEN_4)
		vc4_hvs_lut_load(hvs, vc4_crtc);
	else
		vc5_hvs_lut_load(hvs, vc4_crtc);

	drm_dev_exit(idx);

	return 0;
}

static int vc6_hvs_init_channel(struct vc4_hvs *hvs, struct drm_crtc *crtc,
				struct drm_display_mode *mode, bool oneshot)
{
	struct vc4_dev *vc4 = hvs->vc4;
	struct drm_device *drm = &vc4->base;
	struct vc4_crtc_state *vc4_crtc_state = to_vc4_crtc_state(crtc->state);
	unsigned int chan = vc4_crtc_state->assigned_channel;
	bool interlace = mode->flags & DRM_MODE_FLAG_INTERLACE;
	u32 disp_ctrl1;
	int idx;

	WARN_ON_ONCE(vc4->gen != VC4_GEN_6);

	if (!drm_dev_enter(drm, &idx))
		return -ENODEV;

	HVS_WRITE(SCALER6_DISPX_CTRL0(chan), SCALER6(DISPX_CTRL0_RESET));

	disp_ctrl1 = HVS_READ(SCALER6_DISPX_CTRL1(chan));
	disp_ctrl1 &= ~SCALER6(DISPX_CTRL1_INTLACE);
	HVS_WRITE(SCALER6_DISPX_CTRL1(chan),
		  disp_ctrl1 | (interlace ? SCALER6(DISPX_CTRL1_INTLACE) : 0));

	HVS_WRITE(SCALER6_DISPX_CTRL0(chan),
		  SCALER6(DISPX_CTRL0_ENB) |
		  VC4_SET_FIELD6(mode->hdisplay - 1,
				DISPX_CTRL0_FWIDTH) |
		  (oneshot ? SCALER6(DISPX_CTRL0_ONESHOT) : 0) |
		  VC4_SET_FIELD6(mode->vdisplay - 1,
				DISPX_CTRL0_LINES));

	drm_dev_exit(idx);

	return 0;
}

static void __vc4_hvs_stop_channel(struct vc4_hvs *hvs, unsigned int chan)
{
	struct vc4_dev *vc4 = hvs->vc4;
	struct drm_device *drm = &vc4->base;
	int idx;

	WARN_ON_ONCE(vc4->gen > VC4_GEN_5);

	if (!drm_dev_enter(drm, &idx))
		return;

	if (!(HVS_READ(SCALER_DISPCTRLX(chan)) & SCALER_DISPCTRLX_ENABLE))
		goto out;

	HVS_WRITE(SCALER_DISPCTRLX(chan), SCALER_DISPCTRLX_RESET);
	HVS_WRITE(SCALER_DISPCTRLX(chan), 0);

	/* Once we leave, the scaler should be disabled and its fifo empty. */
	WARN_ON_ONCE(HVS_READ(SCALER_DISPCTRLX(chan)) & SCALER_DISPCTRLX_RESET);

	WARN_ON_ONCE(VC4_GET_FIELD(HVS_READ(SCALER_DISPSTATX(chan)),
				   SCALER_DISPSTATX_MODE) !=
		     SCALER_DISPSTATX_MODE_DISABLED);

out:
	drm_dev_exit(idx);
}

static void __vc6_hvs_stop_channel(struct vc4_hvs *hvs, unsigned int chan)
{
	struct vc4_dev *vc4 = hvs->vc4;
	struct drm_device *drm = &vc4->base;
	int idx;

	WARN_ON_ONCE(vc4->gen != VC4_GEN_6);

	if (!drm_dev_enter(drm, &idx))
		return;

	if (!(HVS_READ(SCALER6_DISPX_CTRL0(chan)) & SCALER6(DISPX_CTRL0_ENB)))
		goto out;

	HVS_WRITE(SCALER6_DISPX_CTRL0(chan),
		  HVS_READ(SCALER6_DISPX_CTRL0(chan)) | SCALER6(DISPX_CTRL0_RESET));

	HVS_WRITE(SCALER6_DISPX_CTRL0(chan),
		  HVS_READ(SCALER6_DISPX_CTRL0(chan)) & ~SCALER6(DISPX_CTRL0_ENB));

	WARN_ON_ONCE(VC4_GET_FIELD6(HVS_READ(SCALER6_DISPX_STATUS(chan)),
				   DISPX_STATUS_MODE) !=
		     SCALER6(DISPX_STATUS_MODE_DISABLED));

out:
	drm_dev_exit(idx);
}

void vc4_hvs_stop_channel(struct vc4_hvs *hvs, unsigned int chan)
{
	struct vc4_dev *vc4 = hvs->vc4;

	if (vc4->gen >= VC4_GEN_6)
		__vc6_hvs_stop_channel(hvs, chan);
	else
		__vc4_hvs_stop_channel(hvs, chan);
}

static int vc4_hvs_gamma_check(struct drm_crtc *crtc,
			       struct drm_atomic_state *state)
{
	struct drm_crtc_state *crtc_state = drm_atomic_get_new_crtc_state(state, crtc);
	struct drm_connector_state *conn_state;
	struct drm_connector *connector;
	struct drm_device *dev = crtc->dev;
	struct vc4_dev *vc4 = to_vc4_dev(dev);

	if (vc4->gen == VC4_GEN_4)
		return 0;

	if (!crtc_state->color_mgmt_changed)
		return 0;

	if (crtc_state->gamma_lut) {
		unsigned int len = drm_color_lut_size(crtc_state->gamma_lut);

		if (len != crtc->gamma_size) {
			DRM_DEBUG_KMS("Invalid LUT size; got %u, expected %u\n",
				      len, crtc->gamma_size);
			return -EINVAL;
		}
	}

	connector = vc4_get_crtc_connector(crtc, crtc_state);
	if (!connector)
		return -EINVAL;

	if (!(connector->connector_type == DRM_MODE_CONNECTOR_HDMIA))
		return 0;

	conn_state = drm_atomic_get_connector_state(state, connector);
	if (!conn_state)
		return -EINVAL;

	crtc_state->mode_changed = true;
	return 0;
}

int vc4_hvs_atomic_check(struct drm_crtc *crtc, struct drm_atomic_state *state)
{
	struct drm_crtc_state *crtc_state = drm_atomic_get_new_crtc_state(state, crtc);
	struct vc4_crtc_state *vc4_state = to_vc4_crtc_state(crtc_state);
	struct vc4_hvs_dlist_allocation *alloc;
	struct drm_device *dev = crtc->dev;
	struct vc4_dev *vc4 = to_vc4_dev(dev);
	struct drm_plane *plane;
	const struct drm_plane_state *plane_state;
	u32 dlist_count = 0;

	/* The pixelvalve can only feed one encoder (and encoders are
	 * 1:1 with connectors.)
	 */
	if (hweight32(crtc_state->connector_mask) > 1)
		return -EINVAL;

	drm_atomic_crtc_state_for_each_plane_state(plane, plane_state, crtc_state) {
		u32 plane_dlist_count = vc4_plane_dlist_size(plane_state);

		drm_dbg_driver(dev, "[CRTC:%d:%s] Found [PLANE:%d:%s] with DLIST size: %u\n",
			       crtc->base.id, crtc->name,
			       plane->base.id, plane->name,
			       plane_dlist_count);

		dlist_count += plane_dlist_count;
	}

	dlist_count++; /* Account for SCALER_CTL0_END. */

	drm_dbg_driver(dev, "[CRTC:%d:%s] Allocating DLIST block with size: %u\n",
		       crtc->base.id, crtc->name, dlist_count);

	alloc = vc4_hvs_alloc_dlist_entry(vc4->hvs, vc4_state->assigned_channel, dlist_count);
	if (IS_ERR(alloc))
		return PTR_ERR(alloc);

	vc4_state->mm = alloc;

	return vc4_hvs_gamma_check(crtc, state);
}

static void vc4_hvs_install_dlist(struct drm_crtc *crtc)
{
	struct drm_device *dev = crtc->dev;
	struct vc4_dev *vc4 = to_vc4_dev(dev);
	struct vc4_hvs *hvs = vc4->hvs;
	struct vc4_crtc_state *vc4_state = to_vc4_crtc_state(crtc->state);
	int idx;

	if (!drm_dev_enter(dev, &idx))
		return;

	WARN_ON(!vc4_state->mm);
	vc4_state->mm->dlist_programmed = true;

	if (vc4->gen >= VC4_GEN_6)
		HVS_WRITE(SCALER6_DISPX_LPTRS(vc4_state->assigned_channel),
			  VC4_SET_FIELD6(vc4_state->mm->mm_node.start,
					DISPX_LPTRS_HEADE));
	else
		HVS_WRITE(SCALER_DISPLISTX(vc4_state->assigned_channel),
			  vc4_state->mm->mm_node.start);

	drm_dev_exit(idx);
}

static void vc4_hvs_update_dlist(struct drm_crtc *crtc)
{
	struct drm_device *dev = crtc->dev;
	struct vc4_crtc *vc4_crtc = to_vc4_crtc(crtc);
	struct vc4_crtc_state *vc4_state = to_vc4_crtc_state(crtc->state);
	unsigned long flags;

	if (crtc->state->event) {
		crtc->state->event->pipe = drm_crtc_index(crtc);

		WARN_ON(drm_crtc_vblank_get(crtc) != 0);

		spin_lock_irqsave(&dev->event_lock, flags);

		if (!vc4_crtc->feeds_txp || vc4_state->txp_armed) {
			vc4_crtc->event = crtc->state->event;
			crtc->state->event = NULL;
		}

		spin_unlock_irqrestore(&dev->event_lock, flags);
	}

	WARN_ON(!vc4_state->mm);

	spin_lock_irqsave(&vc4_crtc->irq_lock, flags);
	vc4_crtc->current_dlist = vc4_state->mm->mm_node.start;
	spin_unlock_irqrestore(&vc4_crtc->irq_lock, flags);
}

void vc4_hvs_atomic_begin(struct drm_crtc *crtc,
			  struct drm_atomic_state *state)
{
	struct vc4_crtc *vc4_crtc = to_vc4_crtc(crtc);
	struct vc4_crtc_state *vc4_state = to_vc4_crtc_state(crtc->state);
	unsigned long flags;

	spin_lock_irqsave(&vc4_crtc->irq_lock, flags);
	vc4_crtc->current_hvs_channel = vc4_state->assigned_channel;
	spin_unlock_irqrestore(&vc4_crtc->irq_lock, flags);
}

void vc4_hvs_atomic_enable(struct drm_crtc *crtc,
			   struct drm_atomic_state *state)
{
	struct drm_device *dev = crtc->dev;
	struct vc4_dev *vc4 = to_vc4_dev(dev);
	struct drm_display_mode *mode = &crtc->state->adjusted_mode;
	struct vc4_crtc *vc4_crtc = to_vc4_crtc(crtc);
	bool oneshot = vc4_crtc->feeds_txp;

	vc4_hvs_install_dlist(crtc);
	vc4_hvs_update_dlist(crtc);

	if (vc4->gen >= VC4_GEN_6)
		vc6_hvs_init_channel(vc4->hvs, crtc, mode, oneshot);
	else
		vc4_hvs_init_channel(vc4->hvs, crtc, mode, oneshot);
}

void vc4_hvs_atomic_disable(struct drm_crtc *crtc,
			    struct drm_atomic_state *state)
{
	struct drm_device *dev = crtc->dev;
	struct vc4_dev *vc4 = to_vc4_dev(dev);
	struct drm_crtc_state *old_state = drm_atomic_get_old_crtc_state(state, crtc);
	struct vc4_crtc_state *vc4_state = to_vc4_crtc_state(old_state);
	unsigned int chan = vc4_state->assigned_channel;

	vc4_hvs_stop_channel(vc4->hvs, chan);
}

void vc4_hvs_atomic_flush(struct drm_crtc *crtc,
			  struct drm_atomic_state *state)
{
	struct drm_crtc_state *old_state = drm_atomic_get_old_crtc_state(state,
									 crtc);
	struct drm_device *dev = crtc->dev;
	struct vc4_dev *vc4 = to_vc4_dev(dev);
	struct vc4_hvs *hvs = vc4->hvs;
	struct vc4_crtc *vc4_crtc = to_vc4_crtc(crtc);
	struct vc4_crtc_state *vc4_state = to_vc4_crtc_state(crtc->state);
	unsigned int channel = vc4_state->assigned_channel;
	struct drm_plane *plane;
	struct vc4_plane_state *vc4_plane_state;
	bool debug_dump_regs = false;
	bool enable_bg_fill = true;
	u32 __iomem *dlist_start, *dlist_next;
	unsigned int zpos = 0;
	bool found = false;
	int idx;

	WARN_ON_ONCE(vc4->gen > VC4_GEN_6);

	if (!drm_dev_enter(dev, &idx)) {
		vc4_crtc_send_vblank(crtc);
		return;
	}

	if (vc4_state->assigned_channel == VC4_HVS_CHANNEL_DISABLED)
		goto exit;

	if (debug_dump_regs) {
		DRM_INFO("CRTC %d HVS before:\n", drm_crtc_index(crtc));
		vc4_hvs_dump_state(hvs);
	}

	dlist_start = vc4->hvs->dlist + vc4_state->mm->mm_node.start;
	dlist_next = dlist_start;

	/* Copy all the active planes' dlist contents to the hardware dlist. */
	do {
		found = false;

		drm_atomic_crtc_for_each_plane(plane, crtc) {
			if (plane->state->normalized_zpos != zpos)
				continue;

			/* Is this the first active plane? */
			if (dlist_next == dlist_start) {
				/* We need to enable background fill when a plane
				 * could be alpha blending from the background, i.e.
				 * where no other plane is underneath. It suffices to
				 * consider the first active plane here since we set
				 * needs_bg_fill such that either the first plane
				 * already needs it or all planes on top blend from
				 * the first or a lower plane.
				 */
				vc4_plane_state = to_vc4_plane_state(plane->state);
				enable_bg_fill = vc4_plane_state->needs_bg_fill;
			}

			dlist_next += vc4_plane_write_dlist(plane, dlist_next);

			found = true;
		}

		zpos++;
	} while (found);

	writel(SCALER_CTL0_END, dlist_next);
	dlist_next++;

	WARN_ON(!vc4_state->mm);
	WARN_ON_ONCE(dlist_next - dlist_start != vc4_state->mm->mm_node.size);

	if (vc4->gen >= VC4_GEN_6) {
		/* This sets a black background color fill, as is the case
		 * with other DRM drivers.
		 */
		hvs->bg_fill[channel] = enable_bg_fill;
	} else {
		/* we can actually run with a lower core clock when background
		 * fill is enabled on VC4_GEN_5 so leave it enabled always.
		 */
		HVS_WRITE(SCALER_DISPBKGNDX(channel),
			  HVS_READ(SCALER_DISPBKGNDX(channel)) |
			  SCALER_DISPBKGND_FILL);
	}

	/* Only update DISPLIST if the CRTC was already running and is not
	 * being disabled.
	 * vc4_crtc_enable() takes care of updating the dlist just after
	 * re-enabling VBLANK interrupts and before enabling the engine.
	 * If the CRTC is being disabled, there's no point in updating this
	 * information.
	 */
	if (crtc->state->active && old_state->active) {
		vc4_hvs_install_dlist(crtc);
		vc4_hvs_update_dlist(crtc);
	}

	if (crtc->state->color_mgmt_changed) {
		u32 dispbkgndx = HVS_READ(SCALER_DISPBKGNDX(channel));

		WARN_ON_ONCE(vc4->gen > VC4_GEN_5);

		if (crtc->state->gamma_lut) {
			if (vc4->gen == VC4_GEN_4) {
				vc4_hvs_update_gamma_lut(hvs, vc4_crtc);
				dispbkgndx |= SCALER_DISPBKGND_GAMMA;
			} else {
				vc5_hvs_update_gamma_lut(hvs, vc4_crtc);
			}
		} else {
			/* Unsetting DISPBKGND_GAMMA skips the gamma lut step
			 * in hardware, which is the same as a linear lut that
			 * DRM expects us to use in absence of a user lut.
			 *
			 * Do NOT change state dynamically for hvs5 as it
			 * inserts a delay in the pipeline that will cause
			 * stalls if enabled/disabled whilst running. The other
			 * should already be disabling/enabling the pipeline
			 * when gamma changes.
			 */
			if (vc4->gen == VC4_GEN_4)
				dispbkgndx &= ~SCALER_DISPBKGND_GAMMA;
		}
		HVS_WRITE(SCALER_DISPBKGNDX(channel), dispbkgndx);
	}

	if (debug_dump_regs) {
		DRM_INFO("CRTC %d HVS after:\n", drm_crtc_index(crtc));
		vc4_hvs_dump_state(hvs);
	}

exit:
	drm_dev_exit(idx);
}

void vc4_hvs_mask_underrun(struct vc4_hvs *hvs, int channel)
{
	struct vc4_dev *vc4 = hvs->vc4;
	struct drm_device *drm = &vc4->base;
	u32 dispctrl;
	int idx;

	WARN_ON(vc4->gen > VC4_GEN_5);

	if (!drm_dev_enter(drm, &idx))
		return;

	dispctrl = HVS_READ(SCALER_DISPCTRL);
	dispctrl &= ~((vc4->gen == VC4_GEN_5) ?
		      SCALER5_DISPCTRL_DSPEISLUR(channel) :
		      SCALER_DISPCTRL_DSPEISLUR(channel));

	HVS_WRITE(SCALER_DISPCTRL, dispctrl);

	drm_dev_exit(idx);
}

void vc4_hvs_unmask_underrun(struct vc4_hvs *hvs, int channel)
{
	struct vc4_dev *vc4 = hvs->vc4;
	struct drm_device *drm = &vc4->base;
	u32 dispctrl;
	int idx;

	WARN_ON(vc4->gen > VC4_GEN_5);

	if (!drm_dev_enter(drm, &idx))
		return;

	dispctrl = HVS_READ(SCALER_DISPCTRL);
	dispctrl |= ((vc4->gen == VC4_GEN_5) ?
		     SCALER5_DISPCTRL_DSPEISLUR(channel) :
		     SCALER_DISPCTRL_DSPEISLUR(channel));

	HVS_WRITE(SCALER_DISPSTAT,
		  SCALER_DISPSTAT_EUFLOW(channel));
	HVS_WRITE(SCALER_DISPCTRL, dispctrl);

	drm_dev_exit(idx);
}

static void vc4_hvs_report_underrun(struct drm_device *dev)
{
	struct vc4_dev *vc4 = to_vc4_dev(dev);

	atomic_inc(&vc4->underrun);
	DRM_DEV_ERROR(dev->dev, "HVS underrun\n");
}

static irqreturn_t vc4_hvs_irq_handler(int irq, void *data)
{
	struct drm_device *dev = data;
	struct vc4_dev *vc4 = to_vc4_dev(dev);
	struct vc4_hvs *hvs = vc4->hvs;
	irqreturn_t irqret = IRQ_NONE;
	int channel;
	u32 control;
	u32 status;
	u32 dspeislur;

	WARN_ON(vc4->gen > VC4_GEN_5);

	/*
	 * NOTE: We don't need to protect the register access using
	 * drm_dev_enter() there because the interrupt handler lifetime
	 * is tied to the device itself, and not to the DRM device.
	 *
	 * So when the device will be gone, one of the first thing we
	 * will be doing will be to unregister the interrupt handler,
	 * and then unregister the DRM device. drm_dev_enter() would
	 * thus always succeed if we are here.
	 */

	status = HVS_READ(SCALER_DISPSTAT);
	control = HVS_READ(SCALER_DISPCTRL);

	for (channel = 0; channel < SCALER_CHANNELS_COUNT; channel++) {
		dspeislur = (vc4->gen == VC4_GEN_5) ?
			SCALER5_DISPCTRL_DSPEISLUR(channel) :
			SCALER_DISPCTRL_DSPEISLUR(channel);

		/* Interrupt masking is not always honored, so check it here. */
		if (status & SCALER_DISPSTAT_EUFLOW(channel) &&
		    control & dspeislur) {
			vc4_hvs_mask_underrun(hvs, channel);
			vc4_hvs_report_underrun(dev);

			irqret = IRQ_HANDLED;
		}

		if (status & SCALER_DISPSTAT_EOF(channel)) {
			vc4_hvs_schedule_dlist_sweep(hvs, channel);
			irqret = IRQ_HANDLED;
		}
	}

	/* Clear every per-channel interrupt flag. */
	HVS_WRITE(SCALER_DISPSTAT, SCALER_DISPSTAT_IRQMASK(0) |
				   SCALER_DISPSTAT_IRQMASK(1) |
				   SCALER_DISPSTAT_IRQMASK(2));

	return irqret;
}

static irqreturn_t vc6_hvs_eof_irq_handler(int irq, void *data)
{
	struct drm_device *dev = data;
	struct vc4_dev *vc4 = to_vc4_dev(dev);
	struct vc4_hvs *hvs = vc4->hvs;
	unsigned int i;

	WARN_ON(vc4->gen < VC4_GEN_6);

	for (i = 0; i < HVS_NUM_CHANNELS; i++) {
		if (!hvs->eof_irq[i].enabled)
			continue;

		if (hvs->eof_irq[i].desc != irq)
			continue;

		if (hvs->bg_fill[i])
			HVS_WRITE(SCALER6_DISPX_CTRL1(i),
				  HVS_READ(SCALER6_DISPX_CTRL1(i)) |
				  SCALER6(DISPX_CTRL1_BGENB));
		else
			HVS_WRITE(SCALER6_DISPX_CTRL1(i),
				  HVS_READ(SCALER6_DISPX_CTRL1(i)) &
				  ~SCALER6(DISPX_CTRL1_BGENB));

		vc4_hvs_schedule_dlist_sweep(hvs, i);
		return IRQ_HANDLED;
	}

	return IRQ_NONE;
}

int vc4_hvs_debugfs_init(struct drm_minor *minor)
{
	struct drm_device *drm = minor->dev;
	struct vc4_dev *vc4 = to_vc4_dev(drm);
	struct vc4_hvs *hvs = vc4->hvs;

	if (vc4->firmware_kms)
		return 0;

	if (!vc4->hvs)
		return -ENODEV;

	if (vc4->gen == VC4_GEN_4) {
		debugfs_create_bool("hvs_load_tracker", S_IRUGO | S_IWUSR,
				    minor->debugfs_root,
				    &vc4->load_tracker_enabled);

		drm_debugfs_add_file(drm, "hvs_gamma", vc5_hvs_debugfs_gamma,
				     NULL);
	}

	if (vc4->gen >= VC4_GEN_6) {
		drm_debugfs_add_file(drm, "hvs_dlists", vc6_hvs_debugfs_dlist, NULL);
		drm_debugfs_add_file(drm, "hvs_upm", vc6_hvs_debugfs_upm_allocs, NULL);
	} else {
		drm_debugfs_add_file(drm, "hvs_dlists", vc4_hvs_debugfs_dlist, NULL);
	}

	drm_debugfs_add_file(drm, "hvs_lbm", vc4_hvs_debugfs_lbm_allocs, NULL);

	drm_debugfs_add_file(drm, "hvs_underrun", vc4_hvs_debugfs_underrun, NULL);

	drm_debugfs_add_file(drm, "hvs_dlist_allocs", vc4_hvs_debugfs_dlist_allocs, NULL);

	vc4_debugfs_add_regset32(drm, "hvs_regs", &hvs->regset);

	return 0;
}

struct vc4_hvs *__vc4_hvs_alloc(struct vc4_dev *vc4,
				void __iomem *regs,
				struct platform_device *pdev)
{
	struct drm_device *drm = &vc4->base;
	struct vc4_hvs *hvs;
	unsigned int dlist_start;
	size_t dlist_size;
	size_t lbm_size;
	unsigned int i;

	hvs = drmm_kzalloc(drm, sizeof(*hvs), GFP_KERNEL);
	if (!hvs)
		return ERR_PTR(-ENOMEM);

	hvs->vc4 = vc4;
	hvs->regs = regs;
	hvs->pdev = pdev;

	spin_lock_init(&hvs->mm_lock);

	INIT_LIST_HEAD(&hvs->stale_dlist_entries);
	INIT_WORK(&hvs->free_dlist_work, vc4_hvs_dlist_free_work);

	switch (vc4->gen) {
	case VC4_GEN_4:
	case VC4_GEN_5:
		/* Set up the HVS display list memory manager. We never
		 * overwrite the setup from the bootloader (just 128b
		 * out of our 16K), since we don't want to scramble the
		 * screen when transitioning from the firmware's boot
		 * setup to runtime.
		 */
		dlist_start = HVS_BOOTLOADER_DLIST_END;
		dlist_size = (SCALER_DLIST_SIZE >> 2) - HVS_BOOTLOADER_DLIST_END;
		break;

	case VC4_GEN_6:
		dlist_start = HVS_BOOTLOADER_DLIST_END;

		/*
		 * If we are running a test, it means that we can't
		 * access a register. Use a plausible size then.
		 */
		if (!kunit_get_current_test())
			dlist_size = HVS_READ(SCALER6(CXM_SIZE));
		else
			dlist_size = 4096;

		for (i = 0; i < VC4_NUM_UPM_HANDLES; i++) {
			refcount_set(&hvs->upm_refcounts[i].refcount, 0);
			hvs->upm_refcounts[i].hvs = hvs;
		}

		break;

	default:
		drm_err(drm, "Unknown VC4 generation: %d", vc4->gen);
		return ERR_PTR(-ENODEV);
	}

	/* Set up the HVS display list memory manager.  We never
	 * overwrite the setup from the bootloader (just 128b out of
	 * our 16K), since we don't want to scramble the screen when
	 * transitioning from the firmware's boot setup to runtime.
	 */
	hvs->dlist_mem_size = (SCALER_DLIST_SIZE >> 2) - HVS_BOOTLOADER_DLIST_END;
	drm_mm_init(&hvs->dlist_mm,
		    HVS_BOOTLOADER_DLIST_END,
		    hvs->dlist_mem_size);

	/* Set up the HVS LBM memory manager.  We could have some more
	 * complicated data structure that allowed reuse of LBM areas
	 * between planes when they don't overlap on the screen, but
	 * for now we just allocate globally.
	 */

	switch (vc4->gen) {
	case VC4_GEN_4:
		/* 48k words of 2x12-bit pixels */
		lbm_size = 48 * SZ_1K;
		break;

	case VC4_GEN_5:
		/* 60k words of 4x12-bit pixels */
		lbm_size = 60 * SZ_1K;
		break;

	case VC4_GEN_6:
		/*
		 * If we are running a test, it means that we can't
		 * access a register. Use a plausible size then.
		 */
		lbm_size = 1024;
		break;

	default:
		drm_err(drm, "Unknown VC4 generation: %d", vc4->gen);
		return ERR_PTR(-ENODEV);
	}

	drm_mm_init(&hvs->lbm_mm, 0, lbm_size);
	ida_init(&hvs->lbm_handles);

	if (vc4->gen >= VC4_GEN_6) {
		ida_init(&hvs->upm_handles);

		/*
		 * NOTE: On BCM2712, the size can also be read through
		 * the SCALER_UBM_SIZE register. We would need to do a
		 * register access though, which we can't do with kunit
		 * that also uses this function to create its mock
		 * device.
		 */
		drm_mm_init(&hvs->upm_mm, 0, 1024 * HVS_UBM_WORD_SIZE);
	}


	vc4->hvs = hvs;

	return hvs;
}

static int vc4_hvs_hw_init(struct vc4_hvs *hvs)
{
	struct vc4_dev *vc4 = hvs->vc4;
	u32 dispctrl, reg;

	dispctrl = HVS_READ(SCALER_DISPCTRL);
	dispctrl |= SCALER_DISPCTRL_ENABLE;
	HVS_WRITE(SCALER_DISPCTRL, dispctrl);

	reg = HVS_READ(SCALER_DISPECTRL);
	reg &= ~SCALER_DISPECTRL_DSP2_MUX_MASK;
	HVS_WRITE(SCALER_DISPECTRL,
		  reg | VC4_SET_FIELD(0, SCALER_DISPECTRL_DSP2_MUX));

	reg = HVS_READ(SCALER_DISPCTRL);
	reg &= ~SCALER_DISPCTRL_DSP3_MUX_MASK;
	HVS_WRITE(SCALER_DISPCTRL,
		  reg | VC4_SET_FIELD(3, SCALER_DISPCTRL_DSP3_MUX));

	reg = HVS_READ(SCALER_DISPEOLN);
	reg &= ~SCALER_DISPEOLN_DSP4_MUX_MASK;
	HVS_WRITE(SCALER_DISPEOLN,
		  reg | VC4_SET_FIELD(3, SCALER_DISPEOLN_DSP4_MUX));

	reg = HVS_READ(SCALER_DISPDITHER);
	reg &= ~SCALER_DISPDITHER_DSP5_MUX_MASK;
	HVS_WRITE(SCALER_DISPDITHER,
		  reg | VC4_SET_FIELD(3, SCALER_DISPDITHER_DSP5_MUX));

	dispctrl = HVS_READ(SCALER_DISPCTRL);
	dispctrl |= SCALER_DISPCTRL_DISPEIRQ(0) |
		    SCALER_DISPCTRL_DISPEIRQ(1) |
		    SCALER_DISPCTRL_DISPEIRQ(2);

	if (vc4->gen == VC4_GEN_4)
		dispctrl &= ~(SCALER_DISPCTRL_DMAEIRQ |
			      SCALER_DISPCTRL_SLVWREIRQ |
			      SCALER_DISPCTRL_SLVRDEIRQ |
			      SCALER_DISPCTRL_DSPEIEOF(0) |
			      SCALER_DISPCTRL_DSPEIEOF(1) |
			      SCALER_DISPCTRL_DSPEIEOF(2) |
			      SCALER_DISPCTRL_DSPEIEOLN(0) |
			      SCALER_DISPCTRL_DSPEIEOLN(1) |
			      SCALER_DISPCTRL_DSPEIEOLN(2) |
			      SCALER_DISPCTRL_DSPEISLUR(0) |
			      SCALER_DISPCTRL_DSPEISLUR(1) |
			      SCALER_DISPCTRL_DSPEISLUR(2) |
			      SCALER_DISPCTRL_SCLEIRQ);
	else
		dispctrl &= ~(SCALER_DISPCTRL_DMAEIRQ |
			      SCALER5_DISPCTRL_SLVEIRQ |
			      SCALER5_DISPCTRL_DSPEIEOF(0) |
			      SCALER5_DISPCTRL_DSPEIEOF(1) |
			      SCALER5_DISPCTRL_DSPEIEOF(2) |
			      SCALER5_DISPCTRL_DSPEIEOLN(0) |
			      SCALER5_DISPCTRL_DSPEIEOLN(1) |
			      SCALER5_DISPCTRL_DSPEIEOLN(2) |
			      SCALER5_DISPCTRL_DSPEISLUR(0) |
			      SCALER5_DISPCTRL_DSPEISLUR(1) |
			      SCALER5_DISPCTRL_DSPEISLUR(2) |
			      SCALER_DISPCTRL_SCLEIRQ);


	/* Set AXI panic mode.
	 * VC4 panics when < 2 lines in FIFO.
	 * VC5 panics when less than 1 line in the FIFO.
	 */
	dispctrl &= ~(SCALER_DISPCTRL_PANIC0_MASK |
		      SCALER_DISPCTRL_PANIC1_MASK |
		      SCALER_DISPCTRL_PANIC2_MASK);
	dispctrl |= VC4_SET_FIELD(2, SCALER_DISPCTRL_PANIC0);
	dispctrl |= VC4_SET_FIELD(2, SCALER_DISPCTRL_PANIC1);
	dispctrl |= VC4_SET_FIELD(2, SCALER_DISPCTRL_PANIC2);

	/* Set AXI panic mode.
	 * VC4 panics when < 2 lines in FIFO.
	 * VC5 panics when less than 1 line in the FIFO.
	 */
	dispctrl &= ~(SCALER_DISPCTRL_PANIC0_MASK |
		      SCALER_DISPCTRL_PANIC1_MASK |
		      SCALER_DISPCTRL_PANIC2_MASK);
	dispctrl |= VC4_SET_FIELD(2, SCALER_DISPCTRL_PANIC0);
	dispctrl |= VC4_SET_FIELD(2, SCALER_DISPCTRL_PANIC1);
	dispctrl |= VC4_SET_FIELD(2, SCALER_DISPCTRL_PANIC2);

	HVS_WRITE(SCALER_DISPCTRL, dispctrl);

	return 0;
}

#define CFC1_N_NL_CSC_CTRL(x)		(0xa000 + ((x) * 0x3000))
#define CFC1_N_MA_CSC_COEFF_C00(x)	(0xa008 + ((x) * 0x3000))
#define CFC1_N_MA_CSC_COEFF_C01(x)	(0xa00c + ((x) * 0x3000))
#define CFC1_N_MA_CSC_COEFF_C02(x)	(0xa010 + ((x) * 0x3000))
#define CFC1_N_MA_CSC_COEFF_C03(x)	(0xa014 + ((x) * 0x3000))
#define CFC1_N_MA_CSC_COEFF_C04(x)	(0xa018 + ((x) * 0x3000))
#define CFC1_N_MA_CSC_COEFF_C10(x)	(0xa01c + ((x) * 0x3000))
#define CFC1_N_MA_CSC_COEFF_C11(x)	(0xa020 + ((x) * 0x3000))
#define CFC1_N_MA_CSC_COEFF_C12(x)	(0xa024 + ((x) * 0x3000))
#define CFC1_N_MA_CSC_COEFF_C13(x)	(0xa028 + ((x) * 0x3000))
#define CFC1_N_MA_CSC_COEFF_C14(x)	(0xa02c + ((x) * 0x3000))
#define CFC1_N_MA_CSC_COEFF_C20(x)	(0xa030 + ((x) * 0x3000))
#define CFC1_N_MA_CSC_COEFF_C21(x)	(0xa034 + ((x) * 0x3000))
#define CFC1_N_MA_CSC_COEFF_C22(x)	(0xa038 + ((x) * 0x3000))
#define CFC1_N_MA_CSC_COEFF_C23(x)	(0xa03c + ((x) * 0x3000))
#define CFC1_N_MA_CSC_COEFF_C24(x)	(0xa040 + ((x) * 0x3000))

#define SCALER_PI_CMP_CSC_RED0(x)		(0x200 + ((x) * 0x40))
#define SCALER_PI_CMP_CSC_RED1(x)		(0x204 + ((x) * 0x40))
#define SCALER_PI_CMP_CSC_RED_CLAMP(x)		(0x208 + ((x) * 0x40))
#define SCALER_PI_CMP_CSC_CFG(x)		(0x20c + ((x) * 0x40))
#define SCALER_PI_CMP_CSC_GREEN0(x)		(0x210 + ((x) * 0x40))
#define SCALER_PI_CMP_CSC_GREEN1(x)		(0x214 + ((x) * 0x40))
#define SCALER_PI_CMP_CSC_GREEN_CLAMP(x)	(0x218 + ((x) * 0x40))
#define SCALER_PI_CMP_CSC_BLUE0(x)		(0x220 + ((x) * 0x40))
#define SCALER_PI_CMP_CSC_BLUE1(x)		(0x224 + ((x) * 0x40))
#define SCALER_PI_CMP_CSC_BLUE_CLAMP(x)		(0x228 + ((x) * 0x40))

/* 4 S2.22 multiplication factors, and 1 S9.15 addititive element for each of 3
 * output components
 */
struct vc6_csc_coeff_entry {
	u32 csc[3][5];
};

static const struct vc6_csc_coeff_entry csc_coeffs[2][3] = {
	[DRM_COLOR_YCBCR_LIMITED_RANGE] = {
		[DRM_COLOR_YCBCR_BT601] = {
			.csc = {
				{ 0x004A8542, 0x0, 0x0066254A, 0x0, 0xFF908A0D },
				{ 0x004A8542, 0xFFE6ED5D, 0xFFCBF856, 0x0, 0x0043C9A3 },
				{ 0x004A8542, 0x00811A54, 0x0, 0x0, 0xFF759502 }
			}
		},
		[DRM_COLOR_YCBCR_BT709] = {
			.csc = {
				{ 0x004A8542, 0x0, 0x0072BC44, 0x0, 0xFF83F312 },
				{ 0x004A8542, 0xFFF25A22, 0xFFDDE4D0, 0x0, 0x00267064 },
				{ 0x004A8542, 0x00873197, 0x0, 0x0, 0xFF6F7DC0 }
			}
		},
		[DRM_COLOR_YCBCR_BT2020] = {
			.csc = {
				{ 0x004A8542, 0x0, 0x006B4A17, 0x0, 0xFF8B653F },
				{ 0x004A8542, 0xFFF402D9, 0xFFDDE4D0, 0x0, 0x0024C7AE },
				{ 0x004A8542, 0x008912CC, 0x0, 0x0, 0xFF6D9C8B }
			}
		}
	},
	[DRM_COLOR_YCBCR_FULL_RANGE] = {
		[DRM_COLOR_YCBCR_BT601] = {
			.csc = {
				{ 0x00400000, 0x0, 0x0059BA5E, 0x0, 0xFFA645A1 },
				{ 0x00400000, 0xFFE9F9AC, 0xFFD24B97, 0x0, 0x0043BABB },
				{ 0x00400000, 0x00716872, 0x0, 0x0, 0xFF8E978D }
			}
		},
		[DRM_COLOR_YCBCR_BT709] = {
			.csc = {
				{ 0x00400000, 0x0, 0x0064C985, 0x0, 0xFF9B367A },
				{ 0x00400000, 0xFFF402E1, 0xFFE20A40, 0x0, 0x0029F2DE },
				{ 0x00400000, 0x0076C226, 0x0, 0x0, 0xFF893DD9 }
			}
		},
		[DRM_COLOR_YCBCR_BT2020] = {
			.csc = {
				{ 0x00400000, 0x0, 0x005E3F14, 0x0, 0xFFA1C0EB },
				{ 0x00400000, 0xFFF577F6, 0xFFDB580F, 0x0, 0x002F2FFA },
				{ 0x00400000, 0x007868DB, 0x0, 0x0, 0xFF879724 }
			}
		}
	}
};

static int vc6_hvs_hw_init(struct vc4_hvs *hvs)
{
	const struct vc6_csc_coeff_entry *coeffs;
	unsigned int i;

	HVS_WRITE6(CONTROL,
		  SCALER6_CONTROL_HVS_EN |
		  VC4_SET_FIELD(8, SCALER6_CONTROL_PF_LINES)|
		  VC4_SET_FIELD(15, SCALER6_CONTROL_MAX_REQS));

	/* Set HVS arbiter priority to max */
	HVS_WRITE(SCALER6(PRI_MAP0), 0xffffffff);
	HVS_WRITE(SCALER6(PRI_MAP1), 0xffffffff);

	if (hvs->vc4->step_d0) {
		for (i = 0; i < 8; i++) {
			HVS_WRITE(SCALER_PI_CMP_CSC_RED0(i), 0x1f002566);
			HVS_WRITE(SCALER_PI_CMP_CSC_RED1(i), 0x3994);
			HVS_WRITE(SCALER_PI_CMP_CSC_RED_CLAMP(i), 0xfff00000);
			HVS_WRITE(SCALER_PI_CMP_CSC_CFG(i), 0x1);
			HVS_WRITE(SCALER_PI_CMP_CSC_GREEN0(i), 0x18002566);
			HVS_WRITE(SCALER_PI_CMP_CSC_GREEN1(i), 0xf927eee2);
			HVS_WRITE(SCALER_PI_CMP_CSC_GREEN_CLAMP(i), 0xfff00000);
			HVS_WRITE(SCALER_PI_CMP_CSC_BLUE0(i), 0x18002566);
			HVS_WRITE(SCALER_PI_CMP_CSC_BLUE1(i), 0x43d80000);
			HVS_WRITE(SCALER_PI_CMP_CSC_BLUE_CLAMP(i), 0xfff00000);
		}
	} else {
		for (i = 0; i < 6; i++) {
			coeffs = &csc_coeffs[i / 3][i % 3];

			HVS_WRITE(CFC1_N_MA_CSC_COEFF_C00(i), coeffs->csc[0][0]);
			HVS_WRITE(CFC1_N_MA_CSC_COEFF_C01(i), coeffs->csc[0][1]);
			HVS_WRITE(CFC1_N_MA_CSC_COEFF_C02(i), coeffs->csc[0][2]);
			HVS_WRITE(CFC1_N_MA_CSC_COEFF_C03(i), coeffs->csc[0][3]);
			HVS_WRITE(CFC1_N_MA_CSC_COEFF_C04(i), coeffs->csc[0][4]);

			HVS_WRITE(CFC1_N_MA_CSC_COEFF_C10(i), coeffs->csc[1][0]);
			HVS_WRITE(CFC1_N_MA_CSC_COEFF_C11(i), coeffs->csc[1][1]);
			HVS_WRITE(CFC1_N_MA_CSC_COEFF_C12(i), coeffs->csc[1][2]);
			HVS_WRITE(CFC1_N_MA_CSC_COEFF_C13(i), coeffs->csc[1][3]);
			HVS_WRITE(CFC1_N_MA_CSC_COEFF_C14(i), coeffs->csc[1][4]);

			HVS_WRITE(CFC1_N_MA_CSC_COEFF_C20(i), coeffs->csc[2][0]);
			HVS_WRITE(CFC1_N_MA_CSC_COEFF_C21(i), coeffs->csc[2][1]);
			HVS_WRITE(CFC1_N_MA_CSC_COEFF_C22(i), coeffs->csc[2][2]);
			HVS_WRITE(CFC1_N_MA_CSC_COEFF_C23(i), coeffs->csc[2][3]);
			HVS_WRITE(CFC1_N_MA_CSC_COEFF_C24(i), coeffs->csc[2][4]);

			HVS_WRITE(CFC1_N_NL_CSC_CTRL(i), BIT(15));
		}
	}

	return 0;
}

static int vc4_hvs_cob_init(struct vc4_hvs *hvs)
{
	struct vc4_dev *vc4 = hvs->vc4;
	u32 reg, top, base;

	/*
	 * Recompute Composite Output Buffer (COB) allocations for the
	 * displays
	 */
	switch (vc4->gen) {
	case VC4_GEN_4:
		/* The COB is 20736 pixels, or just over 10 lines at 2048 wide.
		 * The bottom 2048 pixels are full 32bpp RGBA (intended for the
		 * TXP composing RGBA to memory), whilst the remainder are only
		 * 24bpp RGB.
		 *
		 * Assign 3 lines to channels 1 & 2, and just over 4 lines to
		 * channel 0.
		 */
		#define VC4_COB_SIZE		20736
		#define VC4_COB_LINE_WIDTH	2048
		#define VC4_COB_NUM_LINES	3
		reg = 0;
		top = VC4_COB_LINE_WIDTH * VC4_COB_NUM_LINES;
		reg |= (top - 1) << 16;
		HVS_WRITE(SCALER_DISPBASE2, reg);
		reg = top;
		top += VC4_COB_LINE_WIDTH * VC4_COB_NUM_LINES;
		reg |= (top - 1) << 16;
		HVS_WRITE(SCALER_DISPBASE1, reg);
		reg = top;
		top = VC4_COB_SIZE;
		reg |= (top - 1) << 16;
		HVS_WRITE(SCALER_DISPBASE0, reg);
		break;

	case VC4_GEN_5:
		/* The COB is 44416 pixels, or 10.8 lines at 4096 wide.
		 * The bottom 4096 pixels are full RGBA (intended for the TXP
		 * composing RGBA to memory), whilst the remainder are only
		 * RGB. Addressing is always pixel wide.
		 *
		 * Assign 3 lines of 4096 to channels 1 & 2, and just over 4
		 * lines. to channel 0.
		 */
		#define VC5_COB_SIZE		44416
		#define VC5_COB_LINE_WIDTH	4096
		#define VC5_COB_NUM_LINES	3
		reg = 0;
		top = VC5_COB_LINE_WIDTH * VC5_COB_NUM_LINES;
		reg |= top << 16;
		HVS_WRITE(SCALER_DISPBASE2, reg);
		top += 16;
		reg = top;
		top += VC5_COB_LINE_WIDTH * VC5_COB_NUM_LINES;
		reg |= top << 16;
		HVS_WRITE(SCALER_DISPBASE1, reg);
		top += 16;
		reg = top;
		top = VC5_COB_SIZE;
		reg |= top << 16;
		HVS_WRITE(SCALER_DISPBASE0, reg);
		break;

	case VC4_GEN_6:
		#define VC6_COB_LINE_WIDTH	3840
		#define VC6_COB_NUM_LINES	4
		reg = 0;
		top = 3840;

		HVS_WRITE(SCALER6(DISP2_COB),
			  VC4_SET_FIELD(top, SCALER6_DISPX_COB_TOP) |
			  VC4_SET_FIELD(base, SCALER6_DISPX_COB_BASE));

		base = top + 16;
		top += VC6_COB_LINE_WIDTH * VC6_COB_NUM_LINES;

		HVS_WRITE(SCALER6(DISP1_COB),
			  VC4_SET_FIELD(top, SCALER6_DISPX_COB_TOP) |
			  VC4_SET_FIELD(base, SCALER6_DISPX_COB_BASE));

		base = top + 16;
		top += VC6_COB_LINE_WIDTH * VC6_COB_NUM_LINES;

		HVS_WRITE(SCALER6(DISP0_COB),
			  VC4_SET_FIELD(top, SCALER6_DISPX_COB_TOP) |
			  VC4_SET_FIELD(base, SCALER6_DISPX_COB_BASE));
		break;

	default:
		return -EINVAL;
	}

	return 0;
}

static int vc4_hvs_bind(struct device *dev, struct device *master, void *data)
{
	struct platform_device *pdev = to_platform_device(dev);
	struct drm_device *drm = dev_get_drvdata(master);
	struct vc4_dev *vc4 = to_vc4_dev(drm);
	struct vc4_hvs *hvs = NULL;
	void __iomem *regs;
	int ret;

	regs = vc4_ioremap_regs(pdev, 0);
	if (IS_ERR(regs))
		return PTR_ERR(regs);

	hvs = __vc4_hvs_alloc(vc4, regs, pdev);
	if (IS_ERR(hvs))
		return PTR_ERR(hvs);

	hvs->regset.base = hvs->regs;

	if (vc4->gen >= VC4_GEN_6 && vc4->step_d0) {
		hvs->regset.regs = vc6_hvs_regs_d0;
		hvs->regset.nregs = ARRAY_SIZE(vc6_hvs_regs_d0);
	} else if (vc4->gen >= VC4_GEN_6) {
		hvs->regset.regs = vc6_hvs_regs;
		hvs->regset.nregs = ARRAY_SIZE(vc6_hvs_regs);
	} else {
		hvs->regset.regs = vc4_hvs_regs;
		hvs->regset.nregs = ARRAY_SIZE(vc4_hvs_regs);
	}

	if (vc4->gen >= VC4_GEN_5) {
		struct rpi_firmware *firmware;
		struct device_node *node;
		unsigned int max_rate;

		node = rpi_firmware_find_node();
		if (!node)
			return -EINVAL;

		firmware = rpi_firmware_get(node);
		of_node_put(node);
		if (!firmware)
			return -EPROBE_DEFER;

		hvs->core_clk = devm_clk_get(&pdev->dev,
					     (vc4->gen >= VC4_GEN_6) ? "core" : NULL);
		if (IS_ERR(hvs->core_clk)) {
			dev_err(&pdev->dev, "Couldn't get core clock\n");
			return PTR_ERR(hvs->core_clk);
		}

		hvs->disp_clk = devm_clk_get(&pdev->dev,
					     (vc4->gen >= VC4_GEN_6) ? "disp" : NULL);
		if (IS_ERR(hvs->disp_clk)) {
			dev_err(&pdev->dev, "Couldn't get disp clock\n");
			return PTR_ERR(hvs->disp_clk);
		}

		max_rate = rpi_firmware_clk_get_max_rate(firmware,
							 RPI_FIRMWARE_CORE_CLK_ID);
		rpi_firmware_put(firmware);
		if (max_rate >= 550000000)
			hvs->vc5_hdmi_enable_hdmi_20 = true;

		if (max_rate >= 600000000)
			hvs->vc5_hdmi_enable_4096by2160 = true;

		hvs->max_core_rate = max_rate;

		ret = clk_prepare_enable(hvs->core_clk);
		if (ret) {
			dev_err(&pdev->dev, "Couldn't enable the core clock\n");
			return ret;
		}

		ret = clk_prepare_enable(hvs->disp_clk);
		if (ret) {
			dev_err(&pdev->dev, "Couldn't enable the disp clock\n");
			return ret;
		}
	}

	if (vc4->gen >= VC4_GEN_6) {
		unsigned int i;

		for (i = 0; i < HVS_NUM_CHANNELS; i++) {
			char irq_name[16];
			int irq;

			snprintf(irq_name, sizeof(irq_name), "ch%u-eof", i);

			irq = platform_get_irq_byname(pdev, irq_name);
			if (irq < 0) {
				dev_err(&pdev->dev,
					"Couldn't get %s interrupt: %d\n",
					irq_name, irq);
				return irq;
			}

			ret = devm_request_irq(&pdev->dev,
					       irq,
					       vc6_hvs_eof_irq_handler,
					       IRQF_NO_AUTOEN,
					       dev_name(&pdev->dev),
					       drm);

			hvs->eof_irq[i].desc = irq;
		}
	}

	if (vc4->gen >= VC4_GEN_5)
		hvs->dlist = hvs->regs + SCALER5_DLIST_START;
	else
		hvs->dlist = hvs->regs + SCALER_DLIST_START;

	if (vc4->gen >= VC4_GEN_6)
		ret = vc6_hvs_hw_init(hvs);
	else
		ret = vc4_hvs_hw_init(hvs);
	if (ret)
		return ret;

	/* Upload filter kernels.  We only have the two for now, so we
	 * keep them around for the lifetime of the driver.
	 */
	ret = vc4_hvs_upload_linear_kernel(hvs,
					   &hvs->mitchell_netravali_filter,
					   mitchell_netravali_1_3_1_3_kernel);
	if (ret)
		return ret;
	ret = vc4_hvs_upload_linear_kernel(hvs,
					   &hvs->nearest_neighbour_filter,
					   nearest_neighbour_kernel);
	if (ret)
		return ret;

	ret = vc4_hvs_cob_init(hvs);
	if (ret)
		return ret;

	if (vc4->gen < VC4_GEN_6) {
		ret = devm_request_irq(dev, platform_get_irq(pdev, 0),
				       vc4_hvs_irq_handler, 0, "vc4 hvs", drm);
		if (ret)
			return ret;
	}

	return 0;
}

static void vc4_hvs_unbind(struct device *dev, struct device *master,
			   void *data)
{
	struct drm_device *drm = dev_get_drvdata(master);
	struct vc4_dev *vc4 = to_vc4_dev(drm);
	struct vc4_hvs *hvs = vc4->hvs;
	struct drm_mm_node *node, *next;

	if (drm_mm_node_allocated(&vc4->hvs->mitchell_netravali_filter))
		drm_mm_remove_node(&vc4->hvs->mitchell_netravali_filter);
	if (drm_mm_node_allocated(&vc4->hvs->nearest_neighbour_filter))
		drm_mm_remove_node(&vc4->hvs->nearest_neighbour_filter);

	drm_mm_for_each_node_safe(node, next, &vc4->hvs->dlist_mm)
		drm_mm_remove_node(node);

	drm_mm_takedown(&vc4->hvs->dlist_mm);

	drm_mm_for_each_node_safe(node, next, &vc4->hvs->lbm_mm)
		drm_mm_remove_node(node);
	drm_mm_takedown(&vc4->hvs->lbm_mm);

	/* we no longer require a minimum clock rate */
	clk_set_min_rate(hvs->disp_clk, 0);
	clk_disable_unprepare(hvs->disp_clk);
	clk_set_min_rate(hvs->core_clk, 0);
	clk_disable_unprepare(hvs->core_clk);

	vc4->hvs = NULL;
}

static const struct component_ops vc4_hvs_ops = {
	.bind   = vc4_hvs_bind,
	.unbind = vc4_hvs_unbind,
};

static int vc4_hvs_dev_probe(struct platform_device *pdev)
{
	return component_add(&pdev->dev, &vc4_hvs_ops);
}

static void vc4_hvs_dev_remove(struct platform_device *pdev)
{
	component_del(&pdev->dev, &vc4_hvs_ops);
}

static const struct of_device_id vc4_hvs_dt_match[] = {
	{ .compatible = "brcm,bcm2711-hvs" },
	{ .compatible = "brcm,bcm2712-hvs" },
	{ .compatible = "brcm,bcm2712d0-hvs" },
	{ .compatible = "brcm,bcm2835-hvs" },
	{}
};

struct platform_driver vc4_hvs_driver = {
	.probe = vc4_hvs_dev_probe,
	.remove_new = vc4_hvs_dev_remove,
	.driver = {
		.name = "vc4_hvs",
		.of_match_table = vc4_hvs_dt_match,
	},
};<|MERGE_RESOLUTION|>--- conflicted
+++ resolved
@@ -259,7 +259,6 @@
 
 		drm_printf(&p, "HVS chan %u:\n", i);
 		next_entry_start = 0;
-<<<<<<< HEAD
 
 		for (j = HVS_READ(SCALER_DISPLISTX(i)); j < dlist_mem_size; j++) {
 			dlist_word = readl((u32 __iomem *)vc4->hvs->dlist + j);
@@ -311,10 +310,6 @@
 		for (j = active_dlist; j < dlist_mem_size; j++) {
 			u32 dlist_word;
 
-=======
-
-		for (j = HVS_READ(SCALER_DISPLISTX(i)); j < dlist_mem_size; j++) {
->>>>>>> 22a054ea
 			dlist_word = readl((u32 __iomem *)vc4->hvs->dlist + j);
 			drm_printf(&p, "dlist: %02d: 0x%08x\n", j,
 				   dlist_word);
@@ -823,7 +818,6 @@
 	if (!alloc)
 		return;
 
-<<<<<<< HEAD
 	if (!drm_mm_node_allocated(&alloc->mm_node))
 		return;
 
@@ -841,13 +835,6 @@
 		spin_unlock_irqrestore(&hvs->mm_lock, flags);
 		return;
 	}
-=======
-	if (!(HVS_READ(SCALER_DISPCTRLX(chan)) & SCALER_DISPCTRLX_ENABLE))
-		goto out;
-
-	HVS_WRITE(SCALER_DISPCTRLX(chan), SCALER_DISPCTRLX_RESET);
-	HVS_WRITE(SCALER_DISPCTRLX(chan), 0);
->>>>>>> 22a054ea
 
 	frcnt = vc4_hvs_get_fifo_frame_count(hvs, alloc->channel);
 	alloc->target_frame_count = (frcnt + 1) & ((1 << 6) - 1);
