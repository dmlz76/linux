/******************************************************************************
 *
 * This file is provided under a dual BSD/GPLv2 license.  When using or
 * redistributing this file, you may do so under either license.
 *
 * GPL LICENSE SUMMARY
 *
 * Copyright(c) 2015-2017 Intel Deutschland GmbH
 * Copyright (C) 2018-2019 Intel Corporation
 *
 * This program is free software; you can redistribute it and/or modify
 * it under the terms of version 2 of the GNU General Public License as
 * published by the Free Software Foundation.
 *
 * This program is distributed in the hope that it will be useful, but
 * WITHOUT ANY WARRANTY; without even the implied warranty of
 * MERCHANTABILITY or FITNESS FOR A PARTICULAR PURPOSE.  See the GNU
 * General Public License for more details.
 *
 * BSD LICENSE
 *
 * Copyright(c) 2015-2017 Intel Deutschland GmbH
 * Copyright (C) 2018-2019 Intel Corporation
 * All rights reserved.
 *
 * Redistribution and use in source and binary forms, with or without
 * modification, are permitted provided that the following conditions
 * are met:
 *
 *  * Redistributions of source code must retain the above copyright
 *    notice, this list of conditions and the following disclaimer.
 *  * Redistributions in binary form must reproduce the above copyright
 *    notice, this list of conditions and the following disclaimer in
 *    the documentation and/or other materials provided with the
 *    distribution.
 *  * Neither the name Intel Corporation nor the names of its
 *    contributors may be used to endorse or promote products derived
 *    from this software without specific prior written permission.
 *
 * THIS SOFTWARE IS PROVIDED BY THE COPYRIGHT HOLDERS AND CONTRIBUTORS
 * "AS IS" AND ANY EXPRESS OR IMPLIED WARRANTIES, INCLUDING, BUT NOT
 * LIMITED TO, THE IMPLIED WARRANTIES OF MERCHANTABILITY AND FITNESS FOR
 * A PARTICULAR PURPOSE ARE DISCLAIMED. IN NO EVENT SHALL THE COPYRIGHT
 * OWNER OR CONTRIBUTORS BE LIABLE FOR ANY DIRECT, INDIRECT, INCIDENTAL,
 * SPECIAL, EXEMPLARY, OR CONSEQUENTIAL DAMAGES (INCLUDING, BUT NOT
 * LIMITED TO, PROCUREMENT OF SUBSTITUTE GOODS OR SERVICES; LOSS OF USE,
 * DATA, OR PROFITS; OR BUSINESS INTERRUPTION) HOWEVER CAUSED AND ON ANY
 * THEORY OF LIABILITY, WHETHER IN CONTRACT, STRICT LIABILITY, OR TORT
 * (INCLUDING NEGLIGENCE OR OTHERWISE) ARISING IN ANY WAY OUT OF THE USE
 * OF THIS SOFTWARE, EVEN IF ADVISED OF THE POSSIBILITY OF SUCH DAMAGE.
 *
 *****************************************************************************/

#include <linux/module.h>
#include <linux/stringify.h>
#include "iwl-config.h"
#include "iwl-prph.h"

/* Highest firmware API version supported */
#define IWL_22000_UCODE_API_MAX	53

/* Lowest firmware API version supported */
#define IWL_22000_UCODE_API_MIN	39

/* NVM versions */
#define IWL_22000_NVM_VERSION		0x0a1d

/* Memory offsets and lengths */
#define IWL_22000_DCCM_OFFSET		0x800000 /* LMAC1 */
#define IWL_22000_DCCM_LEN		0x10000 /* LMAC1 */
#define IWL_22000_DCCM2_OFFSET		0x880000
#define IWL_22000_DCCM2_LEN		0x8000
#define IWL_22000_SMEM_OFFSET		0x400000
#define IWL_22000_SMEM_LEN		0xD0000

#define IWL_22000_JF_FW_PRE		"iwlwifi-Qu-a0-jf-b0-"
#define IWL_22000_HR_FW_PRE		"iwlwifi-Qu-a0-hr-a0-"
#define IWL_22000_HR_CDB_FW_PRE		"iwlwifi-QuIcp-z0-hrcdb-a0-"
#define IWL_22000_QU_B_HR_B_FW_PRE	"iwlwifi-Qu-b0-hr-b0-"
#define IWL_22000_HR_B_FW_PRE		"iwlwifi-QuQnj-b0-hr-b0-"
#define IWL_QU_C_HR_B_FW_PRE		"iwlwifi-Qu-c0-hr-b0-"
#define IWL_QU_B_JF_B_FW_PRE		"iwlwifi-Qu-b0-jf-b0-"
#define IWL_QU_C_JF_B_FW_PRE		"iwlwifi-Qu-c0-jf-b0-"
#define IWL_QUZ_A_HR_B_FW_PRE		"iwlwifi-QuZ-a0-hr-b0-"
#define IWL_QUZ_A_JF_B_FW_PRE		"iwlwifi-QuZ-a0-jf-b0-"
#define IWL_QNJ_B_JF_B_FW_PRE		"iwlwifi-QuQnj-b0-jf-b0-"
#define IWL_CC_A_FW_PRE			"iwlwifi-cc-a0-"
#define IWL_22000_SO_A_JF_B_FW_PRE	"iwlwifi-so-a0-jf-b0-"
#define IWL_22000_SO_A_HR_B_FW_PRE      "iwlwifi-so-a0-hr-b0-"
#define IWL_22000_SO_A_GF_A_FW_PRE      "iwlwifi-so-a0-gf-a0-"
#define IWL_22000_TY_A_GF_A_FW_PRE      "iwlwifi-ty-a0-gf-a0-"
#define IWL_22000_SO_A_GF4_A_FW_PRE     "iwlwifi-so-a0-gf4-a0-"
#define IWL_22000_SOSNJ_A_GF4_A_FW_PRE  "iwlwifi-SoSnj-a0-gf4-a0-"

#define IWL_22000_HR_MODULE_FIRMWARE(api) \
	IWL_22000_HR_FW_PRE __stringify(api) ".ucode"
#define IWL_22000_JF_MODULE_FIRMWARE(api) \
	IWL_22000_JF_FW_PRE __stringify(api) ".ucode"
#define IWL_22000_QU_B_HR_B_MODULE_FIRMWARE(api) \
	IWL_22000_QU_B_HR_B_FW_PRE __stringify(api) ".ucode"
#define IWL_22000_HR_B_QNJ_MODULE_FIRMWARE(api)	\
	IWL_22000_HR_B_FW_PRE __stringify(api) ".ucode"
#define IWL_QUZ_A_HR_B_MODULE_FIRMWARE(api) \
	IWL_QUZ_A_HR_B_FW_PRE __stringify(api) ".ucode"
#define IWL_QUZ_A_JF_B_MODULE_FIRMWARE(api) \
	IWL_QUZ_A_JF_B_FW_PRE __stringify(api) ".ucode"
#define IWL_QU_C_HR_B_MODULE_FIRMWARE(api) \
	IWL_QU_C_HR_B_FW_PRE __stringify(api) ".ucode"
#define IWL_QU_B_JF_B_MODULE_FIRMWARE(api) \
	IWL_QU_B_JF_B_FW_PRE __stringify(api) ".ucode"
#define IWL_QNJ_B_JF_B_MODULE_FIRMWARE(api)		\
	IWL_QNJ_B_JF_B_FW_PRE __stringify(api) ".ucode"
#define IWL_CC_A_MODULE_FIRMWARE(api)			\
	IWL_CC_A_FW_PRE __stringify(api) ".ucode"
#define IWL_22000_SO_A_JF_B_MODULE_FIRMWARE(api) \
	IWL_22000_SO_A_JF_B_FW_PRE __stringify(api) ".ucode"
#define IWL_22000_SO_A_HR_B_MODULE_FIRMWARE(api) \
	IWL_22000_SO_A_HR_B_FW_PRE __stringify(api) ".ucode"
#define IWL_22000_SO_A_GF_A_MODULE_FIRMWARE(api) \
	IWL_22000_SO_A_GF_A_FW_PRE __stringify(api) ".ucode"
#define IWL_22000_TY_A_GF_A_MODULE_FIRMWARE(api) \
	IWL_22000_TY_A_GF_A_FW_PRE __stringify(api) ".ucode"

static const struct iwl_base_params iwl_22000_base_params = {
	.eeprom_size = OTP_LOW_IMAGE_SIZE_32K,
	.num_of_queues = 512,
	.max_tfd_queue_size = 256,
	.shadow_ram_support = true,
	.led_compensation = 57,
	.wd_timeout = IWL_LONG_WD_TIMEOUT,
	.max_event_log_size = 512,
	.shadow_reg_enable = true,
	.pcie_l1_allowed = true,
};

static const struct iwl_base_params iwl_ax210_base_params = {
	.eeprom_size = OTP_LOW_IMAGE_SIZE_32K,
	.num_of_queues = 512,
	.max_tfd_queue_size = 65536,
	.shadow_ram_support = true,
	.led_compensation = 57,
	.wd_timeout = IWL_LONG_WD_TIMEOUT,
	.max_event_log_size = 512,
	.shadow_reg_enable = true,
	.pcie_l1_allowed = true,
};

static const struct iwl_ht_params iwl_22000_ht_params = {
	.stbc = true,
	.ldpc = true,
	.ht40_bands = BIT(NL80211_BAND_2GHZ) | BIT(NL80211_BAND_5GHZ),
};

#define IWL_DEVICE_22000_COMMON						\
	.ucode_api_max = IWL_22000_UCODE_API_MAX,			\
	.ucode_api_min = IWL_22000_UCODE_API_MIN,			\
	.led_mode = IWL_LED_RF_STATE,					\
	.nvm_hw_section_num = 10,					\
	.non_shared_ant = ANT_B,					\
	.dccm_offset = IWL_22000_DCCM_OFFSET,				\
	.dccm_len = IWL_22000_DCCM_LEN,					\
	.dccm2_offset = IWL_22000_DCCM2_OFFSET,				\
	.dccm2_len = IWL_22000_DCCM2_LEN,				\
	.smem_offset = IWL_22000_SMEM_OFFSET,				\
	.smem_len = IWL_22000_SMEM_LEN,					\
	.features = IWL_TX_CSUM_NETIF_FLAGS | NETIF_F_RXCSUM,		\
	.apmg_not_supported = true,					\
	.trans.mq_rx_supported = true,					\
	.vht_mu_mimo_supported = true,					\
	.mac_addr_from_csr = true,					\
	.ht_params = &iwl_22000_ht_params,				\
	.nvm_ver = IWL_22000_NVM_VERSION,				\
	.max_ht_ampdu_exponent = IEEE80211_HT_MAX_AMPDU_64K,		\
	.trans.use_tfh = true,						\
	.trans.rf_id = true,						\
	.trans.gen2 = true,						\
	.nvm_type = IWL_NVM_EXT,					\
	.dbgc_supported = true,						\
	.min_umac_error_event_table = 0x400000,				\
	.d3_debug_data_base_addr = 0x401000,				\
	.d3_debug_data_length = 60 * 1024,				\
	.mon_smem_regs = {						\
		.write_ptr = {						\
			.addr = LDBG_M2S_BUF_WPTR,			\
			.mask = LDBG_M2S_BUF_WPTR_VAL_MSK,		\
	},								\
		.cycle_cnt = {						\
			.addr = LDBG_M2S_BUF_WRAP_CNT,			\
			.mask = LDBG_M2S_BUF_WRAP_CNT_VAL_MSK,		\
		},							\
	}

#define IWL_DEVICE_22500						\
	IWL_DEVICE_22000_COMMON,					\
	.trans.device_family = IWL_DEVICE_FAMILY_22000,			\
	.trans.base_params = &iwl_22000_base_params,			\
	.gp2_reg_addr = 0xa02c68,					\
	.mon_dram_regs = {						\
		.write_ptr = {						\
			.addr = MON_BUFF_WRPTR_VER2,			\
			.mask = 0xffffffff,				\
		},							\
		.cycle_cnt = {						\
			.addr = MON_BUFF_CYCLE_CNT_VER2,		\
			.mask = 0xffffffff,				\
		},							\
	}

#define IWL_DEVICE_AX210						\
	IWL_DEVICE_22000_COMMON,					\
	.trans.umac_prph_offset = 0x300000,				\
	.trans.device_family = IWL_DEVICE_FAMILY_AX210,			\
	.trans.base_params = &iwl_ax210_base_params,			\
	.min_txq_size = 128,						\
	.gp2_reg_addr = 0xd02c68,					\
	.min_256_ba_txq_size = 512,					\
	.mon_dram_regs = {						\
		.write_ptr = {						\
			.addr = DBGC_CUR_DBGBUF_STATUS,			\
			.mask = DBGC_CUR_DBGBUF_STATUS_OFFSET_MSK,	\
		},							\
		.cycle_cnt = {						\
			.addr = DBGC_DBGBUF_WRAP_AROUND,		\
			.mask = 0xffffffff,				\
		},							\
		.cur_frag = {						\
			.addr = DBGC_CUR_DBGBUF_STATUS,			\
			.mask = DBGC_CUR_DBGBUF_STATUS_IDX_MSK,		\
		},							\
	}

<<<<<<< HEAD
=======
const struct iwl_cfg_trans_params iwl_qu_trans_cfg = {
	.mq_rx_supported = true,
	.use_tfh = true,
	.rf_id = true,
	.gen2 = true,
	.device_family = IWL_DEVICE_FAMILY_22000,
	.base_params = &iwl_22000_base_params,
	.integrated = true,
	.xtal_latency = 5000,
};

const struct iwl_cfg_trans_params iwl_qu_long_latency_trans_cfg = {
	.mq_rx_supported = true,
	.use_tfh = true,
	.rf_id = true,
	.gen2 = true,
	.device_family = IWL_DEVICE_FAMILY_22000,
	.base_params = &iwl_22000_base_params,
	.integrated = true,
	.xtal_latency = 12000,
	.low_latency_xtal = true,
};

const struct iwl_cfg_trans_params iwl_qnj_trans_cfg = {
	.mq_rx_supported = true,
	.use_tfh = true,
	.rf_id = true,
	.gen2 = true,
	.device_family = IWL_DEVICE_FAMILY_22000,
	.base_params = &iwl_22000_base_params,
};

>>>>>>> 04d5ce62
/*
 * If the device doesn't support HE, no need to have that many buffers.
 * 22000 devices can split multiple frames into a single RB, so fewer are
 * needed; AX210 cannot (but use smaller RBs by default) - these sizes
 * were picked according to 8 MSDUs inside 256 A-MSDUs in an A-MPDU, with
 * additional overhead to account for processing time.
 */
#define IWL_NUM_RBDS_NON_HE		512
#define IWL_NUM_RBDS_22000_HE		2048
#define IWL_NUM_RBDS_AX210_HE		4096
<<<<<<< HEAD
=======

/*
 * All JF radio modules are part of the 9000 series, but the MAC part
 * looks more like 22000.  That's why this device is here, but called
 * 9560 nevertheless.
 */
const struct iwl_cfg iwl9560_qu_b0_jf_b0_cfg = {
	.fw_name_pre = IWL_QU_B_JF_B_FW_PRE,
	IWL_DEVICE_22500,
	.num_rbds = IWL_NUM_RBDS_NON_HE,
};

const struct iwl_cfg iwl9560_qu_c0_jf_b0_cfg = {
	.fw_name_pre = IWL_QU_C_JF_B_FW_PRE,
	IWL_DEVICE_22500,
	.num_rbds = IWL_NUM_RBDS_NON_HE,
};

const struct iwl_cfg iwl9560_quz_a0_jf_b0_cfg = {
	.fw_name_pre = IWL_QUZ_A_JF_B_FW_PRE,
	IWL_DEVICE_22500,
	/*
	 * This device doesn't support receiving BlockAck with a large bitmap
	 * so we need to restrict the size of transmitted aggregation to the
	 * HT size; mac80211 would otherwise pick the HE max (256) by default.
	 */
	.max_tx_agg_size = IEEE80211_MAX_AMPDU_BUF_HT,
	.num_rbds = IWL_NUM_RBDS_NON_HE,
};

const struct iwl_cfg iwl9560_qnj_b0_jf_b0_cfg = {
	.fw_name_pre = IWL_QNJ_B_JF_B_FW_PRE,
	IWL_DEVICE_22500,
	/*
	 * This device doesn't support receiving BlockAck with a large bitmap
	 * so we need to restrict the size of transmitted aggregation to the
	 * HT size; mac80211 would otherwise pick the HE max (256) by default.
	 */
	.max_tx_agg_size = IEEE80211_MAX_AMPDU_BUF_HT,
	.num_rbds = IWL_NUM_RBDS_NON_HE,
};
>>>>>>> 04d5ce62

const struct iwl_cfg_trans_params iwl_ax200_trans_cfg = {
	.device_family = IWL_DEVICE_FAMILY_22000,
	.base_params = &iwl_22000_base_params,
	.mq_rx_supported = true,
	.use_tfh = true,
	.rf_id = true,
	.gen2 = true,
	.bisr_workaround = 1,
};

const char iwl_ax200_name[] = "Intel(R) Wi-Fi 6 AX200 160MHz";

const char iwl_ax200_killer_1650w_name[] =
	"Killer(R) Wi-Fi 6 AX1650w 160MHz Wireless Network Adapter (200D2W)";
const char iwl_ax200_killer_1650x_name[] =
	"Killer(R) Wi-Fi 6 AX1650x 160MHz Wireless Network Adapter (200NGW)";

const struct iwl_cfg iwl_ax101_cfg_qu_hr = {
	.name = "Intel(R) Wi-Fi 6 AX101",
	.fw_name_pre = IWL_22000_QU_B_HR_B_FW_PRE,
	IWL_DEVICE_22500,
	/*
	 * This device doesn't support receiving BlockAck with a large bitmap
	 * so we need to restrict the size of transmitted aggregation to the
	 * HT size; mac80211 would otherwise pick the HE max (256) by default.
	 */
	.max_tx_agg_size = IEEE80211_MAX_AMPDU_BUF_HT,
	.tx_with_siso_diversity = true,
	.num_rbds = IWL_NUM_RBDS_22000_HE,
};

const struct iwl_cfg iwl_ax201_cfg_qu_hr = {
	.name = "Intel(R) Wi-Fi 6 AX201 160MHz",
	.fw_name_pre = IWL_22000_QU_B_HR_B_FW_PRE,
	IWL_DEVICE_22500,
	/*
	 * This device doesn't support receiving BlockAck with a large bitmap
	 * so we need to restrict the size of transmitted aggregation to the
	 * HT size; mac80211 would otherwise pick the HE max (256) by default.
	 */
	.max_tx_agg_size = IEEE80211_MAX_AMPDU_BUF_HT,
	.num_rbds = IWL_NUM_RBDS_22000_HE,
};

const struct iwl_cfg iwl_ax101_cfg_qu_c0_hr_b0 = {
	.name = "Intel(R) Wi-Fi 6 AX101",
	.fw_name_pre = IWL_QU_C_HR_B_FW_PRE,
	IWL_DEVICE_22500,
	/*
	 * This device doesn't support receiving BlockAck with a large bitmap
	 * so we need to restrict the size of transmitted aggregation to the
	 * HT size; mac80211 would otherwise pick the HE max (256) by default.
	 */
	.max_tx_agg_size = IEEE80211_MAX_AMPDU_BUF_HT,
	.tx_with_siso_diversity = true,
	.num_rbds = IWL_NUM_RBDS_22000_HE,
};

const struct iwl_cfg iwl_ax201_cfg_qu_c0_hr_b0 = {
	.name = "Intel(R) Wi-Fi 6 AX201 160MHz",
	.fw_name_pre = IWL_QU_C_HR_B_FW_PRE,
	IWL_DEVICE_22500,
	/*
	 * This device doesn't support receiving BlockAck with a large bitmap
	 * so we need to restrict the size of transmitted aggregation to the
	 * HT size; mac80211 would otherwise pick the HE max (256) by default.
	 */
	.max_tx_agg_size = IEEE80211_MAX_AMPDU_BUF_HT,
	.num_rbds = IWL_NUM_RBDS_22000_HE,
};

const struct iwl_cfg iwl_ax101_cfg_quz_hr = {
	.name = "Intel(R) Wi-Fi 6 AX101",
	.fw_name_pre = IWL_QUZ_A_HR_B_FW_PRE,
	IWL_DEVICE_22500,
	/*
	 * This device doesn't support receiving BlockAck with a large bitmap
	 * so we need to restrict the size of transmitted aggregation to the
	 * HT size; mac80211 would otherwise pick the HE max (256) by default.
	 */
	.max_tx_agg_size = IEEE80211_MAX_AMPDU_BUF_HT,
	.tx_with_siso_diversity = true,
	.num_rbds = IWL_NUM_RBDS_22000_HE,
};

const struct iwl_cfg iwl_ax201_cfg_quz_hr = {
	.name = "Intel(R) Wi-Fi 6 AX201 160MHz",
	.fw_name_pre = IWL_QUZ_A_HR_B_FW_PRE,
	IWL_DEVICE_22500,
	/*
         * This device doesn't support receiving BlockAck with a large bitmap
         * so we need to restrict the size of transmitted aggregation to the
         * HT size; mac80211 would otherwise pick the HE max (256) by default.
         */
	.max_tx_agg_size = IEEE80211_MAX_AMPDU_BUF_HT,
	.num_rbds = IWL_NUM_RBDS_22000_HE,
};

const struct iwl_cfg iwl_ax1650s_cfg_quz_hr = {
	.name = "Killer(R) Wi-Fi 6 AX1650s 160MHz Wireless Network Adapter (201D2W)",
	.fw_name_pre = IWL_QUZ_A_HR_B_FW_PRE,
	IWL_DEVICE_22500,
	/*
         * This device doesn't support receiving BlockAck with a large bitmap
         * so we need to restrict the size of transmitted aggregation to the
         * HT size; mac80211 would otherwise pick the HE max (256) by default.
         */
	.max_tx_agg_size = IEEE80211_MAX_AMPDU_BUF_HT,
	.num_rbds = IWL_NUM_RBDS_22000_HE,
};

const struct iwl_cfg iwl_ax1650i_cfg_quz_hr = {
	.name = "Killer(R) Wi-Fi 6 AX1650i 160MHz Wireless Network Adapter (201NGW)",
	.fw_name_pre = IWL_QUZ_A_HR_B_FW_PRE,
	IWL_DEVICE_22500,
	/*
         * This device doesn't support receiving BlockAck with a large bitmap
         * so we need to restrict the size of transmitted aggregation to the
         * HT size; mac80211 would otherwise pick the HE max (256) by default.
         */
	.max_tx_agg_size = IEEE80211_MAX_AMPDU_BUF_HT,
	.num_rbds = IWL_NUM_RBDS_22000_HE,
};

const struct iwl_cfg iwl_ax200_cfg_cc = {
<<<<<<< HEAD
	.name = "Intel(R) Wi-Fi 6 AX200 160MHz",
	.fw_name_pre = IWL_CC_A_FW_PRE,
	IWL_DEVICE_22500,
	/*
	 * This device doesn't support receiving BlockAck with a large bitmap
	 * so we need to restrict the size of transmitted aggregation to the
	 * HT size; mac80211 would otherwise pick the HE max (256) by default.
	 */
	.max_tx_agg_size = IEEE80211_MAX_AMPDU_BUF_HT,
	.trans.bisr_workaround = 1,
	.num_rbds = IWL_NUM_RBDS_22000_HE,
};

const struct iwl_cfg killer1650x_2ax_cfg = {
	.name = "Killer(R) Wi-Fi 6 AX1650x 160MHz Wireless Network Adapter (200NGW)",
	.fw_name_pre = IWL_CC_A_FW_PRE,
	IWL_DEVICE_22500,
	/*
	 * This device doesn't support receiving BlockAck with a large bitmap
	 * so we need to restrict the size of transmitted aggregation to the
	 * HT size; mac80211 would otherwise pick the HE max (256) by default.
	 */
	.max_tx_agg_size = IEEE80211_MAX_AMPDU_BUF_HT,
	.trans.bisr_workaround = 1,
	.num_rbds = IWL_NUM_RBDS_22000_HE,
};

const struct iwl_cfg killer1650w_2ax_cfg = {
	.name = "Killer(R) Wi-Fi 6 AX1650w 160MHz Wireless Network Adapter (200D2W)",
=======
>>>>>>> 04d5ce62
	.fw_name_pre = IWL_CC_A_FW_PRE,
	IWL_DEVICE_22500,
	/*
	 * This device doesn't support receiving BlockAck with a large bitmap
	 * so we need to restrict the size of transmitted aggregation to the
	 * HT size; mac80211 would otherwise pick the HE max (256) by default.
	 */
	.max_tx_agg_size = IEEE80211_MAX_AMPDU_BUF_HT,
<<<<<<< HEAD
	.trans.bisr_workaround = 1,
	.num_rbds = IWL_NUM_RBDS_22000_HE,
};

/*
 * All JF radio modules are part of the 9000 series, but the MAC part
 * looks more like 22000.  That's why this device is here, but called
 * 9560 nevertheless.
 */
const struct iwl_cfg iwl9461_2ac_cfg_qu_b0_jf_b0 = {
	.name = "Intel(R) Wireless-AC 9461",
	.fw_name_pre = IWL_QU_B_JF_B_FW_PRE,
	IWL_DEVICE_22500,
	.num_rbds = IWL_NUM_RBDS_NON_HE,
};

const struct iwl_cfg iwl9462_2ac_cfg_qu_b0_jf_b0 = {
	.name = "Intel(R) Wireless-AC 9462",
	.fw_name_pre = IWL_QU_B_JF_B_FW_PRE,
	IWL_DEVICE_22500,
	.num_rbds = IWL_NUM_RBDS_NON_HE,
};

const struct iwl_cfg iwl9560_2ac_cfg_qu_b0_jf_b0 = {
	.name = "Intel(R) Wireless-AC 9560",
	.fw_name_pre = IWL_QU_B_JF_B_FW_PRE,
	IWL_DEVICE_22500,
	.num_rbds = IWL_NUM_RBDS_NON_HE,
};

const struct iwl_cfg iwl9560_2ac_160_cfg_qu_b0_jf_b0 = {
	.name = "Intel(R) Wireless-AC 9560 160MHz",
	.fw_name_pre = IWL_QU_B_JF_B_FW_PRE,
	IWL_DEVICE_22500,
	.num_rbds = IWL_NUM_RBDS_NON_HE,
};

const struct iwl_cfg iwl9461_2ac_cfg_qu_c0_jf_b0 = {
	.name = "Intel(R) Wireless-AC 9461",
	.fw_name_pre = IWL_QU_C_JF_B_FW_PRE,
	IWL_DEVICE_22500,
	.num_rbds = IWL_NUM_RBDS_NON_HE,
};

const struct iwl_cfg iwl9462_2ac_cfg_qu_c0_jf_b0 = {
	.name = "Intel(R) Wireless-AC 9462",
	.fw_name_pre = IWL_QU_C_JF_B_FW_PRE,
	IWL_DEVICE_22500,
	.num_rbds = IWL_NUM_RBDS_NON_HE,
};

const struct iwl_cfg iwl9560_2ac_cfg_qu_c0_jf_b0 = {
	.name = "Intel(R) Wireless-AC 9560",
	.fw_name_pre = IWL_QU_C_JF_B_FW_PRE,
	IWL_DEVICE_22500,
	.num_rbds = IWL_NUM_RBDS_NON_HE,
};

const struct iwl_cfg iwl9560_2ac_160_cfg_qu_c0_jf_b0 = {
	.name = "Intel(R) Wireless-AC 9560 160MHz",
	.fw_name_pre = IWL_QU_C_JF_B_FW_PRE,
	IWL_DEVICE_22500,
	.num_rbds = IWL_NUM_RBDS_NON_HE,
};

const struct iwl_cfg iwl9560_2ac_cfg_qnj_jf_b0 = {
	.name = "Intel(R) Wireless-AC 9560 160MHz",
	.fw_name_pre = IWL_QNJ_B_JF_B_FW_PRE,
	IWL_DEVICE_22500,
	/*
	 * This device doesn't support receiving BlockAck with a large bitmap
	 * so we need to restrict the size of transmitted aggregation to the
	 * HT size; mac80211 would otherwise pick the HE max (256) by default.
	 */
	.max_tx_agg_size = IEEE80211_MAX_AMPDU_BUF_HT,
	.num_rbds = IWL_NUM_RBDS_NON_HE,
};

const struct iwl_cfg iwl9560_2ac_cfg_quz_a0_jf_b0_soc = {
	.name = "Intel(R) Wireless-AC 9560 160MHz",
	.fw_name_pre = IWL_QUZ_A_JF_B_FW_PRE,
	IWL_DEVICE_22500,
	/*
	 * This device doesn't support receiving BlockAck with a large bitmap
	 * so we need to restrict the size of transmitted aggregation to the
	 * HT size; mac80211 would otherwise pick the HE max (256) by default.
	 */
	.max_tx_agg_size = IEEE80211_MAX_AMPDU_BUF_HT,
	.integrated = true,
	.soc_latency = 5000,
	.num_rbds = IWL_NUM_RBDS_NON_HE,
};

const struct iwl_cfg iwl9560_2ac_160_cfg_quz_a0_jf_b0_soc = {
	.name = "Intel(R) Wireless-AC 9560 160MHz",
	.fw_name_pre = IWL_QUZ_A_JF_B_FW_PRE,
	IWL_DEVICE_22500,
	/*
	 * This device doesn't support receiving BlockAck with a large bitmap
	 * so we need to restrict the size of transmitted aggregation to the
	 * HT size; mac80211 would otherwise pick the HE max (256) by default.
	 */
	.max_tx_agg_size = IEEE80211_MAX_AMPDU_BUF_HT,
	.integrated = true,
	.soc_latency = 5000,
	.num_rbds = IWL_NUM_RBDS_NON_HE,
};

const struct iwl_cfg iwl9461_2ac_cfg_quz_a0_jf_b0_soc = {
	.name = "Intel(R) Dual Band Wireless AC 9461",
	.fw_name_pre = IWL_QUZ_A_JF_B_FW_PRE,
	IWL_DEVICE_22500,
	/*
	 * This device doesn't support receiving BlockAck with a large bitmap
	 * so we need to restrict the size of transmitted aggregation to the
	 * HT size; mac80211 would otherwise pick the HE max (256) by default.
	 */
	.max_tx_agg_size = IEEE80211_MAX_AMPDU_BUF_HT,
	.integrated = true,
	.soc_latency = 5000,
	.num_rbds = IWL_NUM_RBDS_NON_HE,
};

const struct iwl_cfg iwl9462_2ac_cfg_quz_a0_jf_b0_soc = {
	.name = "Intel(R) Dual Band Wireless AC 9462",
	.fw_name_pre = IWL_QUZ_A_JF_B_FW_PRE,
	IWL_DEVICE_22500,
	/*
	 * This device doesn't support receiving BlockAck with a large bitmap
	 * so we need to restrict the size of transmitted aggregation to the
	 * HT size; mac80211 would otherwise pick the HE max (256) by default.
	 */
	.max_tx_agg_size = IEEE80211_MAX_AMPDU_BUF_HT,
	.integrated = true,
	.soc_latency = 5000,
	.num_rbds = IWL_NUM_RBDS_NON_HE,
};

const struct iwl_cfg iwl9560_killer_s_2ac_cfg_quz_a0_jf_b0_soc = {
	.name = "Killer (R) Wireless-AC 1550s Wireless Network Adapter (9560NGW)",
	.fw_name_pre = IWL_QUZ_A_JF_B_FW_PRE,
	IWL_DEVICE_22500,
	/*
	 * This device doesn't support receiving BlockAck with a large bitmap
	 * so we need to restrict the size of transmitted aggregation to the
	 * HT size; mac80211 would otherwise pick the HE max (256) by default.
	 */
	.max_tx_agg_size = IEEE80211_MAX_AMPDU_BUF_HT,
	.integrated = true,
	.soc_latency = 5000,
	.num_rbds = IWL_NUM_RBDS_NON_HE,
};

const struct iwl_cfg iwl9560_killer_i_2ac_cfg_quz_a0_jf_b0_soc = {
	.name = "Killer (R) Wireless-AC 1550i Wireless Network Adapter (9560NGW)",
	.fw_name_pre = IWL_QUZ_A_JF_B_FW_PRE,
	IWL_DEVICE_22500,
	/*
	 * This device doesn't support receiving BlockAck with a large bitmap
	 * so we need to restrict the size of transmitted aggregation to the
	 * HT size; mac80211 would otherwise pick the HE max (256) by default.
	 */
	.max_tx_agg_size = IEEE80211_MAX_AMPDU_BUF_HT,
	.integrated = true,
	.soc_latency = 5000,
	.num_rbds = IWL_NUM_RBDS_NON_HE,
};

const struct iwl_cfg killer1550i_2ac_cfg_qu_b0_jf_b0 = {
	.name = "Killer (R) Wireless-AC 1550i Wireless Network Adapter (9560NGW)",
	.fw_name_pre = IWL_QU_B_JF_B_FW_PRE,
	IWL_DEVICE_22500,
	.num_rbds = IWL_NUM_RBDS_NON_HE,
};

const struct iwl_cfg killer1550s_2ac_cfg_qu_b0_jf_b0 = {
	.name = "Killer (R) Wireless-AC 1550s Wireless Network Adapter (9560NGW)",
	.fw_name_pre = IWL_QU_B_JF_B_FW_PRE,
	IWL_DEVICE_22500,
	.num_rbds = IWL_NUM_RBDS_NON_HE,
=======
	.num_rbds = IWL_NUM_RBDS_22000_HE,
>>>>>>> 04d5ce62
};

const struct iwl_cfg killer1650s_2ax_cfg_qu_b0_hr_b0 = {
	.name = "Killer(R) Wi-Fi 6 AX1650i 160MHz Wireless Network Adapter (201NGW)",
	.fw_name_pre = IWL_22000_QU_B_HR_B_FW_PRE,
	IWL_DEVICE_22500,
	/*
	 * This device doesn't support receiving BlockAck with a large bitmap
	 * so we need to restrict the size of transmitted aggregation to the
	 * HT size; mac80211 would otherwise pick the HE max (256) by default.
	 */
	.max_tx_agg_size = IEEE80211_MAX_AMPDU_BUF_HT,
	.num_rbds = IWL_NUM_RBDS_22000_HE,
};

const struct iwl_cfg killer1650i_2ax_cfg_qu_b0_hr_b0 = {
	.name = "Killer(R) Wi-Fi 6 AX1650s 160MHz Wireless Network Adapter (201D2W)",
	.fw_name_pre = IWL_22000_QU_B_HR_B_FW_PRE,
	IWL_DEVICE_22500,
	/*
	 * This device doesn't support receiving BlockAck with a large bitmap
	 * so we need to restrict the size of transmitted aggregation to the
	 * HT size; mac80211 would otherwise pick the HE max (256) by default.
	 */
	.max_tx_agg_size = IEEE80211_MAX_AMPDU_BUF_HT,
	.num_rbds = IWL_NUM_RBDS_22000_HE,
};

const struct iwl_cfg killer1650s_2ax_cfg_qu_c0_hr_b0 = {
	.name = "Killer(R) Wi-Fi 6 AX1650i 160MHz Wireless Network Adapter (201NGW)",
	.fw_name_pre = IWL_QU_C_HR_B_FW_PRE,
	IWL_DEVICE_22500,
	/*
	 * This device doesn't support receiving BlockAck with a large bitmap
	 * so we need to restrict the size of transmitted aggregation to the
	 * HT size; mac80211 would otherwise pick the HE max (256) by default.
	 */
	.max_tx_agg_size = IEEE80211_MAX_AMPDU_BUF_HT,
	.num_rbds = IWL_NUM_RBDS_22000_HE,
};

const struct iwl_cfg killer1650i_2ax_cfg_qu_c0_hr_b0 = {
	.name = "Killer(R) Wi-Fi 6 AX1650s 160MHz Wireless Network Adapter (201D2W)",
	.fw_name_pre = IWL_QU_C_HR_B_FW_PRE,
	IWL_DEVICE_22500,
	/*
	 * This device doesn't support receiving BlockAck with a large bitmap
	 * so we need to restrict the size of transmitted aggregation to the
	 * HT size; mac80211 would otherwise pick the HE max (256) by default.
	 */
	.max_tx_agg_size = IEEE80211_MAX_AMPDU_BUF_HT,
	.num_rbds = IWL_NUM_RBDS_22000_HE,
<<<<<<< HEAD
};

const struct iwl_cfg iwl22000_2ax_cfg_jf = {
	.name = "Intel(R) Dual Band Wireless AX 22000",
	.fw_name_pre = IWL_QU_B_JF_B_FW_PRE,
	IWL_DEVICE_22500,
	/*
	 * This device doesn't support receiving BlockAck with a large bitmap
	 * so we need to restrict the size of transmitted aggregation to the
	 * HT size; mac80211 would otherwise pick the HE max (256) by default.
	 */
	.max_tx_agg_size = IEEE80211_MAX_AMPDU_BUF_HT,
	.num_rbds = IWL_NUM_RBDS_22000_HE,
};

const struct iwl_cfg iwl22000_2ax_cfg_qnj_hr_a0_f0 = {
	.name = "Intel(R) Dual Band Wireless AX 22000",
	.fw_name_pre = IWL_22000_HR_A_F0_FW_PRE,
	IWL_DEVICE_22500,
	/*
	 * This device doesn't support receiving BlockAck with a large bitmap
	 * so we need to restrict the size of transmitted aggregation to the
	 * HT size; mac80211 would otherwise pick the HE max (256) by default.
	 */
	.max_tx_agg_size = IEEE80211_MAX_AMPDU_BUF_HT,
	.num_rbds = IWL_NUM_RBDS_22000_HE,
=======
>>>>>>> 04d5ce62
};

const struct iwl_cfg iwl22000_2ax_cfg_qnj_hr_b0 = {
	.name = "Intel(R) Dual Band Wireless AX 22000",
	.fw_name_pre = IWL_22000_HR_B_FW_PRE,
	IWL_DEVICE_22500,
	/*
	 * This device doesn't support receiving BlockAck with a large bitmap
	 * so we need to restrict the size of transmitted aggregation to the
	 * HT size; mac80211 would otherwise pick the HE max (256) by default.
	 */
	.max_tx_agg_size = IEEE80211_MAX_AMPDU_BUF_HT,
	.num_rbds = IWL_NUM_RBDS_22000_HE,
<<<<<<< HEAD
};

const struct iwl_cfg iwl22000_2ax_cfg_qnj_hr_a0 = {
	.name = "Intel(R) Dual Band Wireless AX 22000",
	.fw_name_pre = IWL_22000_HR_A0_FW_PRE,
	IWL_DEVICE_22500,
	/*
	 * This device doesn't support receiving BlockAck with a large bitmap
	 * so we need to restrict the size of transmitted aggregation to the
	 * HT size; mac80211 would otherwise pick the HE max (256) by default.
	 */
	.max_tx_agg_size = IEEE80211_MAX_AMPDU_BUF_HT,
	.num_rbds = IWL_NUM_RBDS_22000_HE,
=======
>>>>>>> 04d5ce62
};

const struct iwl_cfg iwlax210_2ax_cfg_so_jf_a0 = {
	.name = "Intel(R) Wireless-AC 9560 160MHz",
	.fw_name_pre = IWL_22000_SO_A_JF_B_FW_PRE,
	IWL_DEVICE_AX210,
	.num_rbds = IWL_NUM_RBDS_NON_HE,
};

const struct iwl_cfg iwlax210_2ax_cfg_so_hr_a0 = {
	.name = "Intel(R) Wi-Fi 7 AX210 160MHz",
	.fw_name_pre = IWL_22000_SO_A_HR_B_FW_PRE,
	IWL_DEVICE_AX210,
	.num_rbds = IWL_NUM_RBDS_AX210_HE,
};

const struct iwl_cfg iwlax211_2ax_cfg_so_gf_a0 = {
	.name = "Intel(R) Wi-Fi 7 AX211 160MHz",
	.fw_name_pre = IWL_22000_SO_A_GF_A_FW_PRE,
	.uhb_supported = true,
	IWL_DEVICE_AX210,
	.num_rbds = IWL_NUM_RBDS_AX210_HE,
};

const struct iwl_cfg iwlax210_2ax_cfg_ty_gf_a0 = {
	.name = "Intel(R) Wi-Fi 7 AX210 160MHz",
	.fw_name_pre = IWL_22000_TY_A_GF_A_FW_PRE,
	.uhb_supported = true,
	IWL_DEVICE_AX210,
	.num_rbds = IWL_NUM_RBDS_AX210_HE,
};

const struct iwl_cfg iwlax411_2ax_cfg_so_gf4_a0 = {
	.name = "Intel(R) Wi-Fi 7 AX411 160MHz",
	.fw_name_pre = IWL_22000_SO_A_GF4_A_FW_PRE,
	.uhb_supported = true,
	IWL_DEVICE_AX210,
	.num_rbds = IWL_NUM_RBDS_AX210_HE,
};

const struct iwl_cfg iwlax411_2ax_cfg_sosnj_gf4_a0 = {
	.name = "Intel(R) Wi-Fi 7 AX411 160MHz",
	.fw_name_pre = IWL_22000_SOSNJ_A_GF4_A_FW_PRE,
	.uhb_supported = true,
	IWL_DEVICE_AX210,
	.num_rbds = IWL_NUM_RBDS_AX210_HE,
};

MODULE_FIRMWARE(IWL_22000_HR_MODULE_FIRMWARE(IWL_22000_UCODE_API_MAX));
MODULE_FIRMWARE(IWL_22000_JF_MODULE_FIRMWARE(IWL_22000_UCODE_API_MAX));
MODULE_FIRMWARE(IWL_22000_HR_B_QNJ_MODULE_FIRMWARE(IWL_22000_UCODE_API_MAX));
MODULE_FIRMWARE(IWL_QU_C_HR_B_MODULE_FIRMWARE(IWL_22000_UCODE_API_MAX));
MODULE_FIRMWARE(IWL_QU_B_JF_B_MODULE_FIRMWARE(IWL_22000_UCODE_API_MAX));
MODULE_FIRMWARE(IWL_QUZ_A_HR_B_MODULE_FIRMWARE(IWL_22000_UCODE_API_MAX));
MODULE_FIRMWARE(IWL_QUZ_A_JF_B_MODULE_FIRMWARE(IWL_22000_UCODE_API_MAX));
MODULE_FIRMWARE(IWL_QNJ_B_JF_B_MODULE_FIRMWARE(IWL_22000_UCODE_API_MAX));
MODULE_FIRMWARE(IWL_CC_A_MODULE_FIRMWARE(IWL_22000_UCODE_API_MAX));
MODULE_FIRMWARE(IWL_22000_SO_A_JF_B_MODULE_FIRMWARE(IWL_22000_UCODE_API_MAX));
MODULE_FIRMWARE(IWL_22000_SO_A_HR_B_MODULE_FIRMWARE(IWL_22000_UCODE_API_MAX));
MODULE_FIRMWARE(IWL_22000_SO_A_GF_A_MODULE_FIRMWARE(IWL_22000_UCODE_API_MAX));
MODULE_FIRMWARE(IWL_22000_TY_A_GF_A_MODULE_FIRMWARE(IWL_22000_UCODE_API_MAX));<|MERGE_RESOLUTION|>--- conflicted
+++ resolved
@@ -229,8 +229,6 @@
 		},							\
 	}
 
-<<<<<<< HEAD
-=======
 const struct iwl_cfg_trans_params iwl_qu_trans_cfg = {
 	.mq_rx_supported = true,
 	.use_tfh = true,
@@ -263,7 +261,6 @@
 	.base_params = &iwl_22000_base_params,
 };
 
->>>>>>> 04d5ce62
 /*
  * If the device doesn't support HE, no need to have that many buffers.
  * 22000 devices can split multiple frames into a single RB, so fewer are
@@ -274,8 +271,6 @@
 #define IWL_NUM_RBDS_NON_HE		512
 #define IWL_NUM_RBDS_22000_HE		2048
 #define IWL_NUM_RBDS_AX210_HE		4096
-<<<<<<< HEAD
-=======
 
 /*
  * All JF radio modules are part of the 9000 series, but the MAC part
@@ -317,7 +312,6 @@
 	.max_tx_agg_size = IEEE80211_MAX_AMPDU_BUF_HT,
 	.num_rbds = IWL_NUM_RBDS_NON_HE,
 };
->>>>>>> 04d5ce62
 
 const struct iwl_cfg_trans_params iwl_ax200_trans_cfg = {
 	.device_family = IWL_DEVICE_FAMILY_22000,
@@ -444,8 +438,6 @@
 };
 
 const struct iwl_cfg iwl_ax200_cfg_cc = {
-<<<<<<< HEAD
-	.name = "Intel(R) Wi-Fi 6 AX200 160MHz",
 	.fw_name_pre = IWL_CC_A_FW_PRE,
 	IWL_DEVICE_22500,
 	/*
@@ -454,220 +446,7 @@
 	 * HT size; mac80211 would otherwise pick the HE max (256) by default.
 	 */
 	.max_tx_agg_size = IEEE80211_MAX_AMPDU_BUF_HT,
-	.trans.bisr_workaround = 1,
-	.num_rbds = IWL_NUM_RBDS_22000_HE,
-};
-
-const struct iwl_cfg killer1650x_2ax_cfg = {
-	.name = "Killer(R) Wi-Fi 6 AX1650x 160MHz Wireless Network Adapter (200NGW)",
-	.fw_name_pre = IWL_CC_A_FW_PRE,
-	IWL_DEVICE_22500,
-	/*
-	 * This device doesn't support receiving BlockAck with a large bitmap
-	 * so we need to restrict the size of transmitted aggregation to the
-	 * HT size; mac80211 would otherwise pick the HE max (256) by default.
-	 */
-	.max_tx_agg_size = IEEE80211_MAX_AMPDU_BUF_HT,
-	.trans.bisr_workaround = 1,
-	.num_rbds = IWL_NUM_RBDS_22000_HE,
-};
-
-const struct iwl_cfg killer1650w_2ax_cfg = {
-	.name = "Killer(R) Wi-Fi 6 AX1650w 160MHz Wireless Network Adapter (200D2W)",
-=======
->>>>>>> 04d5ce62
-	.fw_name_pre = IWL_CC_A_FW_PRE,
-	IWL_DEVICE_22500,
-	/*
-	 * This device doesn't support receiving BlockAck with a large bitmap
-	 * so we need to restrict the size of transmitted aggregation to the
-	 * HT size; mac80211 would otherwise pick the HE max (256) by default.
-	 */
-	.max_tx_agg_size = IEEE80211_MAX_AMPDU_BUF_HT,
-<<<<<<< HEAD
-	.trans.bisr_workaround = 1,
-	.num_rbds = IWL_NUM_RBDS_22000_HE,
-};
-
-/*
- * All JF radio modules are part of the 9000 series, but the MAC part
- * looks more like 22000.  That's why this device is here, but called
- * 9560 nevertheless.
- */
-const struct iwl_cfg iwl9461_2ac_cfg_qu_b0_jf_b0 = {
-	.name = "Intel(R) Wireless-AC 9461",
-	.fw_name_pre = IWL_QU_B_JF_B_FW_PRE,
-	IWL_DEVICE_22500,
-	.num_rbds = IWL_NUM_RBDS_NON_HE,
-};
-
-const struct iwl_cfg iwl9462_2ac_cfg_qu_b0_jf_b0 = {
-	.name = "Intel(R) Wireless-AC 9462",
-	.fw_name_pre = IWL_QU_B_JF_B_FW_PRE,
-	IWL_DEVICE_22500,
-	.num_rbds = IWL_NUM_RBDS_NON_HE,
-};
-
-const struct iwl_cfg iwl9560_2ac_cfg_qu_b0_jf_b0 = {
-	.name = "Intel(R) Wireless-AC 9560",
-	.fw_name_pre = IWL_QU_B_JF_B_FW_PRE,
-	IWL_DEVICE_22500,
-	.num_rbds = IWL_NUM_RBDS_NON_HE,
-};
-
-const struct iwl_cfg iwl9560_2ac_160_cfg_qu_b0_jf_b0 = {
-	.name = "Intel(R) Wireless-AC 9560 160MHz",
-	.fw_name_pre = IWL_QU_B_JF_B_FW_PRE,
-	IWL_DEVICE_22500,
-	.num_rbds = IWL_NUM_RBDS_NON_HE,
-};
-
-const struct iwl_cfg iwl9461_2ac_cfg_qu_c0_jf_b0 = {
-	.name = "Intel(R) Wireless-AC 9461",
-	.fw_name_pre = IWL_QU_C_JF_B_FW_PRE,
-	IWL_DEVICE_22500,
-	.num_rbds = IWL_NUM_RBDS_NON_HE,
-};
-
-const struct iwl_cfg iwl9462_2ac_cfg_qu_c0_jf_b0 = {
-	.name = "Intel(R) Wireless-AC 9462",
-	.fw_name_pre = IWL_QU_C_JF_B_FW_PRE,
-	IWL_DEVICE_22500,
-	.num_rbds = IWL_NUM_RBDS_NON_HE,
-};
-
-const struct iwl_cfg iwl9560_2ac_cfg_qu_c0_jf_b0 = {
-	.name = "Intel(R) Wireless-AC 9560",
-	.fw_name_pre = IWL_QU_C_JF_B_FW_PRE,
-	IWL_DEVICE_22500,
-	.num_rbds = IWL_NUM_RBDS_NON_HE,
-};
-
-const struct iwl_cfg iwl9560_2ac_160_cfg_qu_c0_jf_b0 = {
-	.name = "Intel(R) Wireless-AC 9560 160MHz",
-	.fw_name_pre = IWL_QU_C_JF_B_FW_PRE,
-	IWL_DEVICE_22500,
-	.num_rbds = IWL_NUM_RBDS_NON_HE,
-};
-
-const struct iwl_cfg iwl9560_2ac_cfg_qnj_jf_b0 = {
-	.name = "Intel(R) Wireless-AC 9560 160MHz",
-	.fw_name_pre = IWL_QNJ_B_JF_B_FW_PRE,
-	IWL_DEVICE_22500,
-	/*
-	 * This device doesn't support receiving BlockAck with a large bitmap
-	 * so we need to restrict the size of transmitted aggregation to the
-	 * HT size; mac80211 would otherwise pick the HE max (256) by default.
-	 */
-	.max_tx_agg_size = IEEE80211_MAX_AMPDU_BUF_HT,
-	.num_rbds = IWL_NUM_RBDS_NON_HE,
-};
-
-const struct iwl_cfg iwl9560_2ac_cfg_quz_a0_jf_b0_soc = {
-	.name = "Intel(R) Wireless-AC 9560 160MHz",
-	.fw_name_pre = IWL_QUZ_A_JF_B_FW_PRE,
-	IWL_DEVICE_22500,
-	/*
-	 * This device doesn't support receiving BlockAck with a large bitmap
-	 * so we need to restrict the size of transmitted aggregation to the
-	 * HT size; mac80211 would otherwise pick the HE max (256) by default.
-	 */
-	.max_tx_agg_size = IEEE80211_MAX_AMPDU_BUF_HT,
-	.integrated = true,
-	.soc_latency = 5000,
-	.num_rbds = IWL_NUM_RBDS_NON_HE,
-};
-
-const struct iwl_cfg iwl9560_2ac_160_cfg_quz_a0_jf_b0_soc = {
-	.name = "Intel(R) Wireless-AC 9560 160MHz",
-	.fw_name_pre = IWL_QUZ_A_JF_B_FW_PRE,
-	IWL_DEVICE_22500,
-	/*
-	 * This device doesn't support receiving BlockAck with a large bitmap
-	 * so we need to restrict the size of transmitted aggregation to the
-	 * HT size; mac80211 would otherwise pick the HE max (256) by default.
-	 */
-	.max_tx_agg_size = IEEE80211_MAX_AMPDU_BUF_HT,
-	.integrated = true,
-	.soc_latency = 5000,
-	.num_rbds = IWL_NUM_RBDS_NON_HE,
-};
-
-const struct iwl_cfg iwl9461_2ac_cfg_quz_a0_jf_b0_soc = {
-	.name = "Intel(R) Dual Band Wireless AC 9461",
-	.fw_name_pre = IWL_QUZ_A_JF_B_FW_PRE,
-	IWL_DEVICE_22500,
-	/*
-	 * This device doesn't support receiving BlockAck with a large bitmap
-	 * so we need to restrict the size of transmitted aggregation to the
-	 * HT size; mac80211 would otherwise pick the HE max (256) by default.
-	 */
-	.max_tx_agg_size = IEEE80211_MAX_AMPDU_BUF_HT,
-	.integrated = true,
-	.soc_latency = 5000,
-	.num_rbds = IWL_NUM_RBDS_NON_HE,
-};
-
-const struct iwl_cfg iwl9462_2ac_cfg_quz_a0_jf_b0_soc = {
-	.name = "Intel(R) Dual Band Wireless AC 9462",
-	.fw_name_pre = IWL_QUZ_A_JF_B_FW_PRE,
-	IWL_DEVICE_22500,
-	/*
-	 * This device doesn't support receiving BlockAck with a large bitmap
-	 * so we need to restrict the size of transmitted aggregation to the
-	 * HT size; mac80211 would otherwise pick the HE max (256) by default.
-	 */
-	.max_tx_agg_size = IEEE80211_MAX_AMPDU_BUF_HT,
-	.integrated = true,
-	.soc_latency = 5000,
-	.num_rbds = IWL_NUM_RBDS_NON_HE,
-};
-
-const struct iwl_cfg iwl9560_killer_s_2ac_cfg_quz_a0_jf_b0_soc = {
-	.name = "Killer (R) Wireless-AC 1550s Wireless Network Adapter (9560NGW)",
-	.fw_name_pre = IWL_QUZ_A_JF_B_FW_PRE,
-	IWL_DEVICE_22500,
-	/*
-	 * This device doesn't support receiving BlockAck with a large bitmap
-	 * so we need to restrict the size of transmitted aggregation to the
-	 * HT size; mac80211 would otherwise pick the HE max (256) by default.
-	 */
-	.max_tx_agg_size = IEEE80211_MAX_AMPDU_BUF_HT,
-	.integrated = true,
-	.soc_latency = 5000,
-	.num_rbds = IWL_NUM_RBDS_NON_HE,
-};
-
-const struct iwl_cfg iwl9560_killer_i_2ac_cfg_quz_a0_jf_b0_soc = {
-	.name = "Killer (R) Wireless-AC 1550i Wireless Network Adapter (9560NGW)",
-	.fw_name_pre = IWL_QUZ_A_JF_B_FW_PRE,
-	IWL_DEVICE_22500,
-	/*
-	 * This device doesn't support receiving BlockAck with a large bitmap
-	 * so we need to restrict the size of transmitted aggregation to the
-	 * HT size; mac80211 would otherwise pick the HE max (256) by default.
-	 */
-	.max_tx_agg_size = IEEE80211_MAX_AMPDU_BUF_HT,
-	.integrated = true,
-	.soc_latency = 5000,
-	.num_rbds = IWL_NUM_RBDS_NON_HE,
-};
-
-const struct iwl_cfg killer1550i_2ac_cfg_qu_b0_jf_b0 = {
-	.name = "Killer (R) Wireless-AC 1550i Wireless Network Adapter (9560NGW)",
-	.fw_name_pre = IWL_QU_B_JF_B_FW_PRE,
-	IWL_DEVICE_22500,
-	.num_rbds = IWL_NUM_RBDS_NON_HE,
-};
-
-const struct iwl_cfg killer1550s_2ac_cfg_qu_b0_jf_b0 = {
-	.name = "Killer (R) Wireless-AC 1550s Wireless Network Adapter (9560NGW)",
-	.fw_name_pre = IWL_QU_B_JF_B_FW_PRE,
-	IWL_DEVICE_22500,
-	.num_rbds = IWL_NUM_RBDS_NON_HE,
-=======
-	.num_rbds = IWL_NUM_RBDS_22000_HE,
->>>>>>> 04d5ce62
+	.num_rbds = IWL_NUM_RBDS_22000_HE,
 };
 
 const struct iwl_cfg killer1650s_2ax_cfg_qu_b0_hr_b0 = {
@@ -720,35 +499,6 @@
 	 */
 	.max_tx_agg_size = IEEE80211_MAX_AMPDU_BUF_HT,
 	.num_rbds = IWL_NUM_RBDS_22000_HE,
-<<<<<<< HEAD
-};
-
-const struct iwl_cfg iwl22000_2ax_cfg_jf = {
-	.name = "Intel(R) Dual Band Wireless AX 22000",
-	.fw_name_pre = IWL_QU_B_JF_B_FW_PRE,
-	IWL_DEVICE_22500,
-	/*
-	 * This device doesn't support receiving BlockAck with a large bitmap
-	 * so we need to restrict the size of transmitted aggregation to the
-	 * HT size; mac80211 would otherwise pick the HE max (256) by default.
-	 */
-	.max_tx_agg_size = IEEE80211_MAX_AMPDU_BUF_HT,
-	.num_rbds = IWL_NUM_RBDS_22000_HE,
-};
-
-const struct iwl_cfg iwl22000_2ax_cfg_qnj_hr_a0_f0 = {
-	.name = "Intel(R) Dual Band Wireless AX 22000",
-	.fw_name_pre = IWL_22000_HR_A_F0_FW_PRE,
-	IWL_DEVICE_22500,
-	/*
-	 * This device doesn't support receiving BlockAck with a large bitmap
-	 * so we need to restrict the size of transmitted aggregation to the
-	 * HT size; mac80211 would otherwise pick the HE max (256) by default.
-	 */
-	.max_tx_agg_size = IEEE80211_MAX_AMPDU_BUF_HT,
-	.num_rbds = IWL_NUM_RBDS_22000_HE,
-=======
->>>>>>> 04d5ce62
 };
 
 const struct iwl_cfg iwl22000_2ax_cfg_qnj_hr_b0 = {
@@ -762,22 +512,6 @@
 	 */
 	.max_tx_agg_size = IEEE80211_MAX_AMPDU_BUF_HT,
 	.num_rbds = IWL_NUM_RBDS_22000_HE,
-<<<<<<< HEAD
-};
-
-const struct iwl_cfg iwl22000_2ax_cfg_qnj_hr_a0 = {
-	.name = "Intel(R) Dual Band Wireless AX 22000",
-	.fw_name_pre = IWL_22000_HR_A0_FW_PRE,
-	IWL_DEVICE_22500,
-	/*
-	 * This device doesn't support receiving BlockAck with a large bitmap
-	 * so we need to restrict the size of transmitted aggregation to the
-	 * HT size; mac80211 would otherwise pick the HE max (256) by default.
-	 */
-	.max_tx_agg_size = IEEE80211_MAX_AMPDU_BUF_HT,
-	.num_rbds = IWL_NUM_RBDS_22000_HE,
-=======
->>>>>>> 04d5ce62
 };
 
 const struct iwl_cfg iwlax210_2ax_cfg_so_jf_a0 = {
