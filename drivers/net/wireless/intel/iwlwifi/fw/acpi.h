--- conflicted
+++ resolved
@@ -59,16 +59,6 @@
 #define ACPI_GEO_NUM_BANDS_REV0		2
 #define ACPI_GEO_NUM_BANDS_REV2		3
 #define ACPI_GEO_NUM_CHAINS		2
-<<<<<<< HEAD
-
-#define ACPI_WGDS_WIFI_DATA_SIZE_REV0	(ACPI_NUM_GEO_PROFILES *   \
-					 ACPI_GEO_NUM_BANDS_REV0 * \
-					 ACPI_GEO_PER_CHAIN_SIZE + 1)
-#define ACPI_WGDS_WIFI_DATA_SIZE_REV2	(ACPI_NUM_GEO_PROFILES *   \
-					 ACPI_GEO_NUM_BANDS_REV2 * \
-					 ACPI_GEO_PER_CHAIN_SIZE + 1)
-=======
->>>>>>> df0cc57e
 
 #define ACPI_WRDD_WIFI_DATA_SIZE	2
 #define ACPI_SPLC_WIFI_DATA_SIZE	2
@@ -121,12 +111,8 @@
 	DSM_FUNC_ENABLE_INDONESIA_5G2 = 2,
 	DSM_FUNC_ENABLE_6E = 3,
 	DSM_FUNC_11AX_ENABLEMENT = 6,
-<<<<<<< HEAD
-	DSM_FUNC_ENABLE_UNII4_CHAN = 7
-=======
 	DSM_FUNC_ENABLE_UNII4_CHAN = 7,
 	DSM_FUNC_ACTIVATE_CHANNEL = 8
->>>>>>> df0cc57e
 };
 
 enum iwl_dsm_values_srd {
@@ -167,13 +153,6 @@
 
 int iwl_acpi_get_dsm_u32(struct device *dev, int rev, int func,
 			 const guid_t *guid, u32 *value);
-<<<<<<< HEAD
-
-union acpi_object *iwl_acpi_get_wifi_pkg(struct device *dev,
-					 union acpi_object *data,
-					 int data_size, int *tbl_rev);
-=======
->>>>>>> df0cc57e
 
 union acpi_object *iwl_acpi_get_wifi_pkg_range(struct device *dev,
 					       union acpi_object *data,
@@ -249,18 +228,11 @@
 	return -ENOENT;
 }
 
-<<<<<<< HEAD
-static inline union acpi_object *iwl_acpi_get_wifi_pkg(struct device *dev,
-						       union acpi_object *data,
-						       int data_size,
-						       int *tbl_rev)
-=======
 static inline union acpi_object *
 iwl_acpi_get_wifi_pkg_range(struct device *dev,
 			    union acpi_object *data,
 			    int min_data_size, int max_data_size,
 			    int *tbl_rev)
->>>>>>> df0cc57e
 {
 	return ERR_PTR(-ENOENT);
 }
