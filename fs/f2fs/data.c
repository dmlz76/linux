// SPDX-License-Identifier: GPL-2.0
/*
 * fs/f2fs/data.c
 *
 * Copyright (c) 2012 Samsung Electronics Co., Ltd.
 *             http://www.samsung.com/
 */
#include <linux/fs.h>
#include <linux/f2fs_fs.h>
#include <linux/buffer_head.h>
#include <linux/mpage.h>
#include <linux/writeback.h>
#include <linux/backing-dev.h>
#include <linux/pagevec.h>
#include <linux/blkdev.h>
#include <linux/bio.h>
#include <linux/blk-crypto.h>
#include <linux/swap.h>
#include <linux/prefetch.h>
#include <linux/uio.h>
#include <linux/cleancache.h>
#include <linux/sched/signal.h>
#include <linux/fiemap.h>

#include "f2fs.h"
#include "node.h"
#include "segment.h"
#include "iostat.h"
#include <trace/events/f2fs.h>

#define NUM_PREALLOC_POST_READ_CTXS	128

static struct kmem_cache *bio_post_read_ctx_cache;
static struct kmem_cache *bio_entry_slab;
static mempool_t *bio_post_read_ctx_pool;
static struct bio_set f2fs_bioset;

#define	F2FS_BIO_POOL_SIZE	NR_CURSEG_TYPE

int __init f2fs_init_bioset(void)
{
	if (bioset_init(&f2fs_bioset, F2FS_BIO_POOL_SIZE,
					0, BIOSET_NEED_BVECS))
		return -ENOMEM;
	return 0;
}

void f2fs_destroy_bioset(void)
{
	bioset_exit(&f2fs_bioset);
}

static bool __is_cp_guaranteed(struct page *page)
{
	struct address_space *mapping = page->mapping;
	struct inode *inode;
	struct f2fs_sb_info *sbi;

	if (!mapping)
		return false;

	inode = mapping->host;
	sbi = F2FS_I_SB(inode);

	if (inode->i_ino == F2FS_META_INO(sbi) ||
			inode->i_ino == F2FS_NODE_INO(sbi) ||
			S_ISDIR(inode->i_mode))
		return true;

	if (f2fs_is_compressed_page(page))
		return false;
	if ((S_ISREG(inode->i_mode) &&
			(f2fs_is_atomic_file(inode) || IS_NOQUOTA(inode))) ||
			page_private_gcing(page))
		return true;
	return false;
}

static enum count_type __read_io_type(struct page *page)
{
	struct address_space *mapping = page_file_mapping(page);

	if (mapping) {
		struct inode *inode = mapping->host;
		struct f2fs_sb_info *sbi = F2FS_I_SB(inode);

		if (inode->i_ino == F2FS_META_INO(sbi))
			return F2FS_RD_META;

		if (inode->i_ino == F2FS_NODE_INO(sbi))
			return F2FS_RD_NODE;
	}
	return F2FS_RD_DATA;
}

/* postprocessing steps for read bios */
enum bio_post_read_step {
#ifdef CONFIG_FS_ENCRYPTION
	STEP_DECRYPT	= 1 << 0,
#else
	STEP_DECRYPT	= 0,	/* compile out the decryption-related code */
#endif
#ifdef CONFIG_F2FS_FS_COMPRESSION
	STEP_DECOMPRESS	= 1 << 1,
#else
	STEP_DECOMPRESS	= 0,	/* compile out the decompression-related code */
#endif
#ifdef CONFIG_FS_VERITY
	STEP_VERITY	= 1 << 2,
#else
	STEP_VERITY	= 0,	/* compile out the verity-related code */
#endif
};

struct bio_post_read_ctx {
	struct bio *bio;
	struct f2fs_sb_info *sbi;
	struct work_struct work;
	unsigned int enabled_steps;
	block_t fs_blkaddr;
};

static void f2fs_finish_read_bio(struct bio *bio)
{
	struct bio_vec *bv;
	struct bvec_iter_all iter_all;

	/*
	 * Update and unlock the bio's pagecache pages, and put the
	 * decompression context for any compressed pages.
	 */
	bio_for_each_segment_all(bv, bio, iter_all) {
		struct page *page = bv->bv_page;

		if (f2fs_is_compressed_page(page)) {
			if (bio->bi_status)
				f2fs_end_read_compressed_page(page, true, 0);
			f2fs_put_page_dic(page);
			continue;
		}

		/* PG_error was set if decryption or verity failed. */
		if (bio->bi_status || PageError(page)) {
			ClearPageUptodate(page);
			/* will re-read again later */
			ClearPageError(page);
		} else {
			SetPageUptodate(page);
		}
		dec_page_count(F2FS_P_SB(page), __read_io_type(page));
		unlock_page(page);
	}

	if (bio->bi_private)
		mempool_free(bio->bi_private, bio_post_read_ctx_pool);
	bio_put(bio);
}

static void f2fs_verify_bio(struct work_struct *work)
{
	struct bio_post_read_ctx *ctx =
		container_of(work, struct bio_post_read_ctx, work);
	struct bio *bio = ctx->bio;
	bool may_have_compressed_pages = (ctx->enabled_steps & STEP_DECOMPRESS);

	/*
	 * fsverity_verify_bio() may call readpages() again, and while verity
	 * will be disabled for this, decryption and/or decompression may still
	 * be needed, resulting in another bio_post_read_ctx being allocated.
	 * So to prevent deadlocks we need to release the current ctx to the
	 * mempool first.  This assumes that verity is the last post-read step.
	 */
	mempool_free(ctx, bio_post_read_ctx_pool);
	bio->bi_private = NULL;

	/*
	 * Verify the bio's pages with fs-verity.  Exclude compressed pages,
	 * as those were handled separately by f2fs_end_read_compressed_page().
	 */
	if (may_have_compressed_pages) {
		struct bio_vec *bv;
		struct bvec_iter_all iter_all;

		bio_for_each_segment_all(bv, bio, iter_all) {
			struct page *page = bv->bv_page;

			if (!f2fs_is_compressed_page(page) &&
			    !PageError(page) && !fsverity_verify_page(page))
				SetPageError(page);
		}
	} else {
		fsverity_verify_bio(bio);
	}

	f2fs_finish_read_bio(bio);
}

/*
 * If the bio's data needs to be verified with fs-verity, then enqueue the
 * verity work for the bio.  Otherwise finish the bio now.
 *
 * Note that to avoid deadlocks, the verity work can't be done on the
 * decryption/decompression workqueue.  This is because verifying the data pages
 * can involve reading verity metadata pages from the file, and these verity
 * metadata pages may be encrypted and/or compressed.
 */
static void f2fs_verify_and_finish_bio(struct bio *bio)
{
	struct bio_post_read_ctx *ctx = bio->bi_private;

	if (ctx && (ctx->enabled_steps & STEP_VERITY)) {
		INIT_WORK(&ctx->work, f2fs_verify_bio);
		fsverity_enqueue_verify_work(&ctx->work);
	} else {
		f2fs_finish_read_bio(bio);
	}
}

/*
 * Handle STEP_DECOMPRESS by decompressing any compressed clusters whose last
 * remaining page was read by @ctx->bio.
 *
 * Note that a bio may span clusters (even a mix of compressed and uncompressed
 * clusters) or be for just part of a cluster.  STEP_DECOMPRESS just indicates
 * that the bio includes at least one compressed page.  The actual decompression
 * is done on a per-cluster basis, not a per-bio basis.
 */
static void f2fs_handle_step_decompress(struct bio_post_read_ctx *ctx)
{
	struct bio_vec *bv;
	struct bvec_iter_all iter_all;
	bool all_compressed = true;
	block_t blkaddr = ctx->fs_blkaddr;

	bio_for_each_segment_all(bv, ctx->bio, iter_all) {
		struct page *page = bv->bv_page;

		/* PG_error was set if decryption failed. */
		if (f2fs_is_compressed_page(page))
			f2fs_end_read_compressed_page(page, PageError(page),
						blkaddr);
		else
			all_compressed = false;

		blkaddr++;
	}

	/*
	 * Optimization: if all the bio's pages are compressed, then scheduling
	 * the per-bio verity work is unnecessary, as verity will be fully
	 * handled at the compression cluster level.
	 */
	if (all_compressed)
		ctx->enabled_steps &= ~STEP_VERITY;
}

static void f2fs_post_read_work(struct work_struct *work)
{
	struct bio_post_read_ctx *ctx =
		container_of(work, struct bio_post_read_ctx, work);

	if (ctx->enabled_steps & STEP_DECRYPT)
		fscrypt_decrypt_bio(ctx->bio);

	if (ctx->enabled_steps & STEP_DECOMPRESS)
		f2fs_handle_step_decompress(ctx);

	f2fs_verify_and_finish_bio(ctx->bio);
}

static void f2fs_read_end_io(struct bio *bio)
{
	struct f2fs_sb_info *sbi = F2FS_P_SB(bio_first_page_all(bio));
	struct bio_post_read_ctx *ctx;

	iostat_update_and_unbind_ctx(bio, 0);
	ctx = bio->bi_private;

	if (time_to_inject(sbi, FAULT_READ_IO)) {
		f2fs_show_injection_info(sbi, FAULT_READ_IO);
		bio->bi_status = BLK_STS_IOERR;
	}

	if (bio->bi_status) {
		f2fs_finish_read_bio(bio);
		return;
	}

	if (ctx && (ctx->enabled_steps & (STEP_DECRYPT | STEP_DECOMPRESS))) {
		INIT_WORK(&ctx->work, f2fs_post_read_work);
		queue_work(ctx->sbi->post_read_wq, &ctx->work);
	} else {
		f2fs_verify_and_finish_bio(bio);
	}
}

static void f2fs_write_end_io(struct bio *bio)
{
	struct f2fs_sb_info *sbi;
	struct bio_vec *bvec;
	struct bvec_iter_all iter_all;

	iostat_update_and_unbind_ctx(bio, 1);
	sbi = bio->bi_private;

	if (time_to_inject(sbi, FAULT_WRITE_IO)) {
		f2fs_show_injection_info(sbi, FAULT_WRITE_IO);
		bio->bi_status = BLK_STS_IOERR;
	}

	bio_for_each_segment_all(bvec, bio, iter_all) {
		struct page *page = bvec->bv_page;
		enum count_type type = WB_DATA_TYPE(page);

		if (page_private_dummy(page)) {
			clear_page_private_dummy(page);
			unlock_page(page);
			mempool_free(page, sbi->write_io_dummy);

			if (unlikely(bio->bi_status))
				f2fs_stop_checkpoint(sbi, true);
			continue;
		}

		fscrypt_finalize_bounce_page(&page);

#ifdef CONFIG_F2FS_FS_COMPRESSION
		if (f2fs_is_compressed_page(page)) {
			f2fs_compress_write_end_io(bio, page);
			continue;
		}
#endif

		if (unlikely(bio->bi_status)) {
			mapping_set_error(page->mapping, -EIO);
			if (type == F2FS_WB_CP_DATA)
				f2fs_stop_checkpoint(sbi, true);
		}

		f2fs_bug_on(sbi, page->mapping == NODE_MAPPING(sbi) &&
					page->index != nid_of_node(page));

		dec_page_count(sbi, type);
		if (f2fs_in_warm_node_list(sbi, page))
			f2fs_del_fsync_node_entry(sbi, page);
		clear_page_private_gcing(page);
		end_page_writeback(page);
	}
	if (!get_pages(sbi, F2FS_WB_CP_DATA) &&
				wq_has_sleeper(&sbi->cp_wait))
		wake_up(&sbi->cp_wait);

	bio_put(bio);
}

struct block_device *f2fs_target_device(struct f2fs_sb_info *sbi,
				block_t blk_addr, struct bio *bio)
{
	struct block_device *bdev = sbi->sb->s_bdev;
	int i;

	if (f2fs_is_multi_device(sbi)) {
		for (i = 0; i < sbi->s_ndevs; i++) {
			if (FDEV(i).start_blk <= blk_addr &&
			    FDEV(i).end_blk >= blk_addr) {
				blk_addr -= FDEV(i).start_blk;
				bdev = FDEV(i).bdev;
				break;
			}
		}
	}
	if (bio) {
		bio_set_dev(bio, bdev);
		bio->bi_iter.bi_sector = SECTOR_FROM_BLOCK(blk_addr);
	}
	return bdev;
}

int f2fs_target_device_index(struct f2fs_sb_info *sbi, block_t blkaddr)
{
	int i;

	if (!f2fs_is_multi_device(sbi))
		return 0;

	for (i = 0; i < sbi->s_ndevs; i++)
		if (FDEV(i).start_blk <= blkaddr && FDEV(i).end_blk >= blkaddr)
			return i;
	return 0;
}

static struct bio *__bio_alloc(struct f2fs_io_info *fio, int npages)
{
	struct f2fs_sb_info *sbi = fio->sbi;
	struct bio *bio;

	bio = bio_alloc_bioset(GFP_NOIO, npages, &f2fs_bioset);

	f2fs_target_device(sbi, fio->new_blkaddr, bio);
	if (is_read_io(fio->op)) {
		bio->bi_end_io = f2fs_read_end_io;
		bio->bi_private = NULL;
	} else {
		bio->bi_end_io = f2fs_write_end_io;
		bio->bi_private = sbi;
		bio->bi_write_hint = f2fs_io_type_to_rw_hint(sbi,
						fio->type, fio->temp);
	}
	iostat_alloc_and_bind_ctx(sbi, bio, NULL);

	if (fio->io_wbc)
		wbc_init_bio(fio->io_wbc, bio);

	return bio;
}

static void f2fs_set_bio_crypt_ctx(struct bio *bio, const struct inode *inode,
				  pgoff_t first_idx,
				  const struct f2fs_io_info *fio,
				  gfp_t gfp_mask)
{
	/*
	 * The f2fs garbage collector sets ->encrypted_page when it wants to
	 * read/write raw data without encryption.
	 */
	if (!fio || !fio->encrypted_page)
		fscrypt_set_bio_crypt_ctx(bio, inode, first_idx, gfp_mask);
}

static bool f2fs_crypt_mergeable_bio(struct bio *bio, const struct inode *inode,
				     pgoff_t next_idx,
				     const struct f2fs_io_info *fio)
{
	/*
	 * The f2fs garbage collector sets ->encrypted_page when it wants to
	 * read/write raw data without encryption.
	 */
	if (fio && fio->encrypted_page)
		return !bio_has_crypt_ctx(bio);

	return fscrypt_mergeable_bio(bio, inode, next_idx);
}

static inline void __submit_bio(struct f2fs_sb_info *sbi,
				struct bio *bio, enum page_type type)
{
	if (!is_read_io(bio_op(bio))) {
		unsigned int start;

		if (type != DATA && type != NODE)
			goto submit_io;

		if (f2fs_lfs_mode(sbi) && current->plug)
			blk_finish_plug(current->plug);

		if (!F2FS_IO_ALIGNED(sbi))
			goto submit_io;

		start = bio->bi_iter.bi_size >> F2FS_BLKSIZE_BITS;
		start %= F2FS_IO_SIZE(sbi);

		if (start == 0)
			goto submit_io;

		/* fill dummy pages */
		for (; start < F2FS_IO_SIZE(sbi); start++) {
			struct page *page =
				mempool_alloc(sbi->write_io_dummy,
					      GFP_NOIO | __GFP_NOFAIL);
			f2fs_bug_on(sbi, !page);

			lock_page(page);

			zero_user_segment(page, 0, PAGE_SIZE);
			set_page_private_dummy(page);

			if (bio_add_page(bio, page, PAGE_SIZE, 0) < PAGE_SIZE)
				f2fs_bug_on(sbi, 1);
		}
		/*
		 * In the NODE case, we lose next block address chain. So, we
		 * need to do checkpoint in f2fs_sync_file.
		 */
		if (type == NODE)
			set_sbi_flag(sbi, SBI_NEED_CP);
	}
submit_io:
	if (is_read_io(bio_op(bio)))
		trace_f2fs_submit_read_bio(sbi->sb, type, bio);
	else
		trace_f2fs_submit_write_bio(sbi->sb, type, bio);

	iostat_update_submit_ctx(bio, type);
	submit_bio(bio);
}

void f2fs_submit_bio(struct f2fs_sb_info *sbi,
				struct bio *bio, enum page_type type)
{
	__submit_bio(sbi, bio, type);
}

static void __attach_io_flag(struct f2fs_io_info *fio)
{
	struct f2fs_sb_info *sbi = fio->sbi;
	unsigned int temp_mask = (1 << NR_TEMP_TYPE) - 1;
	unsigned int io_flag, fua_flag, meta_flag;

	if (fio->type == DATA)
		io_flag = sbi->data_io_flag;
	else if (fio->type == NODE)
		io_flag = sbi->node_io_flag;
	else
		return;

	fua_flag = io_flag & temp_mask;
	meta_flag = (io_flag >> NR_TEMP_TYPE) & temp_mask;

	/*
	 * data/node io flag bits per temp:
	 *      REQ_META     |      REQ_FUA      |
	 *    5 |    4 |   3 |    2 |    1 |   0 |
	 * Cold | Warm | Hot | Cold | Warm | Hot |
	 */
	if ((1 << fio->temp) & meta_flag)
		fio->op_flags |= REQ_META;
	if ((1 << fio->temp) & fua_flag)
		fio->op_flags |= REQ_FUA;
}

static void __submit_merged_bio(struct f2fs_bio_info *io)
{
	struct f2fs_io_info *fio = &io->fio;

	if (!io->bio)
		return;

	__attach_io_flag(fio);
	bio_set_op_attrs(io->bio, fio->op, fio->op_flags);

	if (is_read_io(fio->op))
		trace_f2fs_prepare_read_bio(io->sbi->sb, fio->type, io->bio);
	else
		trace_f2fs_prepare_write_bio(io->sbi->sb, fio->type, io->bio);

	__submit_bio(io->sbi, io->bio, fio->type);
	io->bio = NULL;
}

static bool __has_merged_page(struct bio *bio, struct inode *inode,
						struct page *page, nid_t ino)
{
	struct bio_vec *bvec;
	struct bvec_iter_all iter_all;

	if (!bio)
		return false;

	if (!inode && !page && !ino)
		return true;

	bio_for_each_segment_all(bvec, bio, iter_all) {
		struct page *target = bvec->bv_page;

		if (fscrypt_is_bounce_page(target)) {
			target = fscrypt_pagecache_page(target);
			if (IS_ERR(target))
				continue;
		}
		if (f2fs_is_compressed_page(target)) {
			target = f2fs_compress_control_page(target);
			if (IS_ERR(target))
				continue;
		}

		if (inode && inode == target->mapping->host)
			return true;
		if (page && page == target)
			return true;
		if (ino && ino == ino_of_node(target))
			return true;
	}

	return false;
}

static void __f2fs_submit_merged_write(struct f2fs_sb_info *sbi,
				enum page_type type, enum temp_type temp)
{
	enum page_type btype = PAGE_TYPE_OF_BIO(type);
	struct f2fs_bio_info *io = sbi->write_io[btype] + temp;

	down_write(&io->io_rwsem);

	/* change META to META_FLUSH in the checkpoint procedure */
	if (type >= META_FLUSH) {
		io->fio.type = META_FLUSH;
		io->fio.op = REQ_OP_WRITE;
		io->fio.op_flags = REQ_META | REQ_PRIO | REQ_SYNC;
		if (!test_opt(sbi, NOBARRIER))
			io->fio.op_flags |= REQ_PREFLUSH | REQ_FUA;
	}
	__submit_merged_bio(io);
	up_write(&io->io_rwsem);
}

static void __submit_merged_write_cond(struct f2fs_sb_info *sbi,
				struct inode *inode, struct page *page,
				nid_t ino, enum page_type type, bool force)
{
	enum temp_type temp;
	bool ret = true;

	for (temp = HOT; temp < NR_TEMP_TYPE; temp++) {
		if (!force)	{
			enum page_type btype = PAGE_TYPE_OF_BIO(type);
			struct f2fs_bio_info *io = sbi->write_io[btype] + temp;

			down_read(&io->io_rwsem);
			ret = __has_merged_page(io->bio, inode, page, ino);
			up_read(&io->io_rwsem);
		}
		if (ret)
			__f2fs_submit_merged_write(sbi, type, temp);

		/* TODO: use HOT temp only for meta pages now. */
		if (type >= META)
			break;
	}
}

void f2fs_submit_merged_write(struct f2fs_sb_info *sbi, enum page_type type)
{
	__submit_merged_write_cond(sbi, NULL, NULL, 0, type, true);
}

void f2fs_submit_merged_write_cond(struct f2fs_sb_info *sbi,
				struct inode *inode, struct page *page,
				nid_t ino, enum page_type type)
{
	__submit_merged_write_cond(sbi, inode, page, ino, type, false);
}

void f2fs_flush_merged_writes(struct f2fs_sb_info *sbi)
{
	f2fs_submit_merged_write(sbi, DATA);
	f2fs_submit_merged_write(sbi, NODE);
	f2fs_submit_merged_write(sbi, META);
}

/*
 * Fill the locked page with data located in the block address.
 * A caller needs to unlock the page on failure.
 */
int f2fs_submit_page_bio(struct f2fs_io_info *fio)
{
	struct bio *bio;
	struct page *page = fio->encrypted_page ?
			fio->encrypted_page : fio->page;

	if (!f2fs_is_valid_blkaddr(fio->sbi, fio->new_blkaddr,
			fio->is_por ? META_POR : (__is_meta_io(fio) ?
			META_GENERIC : DATA_GENERIC_ENHANCE)))
		return -EFSCORRUPTED;

	trace_f2fs_submit_page_bio(page, fio);

	/* Allocate a new bio */
	bio = __bio_alloc(fio, 1);

	f2fs_set_bio_crypt_ctx(bio, fio->page->mapping->host,
			       fio->page->index, fio, GFP_NOIO);

	if (bio_add_page(bio, page, PAGE_SIZE, 0) < PAGE_SIZE) {
		bio_put(bio);
		return -EFAULT;
	}

	if (fio->io_wbc && !is_read_io(fio->op))
		wbc_account_cgroup_owner(fio->io_wbc, page, PAGE_SIZE);

	__attach_io_flag(fio);
	bio_set_op_attrs(bio, fio->op, fio->op_flags);

	inc_page_count(fio->sbi, is_read_io(fio->op) ?
			__read_io_type(page): WB_DATA_TYPE(fio->page));

	__submit_bio(fio->sbi, bio, fio->type);
	return 0;
}

static bool page_is_mergeable(struct f2fs_sb_info *sbi, struct bio *bio,
				block_t last_blkaddr, block_t cur_blkaddr)
{
	if (unlikely(sbi->max_io_bytes &&
			bio->bi_iter.bi_size >= sbi->max_io_bytes))
		return false;
	if (last_blkaddr + 1 != cur_blkaddr)
		return false;
	return bio->bi_bdev == f2fs_target_device(sbi, cur_blkaddr, NULL);
}

static bool io_type_is_mergeable(struct f2fs_bio_info *io,
						struct f2fs_io_info *fio)
{
	if (io->fio.op != fio->op)
		return false;
	return io->fio.op_flags == fio->op_flags;
}

static bool io_is_mergeable(struct f2fs_sb_info *sbi, struct bio *bio,
					struct f2fs_bio_info *io,
					struct f2fs_io_info *fio,
					block_t last_blkaddr,
					block_t cur_blkaddr)
{
	if (F2FS_IO_ALIGNED(sbi) && (fio->type == DATA || fio->type == NODE)) {
		unsigned int filled_blocks =
				F2FS_BYTES_TO_BLK(bio->bi_iter.bi_size);
		unsigned int io_size = F2FS_IO_SIZE(sbi);
		unsigned int left_vecs = bio->bi_max_vecs - bio->bi_vcnt;

		/* IOs in bio is aligned and left space of vectors is not enough */
		if (!(filled_blocks % io_size) && left_vecs < io_size)
			return false;
	}
	if (!page_is_mergeable(sbi, bio, last_blkaddr, cur_blkaddr))
		return false;
	return io_type_is_mergeable(io, fio);
}

static void add_bio_entry(struct f2fs_sb_info *sbi, struct bio *bio,
				struct page *page, enum temp_type temp)
{
	struct f2fs_bio_info *io = sbi->write_io[DATA] + temp;
	struct bio_entry *be;

	be = f2fs_kmem_cache_alloc(bio_entry_slab, GFP_NOFS, true, NULL);
	be->bio = bio;
	bio_get(bio);

	if (bio_add_page(bio, page, PAGE_SIZE, 0) != PAGE_SIZE)
		f2fs_bug_on(sbi, 1);

	down_write(&io->bio_list_lock);
	list_add_tail(&be->list, &io->bio_list);
	up_write(&io->bio_list_lock);
}

static void del_bio_entry(struct bio_entry *be)
{
	list_del(&be->list);
	kmem_cache_free(bio_entry_slab, be);
}

static int add_ipu_page(struct f2fs_io_info *fio, struct bio **bio,
							struct page *page)
{
	struct f2fs_sb_info *sbi = fio->sbi;
	enum temp_type temp;
	bool found = false;
	int ret = -EAGAIN;

	for (temp = HOT; temp < NR_TEMP_TYPE && !found; temp++) {
		struct f2fs_bio_info *io = sbi->write_io[DATA] + temp;
		struct list_head *head = &io->bio_list;
		struct bio_entry *be;

		down_write(&io->bio_list_lock);
		list_for_each_entry(be, head, list) {
			if (be->bio != *bio)
				continue;

			found = true;

			f2fs_bug_on(sbi, !page_is_mergeable(sbi, *bio,
							    *fio->last_block,
							    fio->new_blkaddr));
			if (f2fs_crypt_mergeable_bio(*bio,
					fio->page->mapping->host,
					fio->page->index, fio) &&
			    bio_add_page(*bio, page, PAGE_SIZE, 0) ==
					PAGE_SIZE) {
				ret = 0;
				break;
			}

			/* page can't be merged into bio; submit the bio */
			del_bio_entry(be);
			__submit_bio(sbi, *bio, DATA);
			break;
		}
		up_write(&io->bio_list_lock);
	}

	if (ret) {
		bio_put(*bio);
		*bio = NULL;
	}

	return ret;
}

void f2fs_submit_merged_ipu_write(struct f2fs_sb_info *sbi,
					struct bio **bio, struct page *page)
{
	enum temp_type temp;
	bool found = false;
	struct bio *target = bio ? *bio : NULL;

	for (temp = HOT; temp < NR_TEMP_TYPE && !found; temp++) {
		struct f2fs_bio_info *io = sbi->write_io[DATA] + temp;
		struct list_head *head = &io->bio_list;
		struct bio_entry *be;

		if (list_empty(head))
			continue;

		down_read(&io->bio_list_lock);
		list_for_each_entry(be, head, list) {
			if (target)
				found = (target == be->bio);
			else
				found = __has_merged_page(be->bio, NULL,
								page, 0);
			if (found)
				break;
		}
		up_read(&io->bio_list_lock);

		if (!found)
			continue;

		found = false;

		down_write(&io->bio_list_lock);
		list_for_each_entry(be, head, list) {
			if (target)
				found = (target == be->bio);
			else
				found = __has_merged_page(be->bio, NULL,
								page, 0);
			if (found) {
				target = be->bio;
				del_bio_entry(be);
				break;
			}
		}
		up_write(&io->bio_list_lock);
	}

	if (found)
		__submit_bio(sbi, target, DATA);
	if (bio && *bio) {
		bio_put(*bio);
		*bio = NULL;
	}
}

int f2fs_merge_page_bio(struct f2fs_io_info *fio)
{
	struct bio *bio = *fio->bio;
	struct page *page = fio->encrypted_page ?
			fio->encrypted_page : fio->page;

	if (!f2fs_is_valid_blkaddr(fio->sbi, fio->new_blkaddr,
			__is_meta_io(fio) ? META_GENERIC : DATA_GENERIC))
		return -EFSCORRUPTED;

	trace_f2fs_submit_page_bio(page, fio);

	if (bio && !page_is_mergeable(fio->sbi, bio, *fio->last_block,
						fio->new_blkaddr))
		f2fs_submit_merged_ipu_write(fio->sbi, &bio, NULL);
alloc_new:
	if (!bio) {
		bio = __bio_alloc(fio, BIO_MAX_VECS);
		__attach_io_flag(fio);
		f2fs_set_bio_crypt_ctx(bio, fio->page->mapping->host,
				       fio->page->index, fio, GFP_NOIO);
		bio_set_op_attrs(bio, fio->op, fio->op_flags);

		add_bio_entry(fio->sbi, bio, page, fio->temp);
	} else {
		if (add_ipu_page(fio, &bio, page))
			goto alloc_new;
	}

	if (fio->io_wbc)
		wbc_account_cgroup_owner(fio->io_wbc, page, PAGE_SIZE);

	inc_page_count(fio->sbi, WB_DATA_TYPE(page));

	*fio->last_block = fio->new_blkaddr;
	*fio->bio = bio;

	return 0;
}

void f2fs_submit_page_write(struct f2fs_io_info *fio)
{
	struct f2fs_sb_info *sbi = fio->sbi;
	enum page_type btype = PAGE_TYPE_OF_BIO(fio->type);
	struct f2fs_bio_info *io = sbi->write_io[btype] + fio->temp;
	struct page *bio_page;

	f2fs_bug_on(sbi, is_read_io(fio->op));

	down_write(&io->io_rwsem);
next:
	if (fio->in_list) {
		spin_lock(&io->io_lock);
		if (list_empty(&io->io_list)) {
			spin_unlock(&io->io_lock);
			goto out;
		}
		fio = list_first_entry(&io->io_list,
						struct f2fs_io_info, list);
		list_del(&fio->list);
		spin_unlock(&io->io_lock);
	}

	verify_fio_blkaddr(fio);

	if (fio->encrypted_page)
		bio_page = fio->encrypted_page;
	else if (fio->compressed_page)
		bio_page = fio->compressed_page;
	else
		bio_page = fio->page;

	/* set submitted = true as a return value */
	fio->submitted = true;

	inc_page_count(sbi, WB_DATA_TYPE(bio_page));

	if (io->bio &&
	    (!io_is_mergeable(sbi, io->bio, io, fio, io->last_block_in_bio,
			      fio->new_blkaddr) ||
	     !f2fs_crypt_mergeable_bio(io->bio, fio->page->mapping->host,
				       bio_page->index, fio)))
		__submit_merged_bio(io);
alloc_new:
	if (io->bio == NULL) {
		if (F2FS_IO_ALIGNED(sbi) &&
				(fio->type == DATA || fio->type == NODE) &&
				fio->new_blkaddr & F2FS_IO_SIZE_MASK(sbi)) {
			dec_page_count(sbi, WB_DATA_TYPE(bio_page));
			fio->retry = true;
			goto skip;
		}
		io->bio = __bio_alloc(fio, BIO_MAX_VECS);
		f2fs_set_bio_crypt_ctx(io->bio, fio->page->mapping->host,
				       bio_page->index, fio, GFP_NOIO);
		io->fio = *fio;
	}

	if (bio_add_page(io->bio, bio_page, PAGE_SIZE, 0) < PAGE_SIZE) {
		__submit_merged_bio(io);
		goto alloc_new;
	}

	if (fio->io_wbc)
		wbc_account_cgroup_owner(fio->io_wbc, bio_page, PAGE_SIZE);

	io->last_block_in_bio = fio->new_blkaddr;

	trace_f2fs_submit_page_write(fio->page, fio);
skip:
	if (fio->in_list)
		goto next;
out:
	if (is_sbi_flag_set(sbi, SBI_IS_SHUTDOWN) ||
				!f2fs_is_checkpoint_ready(sbi))
		__submit_merged_bio(io);
	up_write(&io->io_rwsem);
}

static struct bio *f2fs_grab_read_bio(struct inode *inode, block_t blkaddr,
				      unsigned nr_pages, unsigned op_flag,
				      pgoff_t first_idx, bool for_write)
{
	struct f2fs_sb_info *sbi = F2FS_I_SB(inode);
	struct bio *bio;
	struct bio_post_read_ctx *ctx = NULL;
	unsigned int post_read_steps = 0;

	bio = bio_alloc_bioset(for_write ? GFP_NOIO : GFP_KERNEL,
			       bio_max_segs(nr_pages), &f2fs_bioset);
	if (!bio)
		return ERR_PTR(-ENOMEM);

	f2fs_set_bio_crypt_ctx(bio, inode, first_idx, NULL, GFP_NOFS);

	f2fs_target_device(sbi, blkaddr, bio);
	bio->bi_end_io = f2fs_read_end_io;
	bio_set_op_attrs(bio, REQ_OP_READ, op_flag);

	if (fscrypt_inode_uses_fs_layer_crypto(inode))
		post_read_steps |= STEP_DECRYPT;

	if (f2fs_need_verity(inode, first_idx))
		post_read_steps |= STEP_VERITY;

	/*
	 * STEP_DECOMPRESS is handled specially, since a compressed file might
	 * contain both compressed and uncompressed clusters.  We'll allocate a
	 * bio_post_read_ctx if the file is compressed, but the caller is
	 * responsible for enabling STEP_DECOMPRESS if it's actually needed.
	 */

	if (post_read_steps || f2fs_compressed_file(inode)) {
		/* Due to the mempool, this never fails. */
		ctx = mempool_alloc(bio_post_read_ctx_pool, GFP_NOFS);
		ctx->bio = bio;
		ctx->sbi = sbi;
		ctx->enabled_steps = post_read_steps;
		ctx->fs_blkaddr = blkaddr;
		bio->bi_private = ctx;
	}
	iostat_alloc_and_bind_ctx(sbi, bio, ctx);

	return bio;
}

/* This can handle encryption stuffs */
static int f2fs_submit_page_read(struct inode *inode, struct page *page,
				 block_t blkaddr, int op_flags, bool for_write)
{
	struct f2fs_sb_info *sbi = F2FS_I_SB(inode);
	struct bio *bio;

	bio = f2fs_grab_read_bio(inode, blkaddr, 1, op_flags,
					page->index, for_write);
	if (IS_ERR(bio))
		return PTR_ERR(bio);

	/* wait for GCed page writeback via META_MAPPING */
	f2fs_wait_on_block_writeback(inode, blkaddr);

	if (bio_add_page(bio, page, PAGE_SIZE, 0) < PAGE_SIZE) {
		bio_put(bio);
		return -EFAULT;
	}
	ClearPageError(page);
	inc_page_count(sbi, F2FS_RD_DATA);
	f2fs_update_iostat(sbi, FS_DATA_READ_IO, F2FS_BLKSIZE);
	__submit_bio(sbi, bio, DATA);
	return 0;
}

static void __set_data_blkaddr(struct dnode_of_data *dn)
{
	struct f2fs_node *rn = F2FS_NODE(dn->node_page);
	__le32 *addr_array;
	int base = 0;

	if (IS_INODE(dn->node_page) && f2fs_has_extra_attr(dn->inode))
		base = get_extra_isize(dn->inode);

	/* Get physical address of data block */
	addr_array = blkaddr_in_node(rn);
	addr_array[base + dn->ofs_in_node] = cpu_to_le32(dn->data_blkaddr);
}

/*
 * Lock ordering for the change of data block address:
 * ->data_page
 *  ->node_page
 *    update block addresses in the node page
 */
void f2fs_set_data_blkaddr(struct dnode_of_data *dn)
{
	f2fs_wait_on_page_writeback(dn->node_page, NODE, true, true);
	__set_data_blkaddr(dn);
	if (set_page_dirty(dn->node_page))
		dn->node_changed = true;
}

void f2fs_update_data_blkaddr(struct dnode_of_data *dn, block_t blkaddr)
{
	dn->data_blkaddr = blkaddr;
	f2fs_set_data_blkaddr(dn);
	f2fs_update_extent_cache(dn);
}

/* dn->ofs_in_node will be returned with up-to-date last block pointer */
int f2fs_reserve_new_blocks(struct dnode_of_data *dn, blkcnt_t count)
{
	struct f2fs_sb_info *sbi = F2FS_I_SB(dn->inode);
	int err;

	if (!count)
		return 0;

	if (unlikely(is_inode_flag_set(dn->inode, FI_NO_ALLOC)))
		return -EPERM;
	if (unlikely((err = inc_valid_block_count(sbi, dn->inode, &count))))
		return err;

	trace_f2fs_reserve_new_blocks(dn->inode, dn->nid,
						dn->ofs_in_node, count);

	f2fs_wait_on_page_writeback(dn->node_page, NODE, true, true);

	for (; count > 0; dn->ofs_in_node++) {
		block_t blkaddr = f2fs_data_blkaddr(dn);

		if (blkaddr == NULL_ADDR) {
			dn->data_blkaddr = NEW_ADDR;
			__set_data_blkaddr(dn);
			count--;
		}
	}

	if (set_page_dirty(dn->node_page))
		dn->node_changed = true;
	return 0;
}

/* Should keep dn->ofs_in_node unchanged */
int f2fs_reserve_new_block(struct dnode_of_data *dn)
{
	unsigned int ofs_in_node = dn->ofs_in_node;
	int ret;

	ret = f2fs_reserve_new_blocks(dn, 1);
	dn->ofs_in_node = ofs_in_node;
	return ret;
}

int f2fs_reserve_block(struct dnode_of_data *dn, pgoff_t index)
{
	bool need_put = dn->inode_page ? false : true;
	int err;

	err = f2fs_get_dnode_of_data(dn, index, ALLOC_NODE);
	if (err)
		return err;

	if (dn->data_blkaddr == NULL_ADDR)
		err = f2fs_reserve_new_block(dn);
	if (err || need_put)
		f2fs_put_dnode(dn);
	return err;
}

int f2fs_get_block(struct dnode_of_data *dn, pgoff_t index)
{
	struct extent_info ei = {0, };
	struct inode *inode = dn->inode;

	if (f2fs_lookup_extent_cache(inode, index, &ei)) {
		dn->data_blkaddr = ei.blk + index - ei.fofs;
		return 0;
	}

	return f2fs_reserve_block(dn, index);
}

struct page *f2fs_get_read_data_page(struct inode *inode, pgoff_t index,
						int op_flags, bool for_write)
{
	struct address_space *mapping = inode->i_mapping;
	struct dnode_of_data dn;
	struct page *page;
	struct extent_info ei = {0, };
	int err;

	page = f2fs_grab_cache_page(mapping, index, for_write);
	if (!page)
		return ERR_PTR(-ENOMEM);

	if (f2fs_lookup_extent_cache(inode, index, &ei)) {
		dn.data_blkaddr = ei.blk + index - ei.fofs;
		if (!f2fs_is_valid_blkaddr(F2FS_I_SB(inode), dn.data_blkaddr,
						DATA_GENERIC_ENHANCE_READ)) {
			err = -EFSCORRUPTED;
			goto put_err;
		}
		goto got_it;
	}

	set_new_dnode(&dn, inode, NULL, NULL, 0);
	err = f2fs_get_dnode_of_data(&dn, index, LOOKUP_NODE);
	if (err)
		goto put_err;
	f2fs_put_dnode(&dn);

	if (unlikely(dn.data_blkaddr == NULL_ADDR)) {
		err = -ENOENT;
		goto put_err;
	}
	if (dn.data_blkaddr != NEW_ADDR &&
			!f2fs_is_valid_blkaddr(F2FS_I_SB(inode),
						dn.data_blkaddr,
						DATA_GENERIC_ENHANCE)) {
		err = -EFSCORRUPTED;
		goto put_err;
	}
got_it:
	if (PageUptodate(page)) {
		unlock_page(page);
		return page;
	}

	/*
	 * A new dentry page is allocated but not able to be written, since its
	 * new inode page couldn't be allocated due to -ENOSPC.
	 * In such the case, its blkaddr can be remained as NEW_ADDR.
	 * see, f2fs_add_link -> f2fs_get_new_data_page ->
	 * f2fs_init_inode_metadata.
	 */
	if (dn.data_blkaddr == NEW_ADDR) {
		zero_user_segment(page, 0, PAGE_SIZE);
		if (!PageUptodate(page))
			SetPageUptodate(page);
		unlock_page(page);
		return page;
	}

	err = f2fs_submit_page_read(inode, page, dn.data_blkaddr,
						op_flags, for_write);
	if (err)
		goto put_err;
	return page;

put_err:
	f2fs_put_page(page, 1);
	return ERR_PTR(err);
}

struct page *f2fs_find_data_page(struct inode *inode, pgoff_t index)
{
	struct address_space *mapping = inode->i_mapping;
	struct page *page;

	page = find_get_page(mapping, index);
	if (page && PageUptodate(page))
		return page;
	f2fs_put_page(page, 0);

	page = f2fs_get_read_data_page(inode, index, 0, false);
	if (IS_ERR(page))
		return page;

	if (PageUptodate(page))
		return page;

	wait_on_page_locked(page);
	if (unlikely(!PageUptodate(page))) {
		f2fs_put_page(page, 0);
		return ERR_PTR(-EIO);
	}
	return page;
}

/*
 * If it tries to access a hole, return an error.
 * Because, the callers, functions in dir.c and GC, should be able to know
 * whether this page exists or not.
 */
struct page *f2fs_get_lock_data_page(struct inode *inode, pgoff_t index,
							bool for_write)
{
	struct address_space *mapping = inode->i_mapping;
	struct page *page;
repeat:
	page = f2fs_get_read_data_page(inode, index, 0, for_write);
	if (IS_ERR(page))
		return page;

	/* wait for read completion */
	lock_page(page);
	if (unlikely(page->mapping != mapping)) {
		f2fs_put_page(page, 1);
		goto repeat;
	}
	if (unlikely(!PageUptodate(page))) {
		f2fs_put_page(page, 1);
		return ERR_PTR(-EIO);
	}
	return page;
}

/*
 * Caller ensures that this data page is never allocated.
 * A new zero-filled data page is allocated in the page cache.
 *
 * Also, caller should grab and release a rwsem by calling f2fs_lock_op() and
 * f2fs_unlock_op().
 * Note that, ipage is set only by make_empty_dir, and if any error occur,
 * ipage should be released by this function.
 */
struct page *f2fs_get_new_data_page(struct inode *inode,
		struct page *ipage, pgoff_t index, bool new_i_size)
{
	struct address_space *mapping = inode->i_mapping;
	struct page *page;
	struct dnode_of_data dn;
	int err;

	page = f2fs_grab_cache_page(mapping, index, true);
	if (!page) {
		/*
		 * before exiting, we should make sure ipage will be released
		 * if any error occur.
		 */
		f2fs_put_page(ipage, 1);
		return ERR_PTR(-ENOMEM);
	}

	set_new_dnode(&dn, inode, ipage, NULL, 0);
	err = f2fs_reserve_block(&dn, index);
	if (err) {
		f2fs_put_page(page, 1);
		return ERR_PTR(err);
	}
	if (!ipage)
		f2fs_put_dnode(&dn);

	if (PageUptodate(page))
		goto got_it;

	if (dn.data_blkaddr == NEW_ADDR) {
		zero_user_segment(page, 0, PAGE_SIZE);
		if (!PageUptodate(page))
			SetPageUptodate(page);
	} else {
		f2fs_put_page(page, 1);

		/* if ipage exists, blkaddr should be NEW_ADDR */
		f2fs_bug_on(F2FS_I_SB(inode), ipage);
		page = f2fs_get_lock_data_page(inode, index, true);
		if (IS_ERR(page))
			return page;
	}
got_it:
	if (new_i_size && i_size_read(inode) <
				((loff_t)(index + 1) << PAGE_SHIFT))
		f2fs_i_size_write(inode, ((loff_t)(index + 1) << PAGE_SHIFT));
	return page;
}

static int __allocate_data_block(struct dnode_of_data *dn, int seg_type)
{
	struct f2fs_sb_info *sbi = F2FS_I_SB(dn->inode);
	struct f2fs_summary sum;
	struct node_info ni;
	block_t old_blkaddr;
	blkcnt_t count = 1;
	int err;

	if (unlikely(is_inode_flag_set(dn->inode, FI_NO_ALLOC)))
		return -EPERM;

	err = f2fs_get_node_info(sbi, dn->nid, &ni);
	if (err)
		return err;

	dn->data_blkaddr = f2fs_data_blkaddr(dn);
	if (dn->data_blkaddr != NULL_ADDR)
		goto alloc;

	if (unlikely((err = inc_valid_block_count(sbi, dn->inode, &count))))
		return err;

alloc:
	set_summary(&sum, dn->nid, dn->ofs_in_node, ni.version);
	old_blkaddr = dn->data_blkaddr;
	f2fs_allocate_data_block(sbi, NULL, old_blkaddr, &dn->data_blkaddr,
				&sum, seg_type, NULL);
	if (GET_SEGNO(sbi, old_blkaddr) != NULL_SEGNO) {
		invalidate_mapping_pages(META_MAPPING(sbi),
					old_blkaddr, old_blkaddr);
		f2fs_invalidate_compress_page(sbi, old_blkaddr);
	}
	f2fs_update_data_blkaddr(dn, dn->data_blkaddr);

	/*
	 * i_size will be updated by direct_IO. Otherwise, we'll get stale
	 * data from unwritten block via dio_read.
	 */
	return 0;
}

int f2fs_preallocate_blocks(struct kiocb *iocb, struct iov_iter *from)
{
	struct inode *inode = file_inode(iocb->ki_filp);
	struct f2fs_map_blocks map;
	int flag;
	int err = 0;
	bool direct_io = iocb->ki_flags & IOCB_DIRECT;

	map.m_lblk = F2FS_BLK_ALIGN(iocb->ki_pos);
	map.m_len = F2FS_BYTES_TO_BLK(iocb->ki_pos + iov_iter_count(from));
	if (map.m_len > map.m_lblk)
		map.m_len -= map.m_lblk;
	else
		map.m_len = 0;

	map.m_next_pgofs = NULL;
	map.m_next_extent = NULL;
	map.m_seg_type = NO_CHECK_TYPE;
	map.m_may_create = true;

	if (direct_io) {
		map.m_seg_type = f2fs_rw_hint_to_seg_type(iocb->ki_hint);
		flag = f2fs_force_buffered_io(inode, iocb, from) ?
					F2FS_GET_BLOCK_PRE_AIO :
					F2FS_GET_BLOCK_PRE_DIO;
		goto map_blocks;
	}
	if (iocb->ki_pos + iov_iter_count(from) > MAX_INLINE_DATA(inode)) {
		err = f2fs_convert_inline_inode(inode);
		if (err)
			return err;
	}
	if (f2fs_has_inline_data(inode))
		return err;

	flag = F2FS_GET_BLOCK_PRE_AIO;

map_blocks:
	err = f2fs_map_blocks(inode, &map, 1, flag);
	if (map.m_len > 0 && err == -ENOSPC) {
		if (!direct_io)
			set_inode_flag(inode, FI_NO_PREALLOC);
		err = 0;
	}
	return err;
}

void f2fs_do_map_lock(struct f2fs_sb_info *sbi, int flag, bool lock)
{
	if (flag == F2FS_GET_BLOCK_PRE_AIO) {
		if (lock)
			down_read(&sbi->node_change);
		else
			up_read(&sbi->node_change);
	} else {
		if (lock)
			f2fs_lock_op(sbi);
		else
			f2fs_unlock_op(sbi);
	}
}

/*
 * f2fs_map_blocks() tries to find or build mapping relationship which
 * maps continuous logical blocks to physical blocks, and return such
 * info via f2fs_map_blocks structure.
 */
int f2fs_map_blocks(struct inode *inode, struct f2fs_map_blocks *map,
						int create, int flag)
{
	unsigned int maxblocks = map->m_len;
	struct dnode_of_data dn;
	struct f2fs_sb_info *sbi = F2FS_I_SB(inode);
	int mode = map->m_may_create ? ALLOC_NODE : LOOKUP_NODE;
	pgoff_t pgofs, end_offset, end;
	int err = 0, ofs = 1;
	unsigned int ofs_in_node, last_ofs_in_node;
	blkcnt_t prealloc;
	struct extent_info ei = {0, };
	block_t blkaddr;
	unsigned int start_pgofs;
	int bidx = 0;

	if (!maxblocks)
		return 0;

	map->m_bdev = inode->i_sb->s_bdev;
	map->m_multidev_dio =
		f2fs_allow_multi_device_dio(F2FS_I_SB(inode), flag);

	map->m_len = 0;
	map->m_flags = 0;

	/* it only supports block size == page size */
	pgofs =	(pgoff_t)map->m_lblk;
	end = pgofs + maxblocks;

	if (!create && f2fs_lookup_extent_cache(inode, pgofs, &ei)) {
		if (f2fs_lfs_mode(sbi) && flag == F2FS_GET_BLOCK_DIO &&
							map->m_may_create)
			goto next_dnode;

		map->m_pblk = ei.blk + pgofs - ei.fofs;
		map->m_len = min((pgoff_t)maxblocks, ei.fofs + ei.len - pgofs);
		map->m_flags = F2FS_MAP_MAPPED;
		if (map->m_next_extent)
			*map->m_next_extent = pgofs + map->m_len;

		/* for hardware encryption, but to avoid potential issue in future */
		if (flag == F2FS_GET_BLOCK_DIO)
			f2fs_wait_on_block_writeback_range(inode,
						map->m_pblk, map->m_len);

		if (map->m_multidev_dio) {
			block_t blk_addr = map->m_pblk;

			bidx = f2fs_target_device_index(sbi, map->m_pblk);

			map->m_bdev = FDEV(bidx).bdev;
			map->m_pblk -= FDEV(bidx).start_blk;
			map->m_len = min(map->m_len,
				FDEV(bidx).end_blk + 1 - map->m_pblk);

			if (map->m_may_create)
				f2fs_update_device_state(sbi, inode->i_ino,
							blk_addr, map->m_len);
		}
		goto out;
	}

next_dnode:
	if (map->m_may_create)
		f2fs_do_map_lock(sbi, flag, true);

	/* When reading holes, we need its node page */
	set_new_dnode(&dn, inode, NULL, NULL, 0);
	err = f2fs_get_dnode_of_data(&dn, pgofs, mode);
	if (err) {
		if (flag == F2FS_GET_BLOCK_BMAP)
			map->m_pblk = 0;

		if (err == -ENOENT) {
			/*
			 * There is one exceptional case that read_node_page()
			 * may return -ENOENT due to filesystem has been
			 * shutdown or cp_error, so force to convert error
			 * number to EIO for such case.
			 */
			if (map->m_may_create &&
				(is_sbi_flag_set(sbi, SBI_IS_SHUTDOWN) ||
				f2fs_cp_error(sbi))) {
				err = -EIO;
				goto unlock_out;
			}

			err = 0;
			if (map->m_next_pgofs)
				*map->m_next_pgofs =
					f2fs_get_next_page_offset(&dn, pgofs);
			if (map->m_next_extent)
				*map->m_next_extent =
					f2fs_get_next_page_offset(&dn, pgofs);
		}
		goto unlock_out;
	}

	start_pgofs = pgofs;
	prealloc = 0;
	last_ofs_in_node = ofs_in_node = dn.ofs_in_node;
	end_offset = ADDRS_PER_PAGE(dn.node_page, inode);

next_block:
	blkaddr = f2fs_data_blkaddr(&dn);

	if (__is_valid_data_blkaddr(blkaddr) &&
		!f2fs_is_valid_blkaddr(sbi, blkaddr, DATA_GENERIC_ENHANCE)) {
		err = -EFSCORRUPTED;
		goto sync_out;
	}

	if (__is_valid_data_blkaddr(blkaddr)) {
		/* use out-place-update for driect IO under LFS mode */
		if (f2fs_lfs_mode(sbi) && flag == F2FS_GET_BLOCK_DIO &&
							map->m_may_create) {
			err = __allocate_data_block(&dn, map->m_seg_type);
			if (err)
				goto sync_out;
			blkaddr = dn.data_blkaddr;
			set_inode_flag(inode, FI_APPEND_WRITE);
		}
	} else {
		if (create) {
			if (unlikely(f2fs_cp_error(sbi))) {
				err = -EIO;
				goto sync_out;
			}
			if (flag == F2FS_GET_BLOCK_PRE_AIO) {
				if (blkaddr == NULL_ADDR) {
					prealloc++;
					last_ofs_in_node = dn.ofs_in_node;
				}
			} else {
				WARN_ON(flag != F2FS_GET_BLOCK_PRE_DIO &&
					flag != F2FS_GET_BLOCK_DIO);
				err = __allocate_data_block(&dn,
							map->m_seg_type);
				if (!err)
					set_inode_flag(inode, FI_APPEND_WRITE);
			}
			if (err)
				goto sync_out;
			map->m_flags |= F2FS_MAP_NEW;
			blkaddr = dn.data_blkaddr;
		} else {
			if (f2fs_compressed_file(inode) &&
					f2fs_sanity_check_cluster(&dn) &&
					(flag != F2FS_GET_BLOCK_FIEMAP ||
					IS_ENABLED(CONFIG_F2FS_CHECK_FS))) {
				err = -EFSCORRUPTED;
				goto sync_out;
			}
			if (flag == F2FS_GET_BLOCK_BMAP) {
				map->m_pblk = 0;
				goto sync_out;
			}
			if (flag == F2FS_GET_BLOCK_PRECACHE)
				goto sync_out;
			if (flag == F2FS_GET_BLOCK_FIEMAP &&
						blkaddr == NULL_ADDR) {
				if (map->m_next_pgofs)
					*map->m_next_pgofs = pgofs + 1;
				goto sync_out;
			}
			if (flag != F2FS_GET_BLOCK_FIEMAP) {
				/* for defragment case */
				if (map->m_next_pgofs)
					*map->m_next_pgofs = pgofs + 1;
				goto sync_out;
			}
		}
	}

	if (flag == F2FS_GET_BLOCK_PRE_AIO)
		goto skip;

	if (map->m_multidev_dio)
		bidx = f2fs_target_device_index(sbi, blkaddr);

	if (map->m_len == 0) {
		/* preallocated unwritten block should be mapped for fiemap. */
		if (blkaddr == NEW_ADDR)
			map->m_flags |= F2FS_MAP_UNWRITTEN;
		map->m_flags |= F2FS_MAP_MAPPED;

		map->m_pblk = blkaddr;
		map->m_len = 1;

		if (map->m_multidev_dio)
			map->m_bdev = FDEV(bidx).bdev;
	} else if ((map->m_pblk != NEW_ADDR &&
			blkaddr == (map->m_pblk + ofs)) ||
			(map->m_pblk == NEW_ADDR && blkaddr == NEW_ADDR) ||
			flag == F2FS_GET_BLOCK_PRE_DIO) {
		if (map->m_multidev_dio && map->m_bdev != FDEV(bidx).bdev)
			goto sync_out;
		ofs++;
		map->m_len++;
	} else {
		goto sync_out;
	}

skip:
	dn.ofs_in_node++;
	pgofs++;

	/* preallocate blocks in batch for one dnode page */
	if (flag == F2FS_GET_BLOCK_PRE_AIO &&
			(pgofs == end || dn.ofs_in_node == end_offset)) {

		dn.ofs_in_node = ofs_in_node;
		err = f2fs_reserve_new_blocks(&dn, prealloc);
		if (err)
			goto sync_out;

		map->m_len += dn.ofs_in_node - ofs_in_node;
		if (prealloc && dn.ofs_in_node != last_ofs_in_node + 1) {
			err = -ENOSPC;
			goto sync_out;
		}
		dn.ofs_in_node = end_offset;
	}

	if (pgofs >= end)
		goto sync_out;
	else if (dn.ofs_in_node < end_offset)
		goto next_block;

	if (flag == F2FS_GET_BLOCK_PRECACHE) {
		if (map->m_flags & F2FS_MAP_MAPPED) {
			unsigned int ofs = start_pgofs - map->m_lblk;

			f2fs_update_extent_cache_range(&dn,
				start_pgofs, map->m_pblk + ofs,
				map->m_len - ofs);
		}
	}

	f2fs_put_dnode(&dn);

	if (map->m_may_create) {
		f2fs_do_map_lock(sbi, flag, false);
		f2fs_balance_fs(sbi, dn.node_changed);
	}
	goto next_dnode;

sync_out:

	if (flag == F2FS_GET_BLOCK_DIO && map->m_flags & F2FS_MAP_MAPPED) {
		/*
		 * for hardware encryption, but to avoid potential issue
		 * in future
		 */
		f2fs_wait_on_block_writeback_range(inode,
						map->m_pblk, map->m_len);
		invalidate_mapping_pages(META_MAPPING(sbi),
						map->m_pblk, map->m_pblk);

		if (map->m_multidev_dio) {
			block_t blk_addr = map->m_pblk;

			bidx = f2fs_target_device_index(sbi, map->m_pblk);

			map->m_bdev = FDEV(bidx).bdev;
			map->m_pblk -= FDEV(bidx).start_blk;

			if (map->m_may_create)
				f2fs_update_device_state(sbi, inode->i_ino,
							blk_addr, map->m_len);

			f2fs_bug_on(sbi, blk_addr + map->m_len >
						FDEV(bidx).end_blk + 1);
		}
	}

	if (flag == F2FS_GET_BLOCK_PRECACHE) {
		if (map->m_flags & F2FS_MAP_MAPPED) {
			unsigned int ofs = start_pgofs - map->m_lblk;

			f2fs_update_extent_cache_range(&dn,
				start_pgofs, map->m_pblk + ofs,
				map->m_len - ofs);
		}
		if (map->m_next_extent)
			*map->m_next_extent = pgofs + 1;
	}
	f2fs_put_dnode(&dn);
unlock_out:
	if (map->m_may_create) {
		f2fs_do_map_lock(sbi, flag, false);
		f2fs_balance_fs(sbi, dn.node_changed);
	}
out:
	trace_f2fs_map_blocks(inode, map, create, flag, err);
	return err;
}

bool f2fs_overwrite_io(struct inode *inode, loff_t pos, size_t len)
{
	struct f2fs_map_blocks map;
	block_t last_lblk;
	int err;

	if (pos + len > i_size_read(inode))
		return false;

	map.m_lblk = F2FS_BYTES_TO_BLK(pos);
	map.m_next_pgofs = NULL;
	map.m_next_extent = NULL;
	map.m_seg_type = NO_CHECK_TYPE;
	map.m_may_create = false;
	last_lblk = F2FS_BLK_ALIGN(pos + len);

	while (map.m_lblk < last_lblk) {
		map.m_len = last_lblk - map.m_lblk;
		err = f2fs_map_blocks(inode, &map, 0, F2FS_GET_BLOCK_DEFAULT);
		if (err || map.m_len == 0)
			return false;
		map.m_lblk += map.m_len;
	}
	return true;
}

static inline u64 bytes_to_blks(struct inode *inode, u64 bytes)
{
	return (bytes >> inode->i_blkbits);
}

static inline u64 blks_to_bytes(struct inode *inode, u64 blks)
{
	return (blks << inode->i_blkbits);
}

static int __get_data_block(struct inode *inode, sector_t iblock,
			struct buffer_head *bh, int create, int flag,
			pgoff_t *next_pgofs, int seg_type, bool may_write)
{
	struct f2fs_map_blocks map;
	int err;

	map.m_lblk = iblock;
	map.m_len = bytes_to_blks(inode, bh->b_size);
	map.m_next_pgofs = next_pgofs;
	map.m_next_extent = NULL;
	map.m_seg_type = seg_type;
	map.m_may_create = may_write;

	err = f2fs_map_blocks(inode, &map, create, flag);
	if (!err) {
		map_bh(bh, inode->i_sb, map.m_pblk);
		bh->b_state = (bh->b_state & ~F2FS_MAP_FLAGS) | map.m_flags;
		bh->b_size = blks_to_bytes(inode, map.m_len);

		if (map.m_multidev_dio)
			bh->b_bdev = map.m_bdev;
	}
	return err;
}

static int get_data_block_dio_write(struct inode *inode, sector_t iblock,
			struct buffer_head *bh_result, int create)
{
	return __get_data_block(inode, iblock, bh_result, create,
				F2FS_GET_BLOCK_DIO, NULL,
				f2fs_rw_hint_to_seg_type(inode->i_write_hint),
				true);
}

static int get_data_block_dio(struct inode *inode, sector_t iblock,
			struct buffer_head *bh_result, int create)
{
	return __get_data_block(inode, iblock, bh_result, create,
				F2FS_GET_BLOCK_DIO, NULL,
				f2fs_rw_hint_to_seg_type(inode->i_write_hint),
				false);
}

static int f2fs_xattr_fiemap(struct inode *inode,
				struct fiemap_extent_info *fieinfo)
{
	struct f2fs_sb_info *sbi = F2FS_I_SB(inode);
	struct page *page;
	struct node_info ni;
	__u64 phys = 0, len;
	__u32 flags;
	nid_t xnid = F2FS_I(inode)->i_xattr_nid;
	int err = 0;

	if (f2fs_has_inline_xattr(inode)) {
		int offset;

		page = f2fs_grab_cache_page(NODE_MAPPING(sbi),
						inode->i_ino, false);
		if (!page)
			return -ENOMEM;

		err = f2fs_get_node_info(sbi, inode->i_ino, &ni);
		if (err) {
			f2fs_put_page(page, 1);
			return err;
		}

		phys = blks_to_bytes(inode, ni.blk_addr);
		offset = offsetof(struct f2fs_inode, i_addr) +
					sizeof(__le32) * (DEF_ADDRS_PER_INODE -
					get_inline_xattr_addrs(inode));

		phys += offset;
		len = inline_xattr_size(inode);

		f2fs_put_page(page, 1);

		flags = FIEMAP_EXTENT_DATA_INLINE | FIEMAP_EXTENT_NOT_ALIGNED;

		if (!xnid)
			flags |= FIEMAP_EXTENT_LAST;

		err = fiemap_fill_next_extent(fieinfo, 0, phys, len, flags);
		trace_f2fs_fiemap(inode, 0, phys, len, flags, err);
		if (err || err == 1)
			return err;
	}

	if (xnid) {
		page = f2fs_grab_cache_page(NODE_MAPPING(sbi), xnid, false);
		if (!page)
			return -ENOMEM;

		err = f2fs_get_node_info(sbi, xnid, &ni);
		if (err) {
			f2fs_put_page(page, 1);
			return err;
		}

		phys = blks_to_bytes(inode, ni.blk_addr);
		len = inode->i_sb->s_blocksize;

		f2fs_put_page(page, 1);

		flags = FIEMAP_EXTENT_LAST;
	}

	if (phys) {
		err = fiemap_fill_next_extent(fieinfo, 0, phys, len, flags);
		trace_f2fs_fiemap(inode, 0, phys, len, flags, err);
	}

	return (err < 0 ? err : 0);
}

static loff_t max_inode_blocks(struct inode *inode)
{
	loff_t result = ADDRS_PER_INODE(inode);
	loff_t leaf_count = ADDRS_PER_BLOCK(inode);

	/* two direct node blocks */
	result += (leaf_count * 2);

	/* two indirect node blocks */
	leaf_count *= NIDS_PER_BLOCK;
	result += (leaf_count * 2);

	/* one double indirect node block */
	leaf_count *= NIDS_PER_BLOCK;
	result += leaf_count;

	return result;
}

int f2fs_fiemap(struct inode *inode, struct fiemap_extent_info *fieinfo,
		u64 start, u64 len)
{
	struct f2fs_map_blocks map;
	sector_t start_blk, last_blk;
	pgoff_t next_pgofs;
	u64 logical = 0, phys = 0, size = 0;
	u32 flags = 0;
	int ret = 0;
	bool compr_cluster = false, compr_appended;
	unsigned int cluster_size = F2FS_I(inode)->i_cluster_size;
	unsigned int count_in_cluster = 0;
	loff_t maxbytes;

	if (fieinfo->fi_flags & FIEMAP_FLAG_CACHE) {
		ret = f2fs_precache_extents(inode);
		if (ret)
			return ret;
	}

	ret = fiemap_prep(inode, fieinfo, start, &len, FIEMAP_FLAG_XATTR);
	if (ret)
		return ret;

	inode_lock(inode);

	maxbytes = max_file_blocks(inode) << F2FS_BLKSIZE_BITS;
	if (start > maxbytes) {
		ret = -EFBIG;
		goto out;
	}

	if (len > maxbytes || (maxbytes - len) < start)
		len = maxbytes - start;

	if (fieinfo->fi_flags & FIEMAP_FLAG_XATTR) {
		ret = f2fs_xattr_fiemap(inode, fieinfo);
		goto out;
	}

	if (f2fs_has_inline_data(inode) || f2fs_has_inline_dentry(inode)) {
		ret = f2fs_inline_data_fiemap(inode, fieinfo, start, len);
		if (ret != -EAGAIN)
			goto out;
	}

	if (bytes_to_blks(inode, len) == 0)
		len = blks_to_bytes(inode, 1);

	start_blk = bytes_to_blks(inode, start);
	last_blk = bytes_to_blks(inode, start + len - 1);

next:
	memset(&map, 0, sizeof(map));
	map.m_lblk = start_blk;
	map.m_len = bytes_to_blks(inode, len);
	map.m_next_pgofs = &next_pgofs;
	map.m_seg_type = NO_CHECK_TYPE;

	if (compr_cluster) {
		map.m_lblk += 1;
		map.m_len = cluster_size - count_in_cluster;
	}

	ret = f2fs_map_blocks(inode, &map, 0, F2FS_GET_BLOCK_FIEMAP);
	if (ret)
		goto out;

	/* HOLE */
	if (!compr_cluster && !(map.m_flags & F2FS_MAP_FLAGS)) {
		start_blk = next_pgofs;

		if (blks_to_bytes(inode, start_blk) < blks_to_bytes(inode,
						max_inode_blocks(inode)))
			goto prep_next;

		flags |= FIEMAP_EXTENT_LAST;
	}

	compr_appended = false;
	/* In a case of compressed cluster, append this to the last extent */
	if (compr_cluster && ((map.m_flags & F2FS_MAP_UNWRITTEN) ||
			!(map.m_flags & F2FS_MAP_FLAGS))) {
		compr_appended = true;
		goto skip_fill;
	}

	if (size) {
		flags |= FIEMAP_EXTENT_MERGED;
		if (IS_ENCRYPTED(inode))
			flags |= FIEMAP_EXTENT_DATA_ENCRYPTED;

		ret = fiemap_fill_next_extent(fieinfo, logical,
				phys, size, flags);
		trace_f2fs_fiemap(inode, logical, phys, size, flags, ret);
		if (ret)
			goto out;
		size = 0;
	}

	if (start_blk > last_blk)
		goto out;

skip_fill:
	if (map.m_pblk == COMPRESS_ADDR) {
		compr_cluster = true;
		count_in_cluster = 1;
	} else if (compr_appended) {
		unsigned int appended_blks = cluster_size -
						count_in_cluster + 1;
		size += blks_to_bytes(inode, appended_blks);
		start_blk += appended_blks;
		compr_cluster = false;
	} else {
		logical = blks_to_bytes(inode, start_blk);
		phys = __is_valid_data_blkaddr(map.m_pblk) ?
			blks_to_bytes(inode, map.m_pblk) : 0;
		size = blks_to_bytes(inode, map.m_len);
		flags = 0;

		if (compr_cluster) {
			flags = FIEMAP_EXTENT_ENCODED;
			count_in_cluster += map.m_len;
			if (count_in_cluster == cluster_size) {
				compr_cluster = false;
				size += blks_to_bytes(inode, 1);
			}
		} else if (map.m_flags & F2FS_MAP_UNWRITTEN) {
			flags = FIEMAP_EXTENT_UNWRITTEN;
		}

		start_blk += bytes_to_blks(inode, size);
	}

prep_next:
	cond_resched();
	if (fatal_signal_pending(current))
		ret = -EINTR;
	else
		goto next;
out:
	if (ret == 1)
		ret = 0;

	inode_unlock(inode);
	return ret;
}

static inline loff_t f2fs_readpage_limit(struct inode *inode)
{
	if (IS_ENABLED(CONFIG_FS_VERITY) &&
	    (IS_VERITY(inode) || f2fs_verity_in_progress(inode)))
		return inode->i_sb->s_maxbytes;

	return i_size_read(inode);
}

static int f2fs_read_single_page(struct inode *inode, struct page *page,
					unsigned nr_pages,
					struct f2fs_map_blocks *map,
					struct bio **bio_ret,
					sector_t *last_block_in_bio,
					bool is_readahead)
{
	struct bio *bio = *bio_ret;
	const unsigned blocksize = blks_to_bytes(inode, 1);
	sector_t block_in_file;
	sector_t last_block;
	sector_t last_block_in_file;
	sector_t block_nr;
	int ret = 0;

	block_in_file = (sector_t)page_index(page);
	last_block = block_in_file + nr_pages;
	last_block_in_file = bytes_to_blks(inode,
			f2fs_readpage_limit(inode) + blocksize - 1);
	if (last_block > last_block_in_file)
		last_block = last_block_in_file;

	/* just zeroing out page which is beyond EOF */
	if (block_in_file >= last_block)
		goto zero_out;
	/*
	 * Map blocks using the previous result first.
	 */
	if ((map->m_flags & F2FS_MAP_MAPPED) &&
			block_in_file > map->m_lblk &&
			block_in_file < (map->m_lblk + map->m_len))
		goto got_it;

	/*
	 * Then do more f2fs_map_blocks() calls until we are
	 * done with this page.
	 */
	map->m_lblk = block_in_file;
	map->m_len = last_block - block_in_file;

	ret = f2fs_map_blocks(inode, map, 0, F2FS_GET_BLOCK_DEFAULT);
	if (ret)
		goto out;
got_it:
	if ((map->m_flags & F2FS_MAP_MAPPED)) {
		block_nr = map->m_pblk + block_in_file - map->m_lblk;
		SetPageMappedToDisk(page);

		if (!PageUptodate(page) && (!PageSwapCache(page) &&
					!cleancache_get_page(page))) {
			SetPageUptodate(page);
			goto confused;
		}

		if (!f2fs_is_valid_blkaddr(F2FS_I_SB(inode), block_nr,
						DATA_GENERIC_ENHANCE_READ)) {
			ret = -EFSCORRUPTED;
			goto out;
		}
	} else {
zero_out:
		zero_user_segment(page, 0, PAGE_SIZE);
		if (f2fs_need_verity(inode, page->index) &&
		    !fsverity_verify_page(page)) {
			ret = -EIO;
			goto out;
		}
		if (!PageUptodate(page))
			SetPageUptodate(page);
		unlock_page(page);
		goto out;
	}

	/*
	 * This page will go to BIO.  Do we need to send this
	 * BIO off first?
	 */
	if (bio && (!page_is_mergeable(F2FS_I_SB(inode), bio,
				       *last_block_in_bio, block_nr) ||
		    !f2fs_crypt_mergeable_bio(bio, inode, page->index, NULL))) {
submit_and_realloc:
		__submit_bio(F2FS_I_SB(inode), bio, DATA);
		bio = NULL;
	}
	if (bio == NULL) {
		bio = f2fs_grab_read_bio(inode, block_nr, nr_pages,
				is_readahead ? REQ_RAHEAD : 0, page->index,
				false);
		if (IS_ERR(bio)) {
			ret = PTR_ERR(bio);
			bio = NULL;
			goto out;
		}
	}

	/*
	 * If the page is under writeback, we need to wait for
	 * its completion to see the correct decrypted data.
	 */
	f2fs_wait_on_block_writeback(inode, block_nr);

	if (bio_add_page(bio, page, blocksize, 0) < blocksize)
		goto submit_and_realloc;

	inc_page_count(F2FS_I_SB(inode), F2FS_RD_DATA);
	f2fs_update_iostat(F2FS_I_SB(inode), FS_DATA_READ_IO, F2FS_BLKSIZE);
	ClearPageError(page);
	*last_block_in_bio = block_nr;
	goto out;
confused:
	if (bio) {
		__submit_bio(F2FS_I_SB(inode), bio, DATA);
		bio = NULL;
	}
	unlock_page(page);
out:
	*bio_ret = bio;
	return ret;
}

#ifdef CONFIG_F2FS_FS_COMPRESSION
int f2fs_read_multi_pages(struct compress_ctx *cc, struct bio **bio_ret,
				unsigned nr_pages, sector_t *last_block_in_bio,
				bool is_readahead, bool for_write)
{
	struct dnode_of_data dn;
	struct inode *inode = cc->inode;
	struct f2fs_sb_info *sbi = F2FS_I_SB(inode);
	struct bio *bio = *bio_ret;
	unsigned int start_idx = cc->cluster_idx << cc->log_cluster_size;
	sector_t last_block_in_file;
	const unsigned blocksize = blks_to_bytes(inode, 1);
	struct decompress_io_ctx *dic = NULL;
	struct extent_info ei = {0, };
	bool from_dnode = true;
	int i;
	int ret = 0;

	f2fs_bug_on(sbi, f2fs_cluster_is_empty(cc));

	last_block_in_file = bytes_to_blks(inode,
			f2fs_readpage_limit(inode) + blocksize - 1);

	/* get rid of pages beyond EOF */
	for (i = 0; i < cc->cluster_size; i++) {
		struct page *page = cc->rpages[i];

		if (!page)
			continue;
		if ((sector_t)page->index >= last_block_in_file) {
			zero_user_segment(page, 0, PAGE_SIZE);
			if (!PageUptodate(page))
				SetPageUptodate(page);
		} else if (!PageUptodate(page)) {
			continue;
		}
		unlock_page(page);
		if (for_write)
			put_page(page);
		cc->rpages[i] = NULL;
		cc->nr_rpages--;
	}

	/* we are done since all pages are beyond EOF */
	if (f2fs_cluster_is_empty(cc))
		goto out;

	if (f2fs_lookup_extent_cache(inode, start_idx, &ei))
		from_dnode = false;

	if (!from_dnode)
		goto skip_reading_dnode;

	set_new_dnode(&dn, inode, NULL, NULL, 0);
	ret = f2fs_get_dnode_of_data(&dn, start_idx, LOOKUP_NODE);
	if (ret)
		goto out;

	f2fs_bug_on(sbi, dn.data_blkaddr != COMPRESS_ADDR);

skip_reading_dnode:
	for (i = 1; i < cc->cluster_size; i++) {
		block_t blkaddr;

		blkaddr = from_dnode ? data_blkaddr(dn.inode, dn.node_page,
					dn.ofs_in_node + i) :
					ei.blk + i - 1;

		if (!__is_valid_data_blkaddr(blkaddr))
			break;

		if (!f2fs_is_valid_blkaddr(sbi, blkaddr, DATA_GENERIC)) {
			ret = -EFAULT;
			goto out_put_dnode;
		}
		cc->nr_cpages++;

		if (!from_dnode && i >= ei.c_len)
			break;
	}

	/* nothing to decompress */
	if (cc->nr_cpages == 0) {
		ret = 0;
		goto out_put_dnode;
	}

	dic = f2fs_alloc_dic(cc);
	if (IS_ERR(dic)) {
		ret = PTR_ERR(dic);
		goto out_put_dnode;
	}

	for (i = 0; i < cc->nr_cpages; i++) {
		struct page *page = dic->cpages[i];
		block_t blkaddr;
		struct bio_post_read_ctx *ctx;

		blkaddr = from_dnode ? data_blkaddr(dn.inode, dn.node_page,
					dn.ofs_in_node + i + 1) :
					ei.blk + i;

		f2fs_wait_on_block_writeback(inode, blkaddr);

		if (f2fs_load_compressed_page(sbi, page, blkaddr)) {
			if (atomic_dec_and_test(&dic->remaining_pages))
				f2fs_decompress_cluster(dic);
			continue;
		}

		if (bio && (!page_is_mergeable(sbi, bio,
					*last_block_in_bio, blkaddr) ||
		    !f2fs_crypt_mergeable_bio(bio, inode, page->index, NULL))) {
submit_and_realloc:
			__submit_bio(sbi, bio, DATA);
			bio = NULL;
		}

		if (!bio) {
			bio = f2fs_grab_read_bio(inode, blkaddr, nr_pages,
					is_readahead ? REQ_RAHEAD : 0,
					page->index, for_write);
			if (IS_ERR(bio)) {
				ret = PTR_ERR(bio);
				f2fs_decompress_end_io(dic, ret);
				f2fs_put_dnode(&dn);
				*bio_ret = NULL;
				return ret;
			}
		}

		if (bio_add_page(bio, page, blocksize, 0) < blocksize)
			goto submit_and_realloc;

		ctx = get_post_read_ctx(bio);
		ctx->enabled_steps |= STEP_DECOMPRESS;
		refcount_inc(&dic->refcnt);

		inc_page_count(sbi, F2FS_RD_DATA);
		f2fs_update_iostat(sbi, FS_DATA_READ_IO, F2FS_BLKSIZE);
		f2fs_update_iostat(sbi, FS_CDATA_READ_IO, F2FS_BLKSIZE);
		ClearPageError(page);
		*last_block_in_bio = blkaddr;
	}

	if (from_dnode)
		f2fs_put_dnode(&dn);

	*bio_ret = bio;
	return 0;

out_put_dnode:
	if (from_dnode)
		f2fs_put_dnode(&dn);
out:
	for (i = 0; i < cc->cluster_size; i++) {
		if (cc->rpages[i]) {
			ClearPageUptodate(cc->rpages[i]);
			ClearPageError(cc->rpages[i]);
			unlock_page(cc->rpages[i]);
		}
	}
	*bio_ret = bio;
	return ret;
}
#endif

/*
 * This function was originally taken from fs/mpage.c, and customized for f2fs.
 * Major change was from block_size == page_size in f2fs by default.
 */
static int f2fs_mpage_readpages(struct inode *inode,
		struct readahead_control *rac, struct page *page)
{
	struct bio *bio = NULL;
	sector_t last_block_in_bio = 0;
	struct f2fs_map_blocks map;
#ifdef CONFIG_F2FS_FS_COMPRESSION
	struct compress_ctx cc = {
		.inode = inode,
		.log_cluster_size = F2FS_I(inode)->i_log_cluster_size,
		.cluster_size = F2FS_I(inode)->i_cluster_size,
		.cluster_idx = NULL_CLUSTER,
		.rpages = NULL,
		.cpages = NULL,
		.nr_rpages = 0,
		.nr_cpages = 0,
	};
	pgoff_t nc_cluster_idx = NULL_CLUSTER;
#endif
	unsigned nr_pages = rac ? readahead_count(rac) : 1;
	unsigned max_nr_pages = nr_pages;
	int ret = 0;

	map.m_pblk = 0;
	map.m_lblk = 0;
	map.m_len = 0;
	map.m_flags = 0;
	map.m_next_pgofs = NULL;
	map.m_next_extent = NULL;
	map.m_seg_type = NO_CHECK_TYPE;
	map.m_may_create = false;

	for (; nr_pages; nr_pages--) {
		if (rac) {
			page = readahead_page(rac);
			prefetchw(&page->flags);
		}

#ifdef CONFIG_F2FS_FS_COMPRESSION
		if (f2fs_compressed_file(inode)) {
			/* there are remained comressed pages, submit them */
			if (!f2fs_cluster_can_merge_page(&cc, page->index)) {
				ret = f2fs_read_multi_pages(&cc, &bio,
							max_nr_pages,
							&last_block_in_bio,
							rac != NULL, false);
				f2fs_destroy_compress_ctx(&cc, false);
				if (ret)
					goto set_error_page;
			}
			if (cc.cluster_idx == NULL_CLUSTER) {
				if (nc_cluster_idx ==
					page->index >> cc.log_cluster_size) {
					goto read_single_page;
				}
<<<<<<< HEAD

				ret = f2fs_is_compressed_cluster(inode, page->index);
				if (ret < 0)
					goto set_error_page;
				else if (!ret) {
					nc_cluster_idx =
						page->index >> cc.log_cluster_size;
					goto read_single_page;
				}

=======

				ret = f2fs_is_compressed_cluster(inode, page->index);
				if (ret < 0)
					goto set_error_page;
				else if (!ret) {
					nc_cluster_idx =
						page->index >> cc.log_cluster_size;
					goto read_single_page;
				}

>>>>>>> df0cc57e
				nc_cluster_idx = NULL_CLUSTER;
			}
			ret = f2fs_init_compress_ctx(&cc);
			if (ret)
				goto set_error_page;

			f2fs_compress_ctx_add_page(&cc, page);

			goto next_page;
		}
read_single_page:
#endif

		ret = f2fs_read_single_page(inode, page, max_nr_pages, &map,
					&bio, &last_block_in_bio, rac);
		if (ret) {
#ifdef CONFIG_F2FS_FS_COMPRESSION
set_error_page:
#endif
			SetPageError(page);
			zero_user_segment(page, 0, PAGE_SIZE);
			unlock_page(page);
		}
#ifdef CONFIG_F2FS_FS_COMPRESSION
next_page:
#endif
		if (rac)
			put_page(page);

#ifdef CONFIG_F2FS_FS_COMPRESSION
		if (f2fs_compressed_file(inode)) {
			/* last page */
			if (nr_pages == 1 && !f2fs_cluster_is_empty(&cc)) {
				ret = f2fs_read_multi_pages(&cc, &bio,
							max_nr_pages,
							&last_block_in_bio,
							rac != NULL, false);
				f2fs_destroy_compress_ctx(&cc, false);
			}
		}
#endif
	}
	if (bio)
		__submit_bio(F2FS_I_SB(inode), bio, DATA);
	return ret;
}

static int f2fs_read_data_page(struct file *file, struct page *page)
{
	struct inode *inode = page_file_mapping(page)->host;
	int ret = -EAGAIN;

	trace_f2fs_readpage(page, DATA);

	if (!f2fs_is_compress_backend_ready(inode)) {
		unlock_page(page);
		return -EOPNOTSUPP;
	}

	/* If the file has inline data, try to read it directly */
	if (f2fs_has_inline_data(inode))
		ret = f2fs_read_inline_data(inode, page);
	if (ret == -EAGAIN)
		ret = f2fs_mpage_readpages(inode, NULL, page);
	return ret;
}

static void f2fs_readahead(struct readahead_control *rac)
{
	struct inode *inode = rac->mapping->host;

	trace_f2fs_readpages(inode, readahead_index(rac), readahead_count(rac));

	if (!f2fs_is_compress_backend_ready(inode))
		return;

	/* If the file has inline data, skip readpages */
	if (f2fs_has_inline_data(inode))
		return;

	f2fs_mpage_readpages(inode, rac, NULL);
}

int f2fs_encrypt_one_page(struct f2fs_io_info *fio)
{
	struct inode *inode = fio->page->mapping->host;
	struct page *mpage, *page;
	gfp_t gfp_flags = GFP_NOFS;

	if (!f2fs_encrypted_file(inode))
		return 0;

	page = fio->compressed_page ? fio->compressed_page : fio->page;

	/* wait for GCed page writeback via META_MAPPING */
	f2fs_wait_on_block_writeback(inode, fio->old_blkaddr);

	if (fscrypt_inode_uses_inline_crypto(inode))
		return 0;

retry_encrypt:
	fio->encrypted_page = fscrypt_encrypt_pagecache_blocks(page,
					PAGE_SIZE, 0, gfp_flags);
	if (IS_ERR(fio->encrypted_page)) {
		/* flush pending IOs and wait for a while in the ENOMEM case */
		if (PTR_ERR(fio->encrypted_page) == -ENOMEM) {
			f2fs_flush_merged_writes(fio->sbi);
			congestion_wait(BLK_RW_ASYNC, DEFAULT_IO_TIMEOUT);
			gfp_flags |= __GFP_NOFAIL;
			goto retry_encrypt;
		}
		return PTR_ERR(fio->encrypted_page);
	}

	mpage = find_lock_page(META_MAPPING(fio->sbi), fio->old_blkaddr);
	if (mpage) {
		if (PageUptodate(mpage))
			memcpy(page_address(mpage),
				page_address(fio->encrypted_page), PAGE_SIZE);
		f2fs_put_page(mpage, 1);
	}
	return 0;
}

static inline bool check_inplace_update_policy(struct inode *inode,
				struct f2fs_io_info *fio)
{
	struct f2fs_sb_info *sbi = F2FS_I_SB(inode);
	unsigned int policy = SM_I(sbi)->ipu_policy;

	if (policy & (0x1 << F2FS_IPU_FORCE))
		return true;
	if (policy & (0x1 << F2FS_IPU_SSR) && f2fs_need_SSR(sbi))
		return true;
	if (policy & (0x1 << F2FS_IPU_UTIL) &&
			utilization(sbi) > SM_I(sbi)->min_ipu_util)
		return true;
	if (policy & (0x1 << F2FS_IPU_SSR_UTIL) && f2fs_need_SSR(sbi) &&
			utilization(sbi) > SM_I(sbi)->min_ipu_util)
		return true;

	/*
	 * IPU for rewrite async pages
	 */
	if (policy & (0x1 << F2FS_IPU_ASYNC) &&
			fio && fio->op == REQ_OP_WRITE &&
			!(fio->op_flags & REQ_SYNC) &&
			!IS_ENCRYPTED(inode))
		return true;

	/* this is only set during fdatasync */
	if (policy & (0x1 << F2FS_IPU_FSYNC) &&
			is_inode_flag_set(inode, FI_NEED_IPU))
		return true;

	if (unlikely(fio && is_sbi_flag_set(sbi, SBI_CP_DISABLED) &&
			!f2fs_is_checkpointed_data(sbi, fio->old_blkaddr)))
		return true;

	return false;
}

bool f2fs_should_update_inplace(struct inode *inode, struct f2fs_io_info *fio)
{
	/* swap file is migrating in aligned write mode */
	if (is_inode_flag_set(inode, FI_ALIGNED_WRITE))
		return false;

	if (f2fs_is_pinned_file(inode))
		return true;

	/* if this is cold file, we should overwrite to avoid fragmentation */
	if (file_is_cold(inode))
		return true;

	return check_inplace_update_policy(inode, fio);
}

bool f2fs_should_update_outplace(struct inode *inode, struct f2fs_io_info *fio)
{
	struct f2fs_sb_info *sbi = F2FS_I_SB(inode);

	if (f2fs_lfs_mode(sbi))
		return true;
	if (S_ISDIR(inode->i_mode))
		return true;
	if (IS_NOQUOTA(inode))
		return true;
	if (f2fs_is_atomic_file(inode))
		return true;
	if (is_sbi_flag_set(sbi, SBI_NEED_FSCK))
		return true;

	/* swap file is migrating in aligned write mode */
	if (is_inode_flag_set(inode, FI_ALIGNED_WRITE))
		return true;

	if (fio) {
		if (page_private_gcing(fio->page))
			return true;
		if (page_private_dummy(fio->page))
			return true;
		if (unlikely(is_sbi_flag_set(sbi, SBI_CP_DISABLED) &&
			f2fs_is_checkpointed_data(sbi, fio->old_blkaddr)))
			return true;
	}
	return false;
}

static inline bool need_inplace_update(struct f2fs_io_info *fio)
{
	struct inode *inode = fio->page->mapping->host;

	if (f2fs_should_update_outplace(inode, fio))
		return false;

	return f2fs_should_update_inplace(inode, fio);
}

int f2fs_do_write_data_page(struct f2fs_io_info *fio)
{
	struct page *page = fio->page;
	struct inode *inode = page->mapping->host;
	struct dnode_of_data dn;
	struct extent_info ei = {0, };
	struct node_info ni;
	bool ipu_force = false;
	int err = 0;

	set_new_dnode(&dn, inode, NULL, NULL, 0);
	if (need_inplace_update(fio) &&
			f2fs_lookup_extent_cache(inode, page->index, &ei)) {
		fio->old_blkaddr = ei.blk + page->index - ei.fofs;

		if (!f2fs_is_valid_blkaddr(fio->sbi, fio->old_blkaddr,
						DATA_GENERIC_ENHANCE))
			return -EFSCORRUPTED;

		ipu_force = true;
		fio->need_lock = LOCK_DONE;
		goto got_it;
	}

	/* Deadlock due to between page->lock and f2fs_lock_op */
	if (fio->need_lock == LOCK_REQ && !f2fs_trylock_op(fio->sbi))
		return -EAGAIN;

	err = f2fs_get_dnode_of_data(&dn, page->index, LOOKUP_NODE);
	if (err)
		goto out;

	fio->old_blkaddr = dn.data_blkaddr;

	/* This page is already truncated */
	if (fio->old_blkaddr == NULL_ADDR) {
		ClearPageUptodate(page);
		clear_page_private_gcing(page);
		goto out_writepage;
	}
got_it:
	if (__is_valid_data_blkaddr(fio->old_blkaddr) &&
		!f2fs_is_valid_blkaddr(fio->sbi, fio->old_blkaddr,
						DATA_GENERIC_ENHANCE)) {
		err = -EFSCORRUPTED;
		goto out_writepage;
	}
	/*
	 * If current allocation needs SSR,
	 * it had better in-place writes for updated data.
	 */
	if (ipu_force ||
		(__is_valid_data_blkaddr(fio->old_blkaddr) &&
					need_inplace_update(fio))) {
		err = f2fs_encrypt_one_page(fio);
		if (err)
			goto out_writepage;

		set_page_writeback(page);
		ClearPageError(page);
		f2fs_put_dnode(&dn);
		if (fio->need_lock == LOCK_REQ)
			f2fs_unlock_op(fio->sbi);
		err = f2fs_inplace_write_data(fio);
		if (err) {
			if (fscrypt_inode_uses_fs_layer_crypto(inode))
				fscrypt_finalize_bounce_page(&fio->encrypted_page);
			if (PageWriteback(page))
				end_page_writeback(page);
		} else {
			set_inode_flag(inode, FI_UPDATE_WRITE);
		}
		trace_f2fs_do_write_data_page(fio->page, IPU);
		return err;
	}

	if (fio->need_lock == LOCK_RETRY) {
		if (!f2fs_trylock_op(fio->sbi)) {
			err = -EAGAIN;
			goto out_writepage;
		}
		fio->need_lock = LOCK_REQ;
	}

	err = f2fs_get_node_info(fio->sbi, dn.nid, &ni);
	if (err)
		goto out_writepage;

	fio->version = ni.version;

	err = f2fs_encrypt_one_page(fio);
	if (err)
		goto out_writepage;

	set_page_writeback(page);
	ClearPageError(page);

	if (fio->compr_blocks && fio->old_blkaddr == COMPRESS_ADDR)
		f2fs_i_compr_blocks_update(inode, fio->compr_blocks - 1, false);

	/* LFS mode write path */
	f2fs_outplace_write_data(&dn, fio);
	trace_f2fs_do_write_data_page(page, OPU);
	set_inode_flag(inode, FI_APPEND_WRITE);
	if (page->index == 0)
		set_inode_flag(inode, FI_FIRST_BLOCK_WRITTEN);
out_writepage:
	f2fs_put_dnode(&dn);
out:
	if (fio->need_lock == LOCK_REQ)
		f2fs_unlock_op(fio->sbi);
	return err;
}

int f2fs_write_single_data_page(struct page *page, int *submitted,
				struct bio **bio,
				sector_t *last_block,
				struct writeback_control *wbc,
				enum iostat_type io_type,
				int compr_blocks,
				bool allow_balance)
{
	struct inode *inode = page->mapping->host;
	struct f2fs_sb_info *sbi = F2FS_I_SB(inode);
	loff_t i_size = i_size_read(inode);
	const pgoff_t end_index = ((unsigned long long)i_size)
							>> PAGE_SHIFT;
	loff_t psize = (loff_t)(page->index + 1) << PAGE_SHIFT;
	unsigned offset = 0;
	bool need_balance_fs = false;
	int err = 0;
	struct f2fs_io_info fio = {
		.sbi = sbi,
		.ino = inode->i_ino,
		.type = DATA,
		.op = REQ_OP_WRITE,
		.op_flags = wbc_to_write_flags(wbc),
		.old_blkaddr = NULL_ADDR,
		.page = page,
		.encrypted_page = NULL,
		.submitted = false,
		.compr_blocks = compr_blocks,
		.need_lock = LOCK_RETRY,
		.io_type = io_type,
		.io_wbc = wbc,
		.bio = bio,
		.last_block = last_block,
	};

	trace_f2fs_writepage(page, DATA);

	/* we should bypass data pages to proceed the kworkder jobs */
	if (unlikely(f2fs_cp_error(sbi))) {
		mapping_set_error(page->mapping, -EIO);
		/*
		 * don't drop any dirty dentry pages for keeping lastest
		 * directory structure.
		 */
		if (S_ISDIR(inode->i_mode))
			goto redirty_out;
		goto out;
	}

	if (unlikely(is_sbi_flag_set(sbi, SBI_POR_DOING)))
		goto redirty_out;

	if (page->index < end_index ||
			f2fs_verity_in_progress(inode) ||
			compr_blocks)
		goto write;

	/*
	 * If the offset is out-of-range of file size,
	 * this page does not have to be written to disk.
	 */
	offset = i_size & (PAGE_SIZE - 1);
	if ((page->index >= end_index + 1) || !offset)
		goto out;

	zero_user_segment(page, offset, PAGE_SIZE);
write:
	if (f2fs_is_drop_cache(inode))
		goto out;
	/* we should not write 0'th page having journal header */
	if (f2fs_is_volatile_file(inode) && (!page->index ||
			(!wbc->for_reclaim &&
			f2fs_available_free_memory(sbi, BASE_CHECK))))
		goto redirty_out;

	/* Dentry/quota blocks are controlled by checkpoint */
	if (S_ISDIR(inode->i_mode) || IS_NOQUOTA(inode)) {
		/*
		 * We need to wait for node_write to avoid block allocation during
		 * checkpoint. This can only happen to quota writes which can cause
		 * the below discard race condition.
		 */
		if (IS_NOQUOTA(inode))
			down_read(&sbi->node_write);

		fio.need_lock = LOCK_DONE;
		err = f2fs_do_write_data_page(&fio);

		if (IS_NOQUOTA(inode))
			up_read(&sbi->node_write);

		goto done;
	}

	if (!wbc->for_reclaim)
		need_balance_fs = true;
	else if (has_not_enough_free_secs(sbi, 0, 0))
		goto redirty_out;
	else
		set_inode_flag(inode, FI_HOT_DATA);

	err = -EAGAIN;
	if (f2fs_has_inline_data(inode)) {
		err = f2fs_write_inline_data(inode, page);
		if (!err)
			goto out;
	}

	if (err == -EAGAIN) {
		err = f2fs_do_write_data_page(&fio);
		if (err == -EAGAIN) {
			fio.need_lock = LOCK_REQ;
			err = f2fs_do_write_data_page(&fio);
		}
	}

	if (err) {
		file_set_keep_isize(inode);
	} else {
		spin_lock(&F2FS_I(inode)->i_size_lock);
		if (F2FS_I(inode)->last_disk_size < psize)
			F2FS_I(inode)->last_disk_size = psize;
		spin_unlock(&F2FS_I(inode)->i_size_lock);
	}

done:
	if (err && err != -ENOENT)
		goto redirty_out;

out:
	inode_dec_dirty_pages(inode);
	if (err) {
		ClearPageUptodate(page);
		clear_page_private_gcing(page);
	}

	if (wbc->for_reclaim) {
		f2fs_submit_merged_write_cond(sbi, NULL, page, 0, DATA);
		clear_inode_flag(inode, FI_HOT_DATA);
		f2fs_remove_dirty_inode(inode);
		submitted = NULL;
	}
	unlock_page(page);
	if (!S_ISDIR(inode->i_mode) && !IS_NOQUOTA(inode) &&
			!F2FS_I(inode)->cp_task && allow_balance)
		f2fs_balance_fs(sbi, need_balance_fs);

	if (unlikely(f2fs_cp_error(sbi))) {
		f2fs_submit_merged_write(sbi, DATA);
		f2fs_submit_merged_ipu_write(sbi, bio, NULL);
		submitted = NULL;
	}

	if (submitted)
		*submitted = fio.submitted ? 1 : 0;

	return 0;

redirty_out:
	redirty_page_for_writepage(wbc, page);
	/*
	 * pageout() in MM traslates EAGAIN, so calls handle_write_error()
	 * -> mapping_set_error() -> set_bit(AS_EIO, ...).
	 * file_write_and_wait_range() will see EIO error, which is critical
	 * to return value of fsync() followed by atomic_write failure to user.
	 */
	if (!err || wbc->for_reclaim)
		return AOP_WRITEPAGE_ACTIVATE;
	unlock_page(page);
	return err;
}

static int f2fs_write_data_page(struct page *page,
					struct writeback_control *wbc)
{
#ifdef CONFIG_F2FS_FS_COMPRESSION
	struct inode *inode = page->mapping->host;

	if (unlikely(f2fs_cp_error(F2FS_I_SB(inode))))
		goto out;

	if (f2fs_compressed_file(inode)) {
		if (f2fs_is_compressed_cluster(inode, page->index)) {
			redirty_page_for_writepage(wbc, page);
			return AOP_WRITEPAGE_ACTIVATE;
		}
	}
out:
#endif

	return f2fs_write_single_data_page(page, NULL, NULL, NULL,
						wbc, FS_DATA_IO, 0, true);
}

/*
 * This function was copied from write_cche_pages from mm/page-writeback.c.
 * The major change is making write step of cold data page separately from
 * warm/hot data page.
 */
static int f2fs_write_cache_pages(struct address_space *mapping,
					struct writeback_control *wbc,
					enum iostat_type io_type)
{
	int ret = 0;
	int done = 0, retry = 0;
	struct pagevec pvec;
	struct f2fs_sb_info *sbi = F2FS_M_SB(mapping);
	struct bio *bio = NULL;
	sector_t last_block;
#ifdef CONFIG_F2FS_FS_COMPRESSION
	struct inode *inode = mapping->host;
	struct compress_ctx cc = {
		.inode = inode,
		.log_cluster_size = F2FS_I(inode)->i_log_cluster_size,
		.cluster_size = F2FS_I(inode)->i_cluster_size,
		.cluster_idx = NULL_CLUSTER,
		.rpages = NULL,
		.nr_rpages = 0,
		.cpages = NULL,
		.rbuf = NULL,
		.cbuf = NULL,
		.rlen = PAGE_SIZE * F2FS_I(inode)->i_cluster_size,
		.private = NULL,
	};
#endif
	int nr_pages;
	pgoff_t index;
	pgoff_t end;		/* Inclusive */
	pgoff_t done_index;
	int range_whole = 0;
	xa_mark_t tag;
	int nwritten = 0;
	int submitted = 0;
	int i;

	pagevec_init(&pvec);

	if (get_dirty_pages(mapping->host) <=
				SM_I(F2FS_M_SB(mapping))->min_hot_blocks)
		set_inode_flag(mapping->host, FI_HOT_DATA);
	else
		clear_inode_flag(mapping->host, FI_HOT_DATA);

	if (wbc->range_cyclic) {
		index = mapping->writeback_index; /* prev offset */
		end = -1;
	} else {
		index = wbc->range_start >> PAGE_SHIFT;
		end = wbc->range_end >> PAGE_SHIFT;
		if (wbc->range_start == 0 && wbc->range_end == LLONG_MAX)
			range_whole = 1;
	}
	if (wbc->sync_mode == WB_SYNC_ALL || wbc->tagged_writepages)
		tag = PAGECACHE_TAG_TOWRITE;
	else
		tag = PAGECACHE_TAG_DIRTY;
retry:
	retry = 0;
	if (wbc->sync_mode == WB_SYNC_ALL || wbc->tagged_writepages)
		tag_pages_for_writeback(mapping, index, end);
	done_index = index;
	while (!done && !retry && (index <= end)) {
		nr_pages = pagevec_lookup_range_tag(&pvec, mapping, &index, end,
				tag);
		if (nr_pages == 0)
			break;

		for (i = 0; i < nr_pages; i++) {
			struct page *page = pvec.pages[i];
			bool need_readd;
readd:
			need_readd = false;
#ifdef CONFIG_F2FS_FS_COMPRESSION
			if (f2fs_compressed_file(inode)) {
				void *fsdata = NULL;
				struct page *pagep;
				int ret2;

				ret = f2fs_init_compress_ctx(&cc);
				if (ret) {
					done = 1;
					break;
				}

				if (!f2fs_cluster_can_merge_page(&cc,
								page->index)) {
					ret = f2fs_write_multi_pages(&cc,
						&submitted, wbc, io_type);
					if (!ret)
						need_readd = true;
					goto result;
				}

				if (unlikely(f2fs_cp_error(sbi)))
					goto lock_page;

				if (!f2fs_cluster_is_empty(&cc))
					goto lock_page;

				ret2 = f2fs_prepare_compress_overwrite(
							inode, &pagep,
							page->index, &fsdata);
				if (ret2 < 0) {
					ret = ret2;
					done = 1;
					break;
				} else if (ret2 &&
					(!f2fs_compress_write_end(inode,
						fsdata, page->index, 1) ||
					 !f2fs_all_cluster_page_loaded(&cc,
						&pvec, i, nr_pages))) {
					retry = 1;
					break;
				}
			}
#endif
			/* give a priority to WB_SYNC threads */
			if (atomic_read(&sbi->wb_sync_req[DATA]) &&
					wbc->sync_mode == WB_SYNC_NONE) {
				done = 1;
				break;
			}
#ifdef CONFIG_F2FS_FS_COMPRESSION
lock_page:
#endif
			done_index = page->index;
retry_write:
			lock_page(page);

			if (unlikely(page->mapping != mapping)) {
continue_unlock:
				unlock_page(page);
				continue;
			}

			if (!PageDirty(page)) {
				/* someone wrote it for us */
				goto continue_unlock;
			}

			if (PageWriteback(page)) {
				if (wbc->sync_mode != WB_SYNC_NONE)
					f2fs_wait_on_page_writeback(page,
							DATA, true, true);
				else
					goto continue_unlock;
			}

			if (!clear_page_dirty_for_io(page))
				goto continue_unlock;

#ifdef CONFIG_F2FS_FS_COMPRESSION
			if (f2fs_compressed_file(inode)) {
				get_page(page);
				f2fs_compress_ctx_add_page(&cc, page);
				continue;
			}
#endif
			ret = f2fs_write_single_data_page(page, &submitted,
					&bio, &last_block, wbc, io_type,
					0, true);
			if (ret == AOP_WRITEPAGE_ACTIVATE)
				unlock_page(page);
#ifdef CONFIG_F2FS_FS_COMPRESSION
result:
#endif
			nwritten += submitted;
			wbc->nr_to_write -= submitted;

			if (unlikely(ret)) {
				/*
				 * keep nr_to_write, since vfs uses this to
				 * get # of written pages.
				 */
				if (ret == AOP_WRITEPAGE_ACTIVATE) {
					ret = 0;
					goto next;
				} else if (ret == -EAGAIN) {
					ret = 0;
					if (wbc->sync_mode == WB_SYNC_ALL) {
						cond_resched();
						congestion_wait(BLK_RW_ASYNC,
							DEFAULT_IO_TIMEOUT);
						goto retry_write;
					}
					goto next;
				}
				done_index = page->index + 1;
				done = 1;
				break;
			}

			if (wbc->nr_to_write <= 0 &&
					wbc->sync_mode == WB_SYNC_NONE) {
				done = 1;
				break;
			}
next:
			if (need_readd)
				goto readd;
		}
		pagevec_release(&pvec);
		cond_resched();
	}
#ifdef CONFIG_F2FS_FS_COMPRESSION
	/* flush remained pages in compress cluster */
	if (f2fs_compressed_file(inode) && !f2fs_cluster_is_empty(&cc)) {
		ret = f2fs_write_multi_pages(&cc, &submitted, wbc, io_type);
		nwritten += submitted;
		wbc->nr_to_write -= submitted;
		if (ret) {
			done = 1;
			retry = 0;
		}
	}
	if (f2fs_compressed_file(inode))
		f2fs_destroy_compress_ctx(&cc, false);
#endif
	if (retry) {
		index = 0;
		end = -1;
		goto retry;
	}
	if (wbc->range_cyclic && !done)
		done_index = 0;
	if (wbc->range_cyclic || (range_whole && wbc->nr_to_write > 0))
		mapping->writeback_index = done_index;

	if (nwritten)
		f2fs_submit_merged_write_cond(F2FS_M_SB(mapping), mapping->host,
								NULL, 0, DATA);
	/* submit cached bio of IPU write */
	if (bio)
		f2fs_submit_merged_ipu_write(sbi, &bio, NULL);

	return ret;
}

static inline bool __should_serialize_io(struct inode *inode,
					struct writeback_control *wbc)
{
	/* to avoid deadlock in path of data flush */
	if (F2FS_I(inode)->cp_task)
		return false;

	if (!S_ISREG(inode->i_mode))
		return false;
	if (IS_NOQUOTA(inode))
		return false;

	if (f2fs_need_compress_data(inode))
		return true;
	if (wbc->sync_mode != WB_SYNC_ALL)
		return true;
	if (get_dirty_pages(inode) >= SM_I(F2FS_I_SB(inode))->min_seq_blocks)
		return true;
	return false;
}

static int __f2fs_write_data_pages(struct address_space *mapping,
						struct writeback_control *wbc,
						enum iostat_type io_type)
{
	struct inode *inode = mapping->host;
	struct f2fs_sb_info *sbi = F2FS_I_SB(inode);
	struct blk_plug plug;
	int ret;
	bool locked = false;

	/* deal with chardevs and other special file */
	if (!mapping->a_ops->writepage)
		return 0;

	/* skip writing if there is no dirty page in this inode */
	if (!get_dirty_pages(inode) && wbc->sync_mode == WB_SYNC_NONE)
		return 0;

	/* during POR, we don't need to trigger writepage at all. */
	if (unlikely(is_sbi_flag_set(sbi, SBI_POR_DOING)))
		goto skip_write;

	if ((S_ISDIR(inode->i_mode) || IS_NOQUOTA(inode)) &&
			wbc->sync_mode == WB_SYNC_NONE &&
			get_dirty_pages(inode) < nr_pages_to_skip(sbi, DATA) &&
			f2fs_available_free_memory(sbi, DIRTY_DENTS))
		goto skip_write;

	/* skip writing during file defragment */
	if (is_inode_flag_set(inode, FI_DO_DEFRAG))
		goto skip_write;

	trace_f2fs_writepages(mapping->host, wbc, DATA);

	/* to avoid spliting IOs due to mixed WB_SYNC_ALL and WB_SYNC_NONE */
	if (wbc->sync_mode == WB_SYNC_ALL)
		atomic_inc(&sbi->wb_sync_req[DATA]);
	else if (atomic_read(&sbi->wb_sync_req[DATA]))
		goto skip_write;

	if (__should_serialize_io(inode, wbc)) {
		mutex_lock(&sbi->writepages);
		locked = true;
	}

	blk_start_plug(&plug);
	ret = f2fs_write_cache_pages(mapping, wbc, io_type);
	blk_finish_plug(&plug);

	if (locked)
		mutex_unlock(&sbi->writepages);

	if (wbc->sync_mode == WB_SYNC_ALL)
		atomic_dec(&sbi->wb_sync_req[DATA]);
	/*
	 * if some pages were truncated, we cannot guarantee its mapping->host
	 * to detect pending bios.
	 */

	f2fs_remove_dirty_inode(inode);
	return ret;

skip_write:
	wbc->pages_skipped += get_dirty_pages(inode);
	trace_f2fs_writepages(mapping->host, wbc, DATA);
	return 0;
}

static int f2fs_write_data_pages(struct address_space *mapping,
			    struct writeback_control *wbc)
{
	struct inode *inode = mapping->host;

	return __f2fs_write_data_pages(mapping, wbc,
			F2FS_I(inode)->cp_task == current ?
			FS_CP_DATA_IO : FS_DATA_IO);
}

static void f2fs_write_failed(struct inode *inode, loff_t to)
{
	loff_t i_size = i_size_read(inode);

	if (IS_NOQUOTA(inode))
		return;

	/* In the fs-verity case, f2fs_end_enable_verity() does the truncate */
	if (to > i_size && !f2fs_verity_in_progress(inode)) {
		down_write(&F2FS_I(inode)->i_gc_rwsem[WRITE]);
		filemap_invalidate_lock(inode->i_mapping);

		truncate_pagecache(inode, i_size);
		f2fs_truncate_blocks(inode, i_size, true);

		filemap_invalidate_unlock(inode->i_mapping);
		up_write(&F2FS_I(inode)->i_gc_rwsem[WRITE]);
	}
}

static int prepare_write_begin(struct f2fs_sb_info *sbi,
			struct page *page, loff_t pos, unsigned len,
			block_t *blk_addr, bool *node_changed)
{
	struct inode *inode = page->mapping->host;
	pgoff_t index = page->index;
	struct dnode_of_data dn;
	struct page *ipage;
	bool locked = false;
	struct extent_info ei = {0, };
	int err = 0;
	int flag;

	/*
	 * we already allocated all the blocks, so we don't need to get
	 * the block addresses when there is no need to fill the page.
	 */
	if (!f2fs_has_inline_data(inode) && len == PAGE_SIZE &&
	    !is_inode_flag_set(inode, FI_NO_PREALLOC) &&
	    !f2fs_verity_in_progress(inode))
		return 0;

	/* f2fs_lock_op avoids race between write CP and convert_inline_page */
	if (f2fs_has_inline_data(inode) && pos + len > MAX_INLINE_DATA(inode))
		flag = F2FS_GET_BLOCK_DEFAULT;
	else
		flag = F2FS_GET_BLOCK_PRE_AIO;

	if (f2fs_has_inline_data(inode) ||
			(pos & PAGE_MASK) >= i_size_read(inode)) {
		f2fs_do_map_lock(sbi, flag, true);
		locked = true;
	}

restart:
	/* check inline_data */
	ipage = f2fs_get_node_page(sbi, inode->i_ino);
	if (IS_ERR(ipage)) {
		err = PTR_ERR(ipage);
		goto unlock_out;
	}

	set_new_dnode(&dn, inode, ipage, ipage, 0);

	if (f2fs_has_inline_data(inode)) {
		if (pos + len <= MAX_INLINE_DATA(inode)) {
			f2fs_do_read_inline_data(page, ipage);
			set_inode_flag(inode, FI_DATA_EXIST);
			if (inode->i_nlink)
				set_page_private_inline(ipage);
		} else {
			err = f2fs_convert_inline_page(&dn, page);
			if (err)
				goto out;
			if (dn.data_blkaddr == NULL_ADDR)
				err = f2fs_get_block(&dn, index);
		}
	} else if (locked) {
		err = f2fs_get_block(&dn, index);
	} else {
		if (f2fs_lookup_extent_cache(inode, index, &ei)) {
			dn.data_blkaddr = ei.blk + index - ei.fofs;
		} else {
			/* hole case */
			err = f2fs_get_dnode_of_data(&dn, index, LOOKUP_NODE);
			if (err || dn.data_blkaddr == NULL_ADDR) {
				f2fs_put_dnode(&dn);
				f2fs_do_map_lock(sbi, F2FS_GET_BLOCK_PRE_AIO,
								true);
				WARN_ON(flag != F2FS_GET_BLOCK_PRE_AIO);
				locked = true;
				goto restart;
			}
		}
	}

	/* convert_inline_page can make node_changed */
	*blk_addr = dn.data_blkaddr;
	*node_changed = dn.node_changed;
out:
	f2fs_put_dnode(&dn);
unlock_out:
	if (locked)
		f2fs_do_map_lock(sbi, flag, false);
	return err;
}

static int f2fs_write_begin(struct file *file, struct address_space *mapping,
		loff_t pos, unsigned len, unsigned flags,
		struct page **pagep, void **fsdata)
{
	struct inode *inode = mapping->host;
	struct f2fs_sb_info *sbi = F2FS_I_SB(inode);
	struct page *page = NULL;
	pgoff_t index = ((unsigned long long) pos) >> PAGE_SHIFT;
	bool need_balance = false, drop_atomic = false;
	block_t blkaddr = NULL_ADDR;
	int err = 0;

	trace_f2fs_write_begin(inode, pos, len, flags);

	if (!f2fs_is_checkpoint_ready(sbi)) {
		err = -ENOSPC;
		goto fail;
	}

	if ((f2fs_is_atomic_file(inode) &&
			!f2fs_available_free_memory(sbi, INMEM_PAGES)) ||
			is_inode_flag_set(inode, FI_ATOMIC_REVOKE_REQUEST)) {
		err = -ENOMEM;
		drop_atomic = true;
		goto fail;
	}

	/*
	 * We should check this at this moment to avoid deadlock on inode page
	 * and #0 page. The locking rule for inline_data conversion should be:
	 * lock_page(page #0) -> lock_page(inode_page)
	 */
	if (index != 0) {
		err = f2fs_convert_inline_inode(inode);
		if (err)
			goto fail;
	}

#ifdef CONFIG_F2FS_FS_COMPRESSION
	if (f2fs_compressed_file(inode)) {
		int ret;

		*fsdata = NULL;

		if (len == PAGE_SIZE)
			goto repeat;

		ret = f2fs_prepare_compress_overwrite(inode, pagep,
							index, fsdata);
		if (ret < 0) {
			err = ret;
			goto fail;
		} else if (ret) {
			return 0;
		}
	}
#endif

repeat:
	/*
	 * Do not use grab_cache_page_write_begin() to avoid deadlock due to
	 * wait_for_stable_page. Will wait that below with our IO control.
	 */
	page = f2fs_pagecache_get_page(mapping, index,
				FGP_LOCK | FGP_WRITE | FGP_CREAT, GFP_NOFS);
	if (!page) {
		err = -ENOMEM;
		goto fail;
	}

	/* TODO: cluster can be compressed due to race with .writepage */

	*pagep = page;

	err = prepare_write_begin(sbi, page, pos, len,
					&blkaddr, &need_balance);
	if (err)
		goto fail;

	if (need_balance && !IS_NOQUOTA(inode) &&
			has_not_enough_free_secs(sbi, 0, 0)) {
		unlock_page(page);
		f2fs_balance_fs(sbi, true);
		lock_page(page);
		if (page->mapping != mapping) {
			/* The page got truncated from under us */
			f2fs_put_page(page, 1);
			goto repeat;
		}
	}

	f2fs_wait_on_page_writeback(page, DATA, false, true);

	if (len == PAGE_SIZE || PageUptodate(page))
		return 0;

	if (!(pos & (PAGE_SIZE - 1)) && (pos + len) >= i_size_read(inode) &&
	    !f2fs_verity_in_progress(inode)) {
		zero_user_segment(page, len, PAGE_SIZE);
		return 0;
	}

	if (blkaddr == NEW_ADDR) {
		zero_user_segment(page, 0, PAGE_SIZE);
		SetPageUptodate(page);
	} else {
		if (!f2fs_is_valid_blkaddr(sbi, blkaddr,
				DATA_GENERIC_ENHANCE_READ)) {
			err = -EFSCORRUPTED;
			goto fail;
		}
		err = f2fs_submit_page_read(inode, page, blkaddr, 0, true);
		if (err)
			goto fail;

		lock_page(page);
		if (unlikely(page->mapping != mapping)) {
			f2fs_put_page(page, 1);
			goto repeat;
		}
		if (unlikely(!PageUptodate(page))) {
			err = -EIO;
			goto fail;
		}
	}
	return 0;

fail:
	f2fs_put_page(page, 1);
	f2fs_write_failed(inode, pos + len);
	if (drop_atomic)
		f2fs_drop_inmem_pages_all(sbi, false);
	return err;
}

static int f2fs_write_end(struct file *file,
			struct address_space *mapping,
			loff_t pos, unsigned len, unsigned copied,
			struct page *page, void *fsdata)
{
	struct inode *inode = page->mapping->host;

	trace_f2fs_write_end(inode, pos, len, copied);

	/*
	 * This should be come from len == PAGE_SIZE, and we expect copied
	 * should be PAGE_SIZE. Otherwise, we treat it with zero copied and
	 * let generic_perform_write() try to copy data again through copied=0.
	 */
	if (!PageUptodate(page)) {
		if (unlikely(copied != len))
			copied = 0;
		else
			SetPageUptodate(page);
	}

#ifdef CONFIG_F2FS_FS_COMPRESSION
	/* overwrite compressed file */
	if (f2fs_compressed_file(inode) && fsdata) {
		f2fs_compress_write_end(inode, fsdata, page->index, copied);
		f2fs_update_time(F2FS_I_SB(inode), REQ_TIME);

		if (pos + copied > i_size_read(inode) &&
				!f2fs_verity_in_progress(inode))
			f2fs_i_size_write(inode, pos + copied);
		return copied;
	}
#endif

	if (!copied)
		goto unlock_out;

	set_page_dirty(page);

	if (pos + copied > i_size_read(inode) &&
	    !f2fs_verity_in_progress(inode))
		f2fs_i_size_write(inode, pos + copied);
unlock_out:
	f2fs_put_page(page, 1);
	f2fs_update_time(F2FS_I_SB(inode), REQ_TIME);
	return copied;
}

static int check_direct_IO(struct inode *inode, struct iov_iter *iter,
			   loff_t offset)
{
	unsigned i_blkbits = READ_ONCE(inode->i_blkbits);
	unsigned blkbits = i_blkbits;
	unsigned blocksize_mask = (1 << blkbits) - 1;
	unsigned long align = offset | iov_iter_alignment(iter);
	struct block_device *bdev = inode->i_sb->s_bdev;

	if (iov_iter_rw(iter) == READ && offset >= i_size_read(inode))
		return 1;

	if (align & blocksize_mask) {
		if (bdev)
			blkbits = blksize_bits(bdev_logical_block_size(bdev));
		blocksize_mask = (1 << blkbits) - 1;
		if (align & blocksize_mask)
			return -EINVAL;
		return 1;
	}
	return 0;
}

static void f2fs_dio_end_io(struct bio *bio)
{
	struct f2fs_private_dio *dio = bio->bi_private;

	dec_page_count(F2FS_I_SB(dio->inode),
			dio->write ? F2FS_DIO_WRITE : F2FS_DIO_READ);

	bio->bi_private = dio->orig_private;
	bio->bi_end_io = dio->orig_end_io;

	kfree(dio);

	bio_endio(bio);
}

static void f2fs_dio_submit_bio(struct bio *bio, struct inode *inode,
							loff_t file_offset)
{
	struct f2fs_private_dio *dio;
	bool write = (bio_op(bio) == REQ_OP_WRITE);

	dio = f2fs_kzalloc(F2FS_I_SB(inode),
			sizeof(struct f2fs_private_dio), GFP_NOFS);
	if (!dio)
		goto out;

	dio->inode = inode;
	dio->orig_end_io = bio->bi_end_io;
	dio->orig_private = bio->bi_private;
	dio->write = write;

	bio->bi_end_io = f2fs_dio_end_io;
	bio->bi_private = dio;

	inc_page_count(F2FS_I_SB(inode),
			write ? F2FS_DIO_WRITE : F2FS_DIO_READ);

	submit_bio(bio);
	return;
out:
	bio->bi_status = BLK_STS_IOERR;
	bio_endio(bio);
}

static ssize_t f2fs_direct_IO(struct kiocb *iocb, struct iov_iter *iter)
{
	struct address_space *mapping = iocb->ki_filp->f_mapping;
	struct inode *inode = mapping->host;
	struct f2fs_sb_info *sbi = F2FS_I_SB(inode);
	struct f2fs_inode_info *fi = F2FS_I(inode);
	size_t count = iov_iter_count(iter);
	loff_t offset = iocb->ki_pos;
	int rw = iov_iter_rw(iter);
	int err;
	enum rw_hint hint = iocb->ki_hint;
	int whint_mode = F2FS_OPTION(sbi).whint_mode;
	bool do_opu;

	err = check_direct_IO(inode, iter, offset);
	if (err)
		return err < 0 ? err : 0;

	if (f2fs_force_buffered_io(inode, iocb, iter))
		return 0;

	do_opu = rw == WRITE && f2fs_lfs_mode(sbi);

	trace_f2fs_direct_IO_enter(inode, offset, count, rw);

	if (rw == WRITE && whint_mode == WHINT_MODE_OFF)
		iocb->ki_hint = WRITE_LIFE_NOT_SET;

	if (iocb->ki_flags & IOCB_NOWAIT) {
		if (!down_read_trylock(&fi->i_gc_rwsem[rw])) {
			iocb->ki_hint = hint;
			err = -EAGAIN;
			goto out;
		}
		if (do_opu && !down_read_trylock(&fi->i_gc_rwsem[READ])) {
			up_read(&fi->i_gc_rwsem[rw]);
			iocb->ki_hint = hint;
			err = -EAGAIN;
			goto out;
		}
	} else {
		down_read(&fi->i_gc_rwsem[rw]);
		if (do_opu)
			down_read(&fi->i_gc_rwsem[READ]);
	}

	err = __blockdev_direct_IO(iocb, inode, inode->i_sb->s_bdev,
			iter, rw == WRITE ? get_data_block_dio_write :
			get_data_block_dio, NULL, f2fs_dio_submit_bio,
			rw == WRITE ? DIO_LOCKING | DIO_SKIP_HOLES :
			DIO_SKIP_HOLES);

	if (do_opu)
		up_read(&fi->i_gc_rwsem[READ]);

	up_read(&fi->i_gc_rwsem[rw]);

	if (rw == WRITE) {
		if (whint_mode == WHINT_MODE_OFF)
			iocb->ki_hint = hint;
		if (err > 0) {
			f2fs_update_iostat(F2FS_I_SB(inode), APP_DIRECT_IO,
									err);
			if (!do_opu)
				set_inode_flag(inode, FI_UPDATE_WRITE);
		} else if (err == -EIOCBQUEUED) {
			f2fs_update_iostat(F2FS_I_SB(inode), APP_DIRECT_IO,
						count - iov_iter_count(iter));
		} else if (err < 0) {
			f2fs_write_failed(inode, offset + count);
		}
	} else {
		if (err > 0)
			f2fs_update_iostat(sbi, APP_DIRECT_READ_IO, err);
		else if (err == -EIOCBQUEUED)
			f2fs_update_iostat(F2FS_I_SB(inode), APP_DIRECT_READ_IO,
						count - iov_iter_count(iter));
	}

out:
	trace_f2fs_direct_IO_exit(inode, offset, count, rw, err);

	return err;
}

void f2fs_invalidate_page(struct page *page, unsigned int offset,
							unsigned int length)
{
	struct inode *inode = page->mapping->host;
	struct f2fs_sb_info *sbi = F2FS_I_SB(inode);

	if (inode->i_ino >= F2FS_ROOT_INO(sbi) &&
		(offset % PAGE_SIZE || length != PAGE_SIZE))
		return;

	if (PageDirty(page)) {
		if (inode->i_ino == F2FS_META_INO(sbi)) {
			dec_page_count(sbi, F2FS_DIRTY_META);
		} else if (inode->i_ino == F2FS_NODE_INO(sbi)) {
			dec_page_count(sbi, F2FS_DIRTY_NODES);
		} else {
			inode_dec_dirty_pages(inode);
			f2fs_remove_dirty_inode(inode);
		}
	}

	clear_page_private_gcing(page);
<<<<<<< HEAD

	if (test_opt(sbi, COMPRESS_CACHE)) {
		if (f2fs_compressed_file(inode))
			f2fs_invalidate_compress_pages(sbi, inode->i_ino);
		if (inode->i_ino == F2FS_COMPRESS_INO(sbi))
			clear_page_private_data(page);
	}

=======

	if (test_opt(sbi, COMPRESS_CACHE)) {
		if (f2fs_compressed_file(inode))
			f2fs_invalidate_compress_pages(sbi, inode->i_ino);
		if (inode->i_ino == F2FS_COMPRESS_INO(sbi))
			clear_page_private_data(page);
	}

>>>>>>> df0cc57e
	if (page_private_atomic(page))
		return f2fs_drop_inmem_page(inode, page);

	detach_page_private(page);
	set_page_private(page, 0);
}

int f2fs_release_page(struct page *page, gfp_t wait)
{
	/* If this is dirty page, keep PagePrivate */
	if (PageDirty(page))
		return 0;

	/* This is atomic written page, keep Private */
	if (page_private_atomic(page))
		return 0;

	if (test_opt(F2FS_P_SB(page), COMPRESS_CACHE)) {
		struct f2fs_sb_info *sbi = F2FS_P_SB(page);
		struct inode *inode = page->mapping->host;

		if (f2fs_compressed_file(inode))
			f2fs_invalidate_compress_pages(sbi, inode->i_ino);
		if (inode->i_ino == F2FS_COMPRESS_INO(sbi))
			clear_page_private_data(page);
	}

	clear_page_private_gcing(page);

	detach_page_private(page);
	set_page_private(page, 0);
	return 1;
}

static int f2fs_set_data_page_dirty(struct page *page)
{
	struct inode *inode = page_file_mapping(page)->host;

	trace_f2fs_set_page_dirty(page, DATA);

	if (!PageUptodate(page))
		SetPageUptodate(page);
	if (PageSwapCache(page))
		return __set_page_dirty_nobuffers(page);

	if (f2fs_is_atomic_file(inode) && !f2fs_is_commit_atomic_write(inode)) {
		if (!page_private_atomic(page)) {
			f2fs_register_inmem_page(inode, page);
			return 1;
		}
		/*
		 * Previously, this page has been registered, we just
		 * return here.
		 */
		return 0;
	}

	if (!PageDirty(page)) {
		__set_page_dirty_nobuffers(page);
		f2fs_update_dirty_page(inode, page);
		return 1;
	}
	return 0;
}


static sector_t f2fs_bmap_compress(struct inode *inode, sector_t block)
{
#ifdef CONFIG_F2FS_FS_COMPRESSION
	struct dnode_of_data dn;
	sector_t start_idx, blknr = 0;
	int ret;

	start_idx = round_down(block, F2FS_I(inode)->i_cluster_size);

	set_new_dnode(&dn, inode, NULL, NULL, 0);
	ret = f2fs_get_dnode_of_data(&dn, start_idx, LOOKUP_NODE);
	if (ret)
		return 0;

	if (dn.data_blkaddr != COMPRESS_ADDR) {
		dn.ofs_in_node += block - start_idx;
		blknr = f2fs_data_blkaddr(&dn);
		if (!__is_valid_data_blkaddr(blknr))
			blknr = 0;
	}

	f2fs_put_dnode(&dn);
	return blknr;
#else
	return 0;
#endif
}


static sector_t f2fs_bmap(struct address_space *mapping, sector_t block)
{
	struct inode *inode = mapping->host;
	sector_t blknr = 0;

	if (f2fs_has_inline_data(inode))
		goto out;

	/* make sure allocating whole blocks */
	if (mapping_tagged(mapping, PAGECACHE_TAG_DIRTY))
		filemap_write_and_wait(mapping);

	/* Block number less than F2FS MAX BLOCKS */
	if (unlikely(block >= max_file_blocks(inode)))
		goto out;

	if (f2fs_compressed_file(inode)) {
		blknr = f2fs_bmap_compress(inode, block);
	} else {
		struct f2fs_map_blocks map;

		memset(&map, 0, sizeof(map));
		map.m_lblk = block;
		map.m_len = 1;
		map.m_next_pgofs = NULL;
		map.m_seg_type = NO_CHECK_TYPE;

		if (!f2fs_map_blocks(inode, &map, 0, F2FS_GET_BLOCK_BMAP))
			blknr = map.m_pblk;
	}
out:
	trace_f2fs_bmap(inode, block, blknr);
	return blknr;
}

#ifdef CONFIG_MIGRATION
#include <linux/migrate.h>

int f2fs_migrate_page(struct address_space *mapping,
		struct page *newpage, struct page *page, enum migrate_mode mode)
{
	int rc, extra_count;
	struct f2fs_inode_info *fi = F2FS_I(mapping->host);
	bool atomic_written = page_private_atomic(page);

	BUG_ON(PageWriteback(page));

	/* migrating an atomic written page is safe with the inmem_lock hold */
	if (atomic_written) {
		if (mode != MIGRATE_SYNC)
			return -EBUSY;
		if (!mutex_trylock(&fi->inmem_lock))
			return -EAGAIN;
	}

	/* one extra reference was held for atomic_write page */
	extra_count = atomic_written ? 1 : 0;
	rc = migrate_page_move_mapping(mapping, newpage,
				page, extra_count);
	if (rc != MIGRATEPAGE_SUCCESS) {
		if (atomic_written)
			mutex_unlock(&fi->inmem_lock);
		return rc;
	}

	if (atomic_written) {
		struct inmem_pages *cur;

		list_for_each_entry(cur, &fi->inmem_pages, list)
			if (cur->page == page) {
				cur->page = newpage;
				break;
			}
		mutex_unlock(&fi->inmem_lock);
		put_page(page);
		get_page(newpage);
	}

	/* guarantee to start from no stale private field */
	set_page_private(newpage, 0);
	if (PagePrivate(page)) {
		set_page_private(newpage, page_private(page));
		SetPagePrivate(newpage);
		get_page(newpage);

		set_page_private(page, 0);
		ClearPagePrivate(page);
		put_page(page);
	}

	if (mode != MIGRATE_SYNC_NO_COPY)
		migrate_page_copy(newpage, page);
	else
		migrate_page_states(newpage, page);

	return MIGRATEPAGE_SUCCESS;
}
#endif

#ifdef CONFIG_SWAP
static int f2fs_migrate_blocks(struct inode *inode, block_t start_blk,
							unsigned int blkcnt)
{
	struct f2fs_sb_info *sbi = F2FS_I_SB(inode);
	unsigned int blkofs;
	unsigned int blk_per_sec = BLKS_PER_SEC(sbi);
	unsigned int secidx = start_blk / blk_per_sec;
	unsigned int end_sec = secidx + blkcnt / blk_per_sec;
	int ret = 0;

	down_write(&F2FS_I(inode)->i_gc_rwsem[WRITE]);
	filemap_invalidate_lock(inode->i_mapping);

	set_inode_flag(inode, FI_ALIGNED_WRITE);

	for (; secidx < end_sec; secidx++) {
		down_write(&sbi->pin_sem);

		f2fs_lock_op(sbi);
		f2fs_allocate_new_section(sbi, CURSEG_COLD_DATA_PINNED, false);
		f2fs_unlock_op(sbi);

		set_inode_flag(inode, FI_DO_DEFRAG);

		for (blkofs = 0; blkofs < blk_per_sec; blkofs++) {
			struct page *page;
			unsigned int blkidx = secidx * blk_per_sec + blkofs;

			page = f2fs_get_lock_data_page(inode, blkidx, true);
			if (IS_ERR(page)) {
				up_write(&sbi->pin_sem);
				ret = PTR_ERR(page);
				goto done;
			}

			set_page_dirty(page);
			f2fs_put_page(page, 1);
		}

		clear_inode_flag(inode, FI_DO_DEFRAG);

		ret = filemap_fdatawrite(inode->i_mapping);

		up_write(&sbi->pin_sem);

		if (ret)
			break;
	}

done:
	clear_inode_flag(inode, FI_DO_DEFRAG);
	clear_inode_flag(inode, FI_ALIGNED_WRITE);

	filemap_invalidate_unlock(inode->i_mapping);
	up_write(&F2FS_I(inode)->i_gc_rwsem[WRITE]);

	return ret;
}

static int check_swap_activate(struct swap_info_struct *sis,
				struct file *swap_file, sector_t *span)
{
	struct address_space *mapping = swap_file->f_mapping;
	struct inode *inode = mapping->host;
	struct f2fs_sb_info *sbi = F2FS_I_SB(inode);
	sector_t cur_lblock;
	sector_t last_lblock;
	sector_t pblock;
	sector_t lowest_pblock = -1;
	sector_t highest_pblock = 0;
	int nr_extents = 0;
	unsigned long nr_pblocks;
	unsigned int blks_per_sec = BLKS_PER_SEC(sbi);
	unsigned int sec_blks_mask = BLKS_PER_SEC(sbi) - 1;
	unsigned int not_aligned = 0;
	int ret = 0;

	/*
	 * Map all the blocks into the extent list.  This code doesn't try
	 * to be very smart.
	 */
	cur_lblock = 0;
	last_lblock = bytes_to_blks(inode, i_size_read(inode));

	while (cur_lblock < last_lblock && cur_lblock < sis->max) {
		struct f2fs_map_blocks map;
retry:
		cond_resched();

		memset(&map, 0, sizeof(map));
		map.m_lblk = cur_lblock;
		map.m_len = last_lblock - cur_lblock;
		map.m_next_pgofs = NULL;
		map.m_next_extent = NULL;
		map.m_seg_type = NO_CHECK_TYPE;
		map.m_may_create = false;

		ret = f2fs_map_blocks(inode, &map, 0, F2FS_GET_BLOCK_FIEMAP);
		if (ret)
			goto out;

		/* hole */
		if (!(map.m_flags & F2FS_MAP_FLAGS)) {
			f2fs_err(sbi, "Swapfile has holes");
			ret = -EINVAL;
			goto out;
		}

		pblock = map.m_pblk;
		nr_pblocks = map.m_len;

		if ((pblock - SM_I(sbi)->main_blkaddr) & sec_blks_mask ||
				nr_pblocks & sec_blks_mask) {
			not_aligned++;

			nr_pblocks = roundup(nr_pblocks, blks_per_sec);
			if (cur_lblock + nr_pblocks > sis->max)
				nr_pblocks -= blks_per_sec;

			if (!nr_pblocks) {
				/* this extent is last one */
				nr_pblocks = map.m_len;
				f2fs_warn(sbi, "Swapfile: last extent is not aligned to section");
				goto next;
			}

			ret = f2fs_migrate_blocks(inode, cur_lblock,
							nr_pblocks);
			if (ret)
				goto out;
			goto retry;
		}
next:
		if (cur_lblock + nr_pblocks >= sis->max)
			nr_pblocks = sis->max - cur_lblock;

		if (cur_lblock) {	/* exclude the header page */
			if (pblock < lowest_pblock)
				lowest_pblock = pblock;
			if (pblock + nr_pblocks - 1 > highest_pblock)
				highest_pblock = pblock + nr_pblocks - 1;
		}

		/*
		 * We found a PAGE_SIZE-length, PAGE_SIZE-aligned run of blocks
		 */
		ret = add_swap_extent(sis, cur_lblock, nr_pblocks, pblock);
		if (ret < 0)
			goto out;
		nr_extents += ret;
		cur_lblock += nr_pblocks;
	}
	ret = nr_extents;
	*span = 1 + highest_pblock - lowest_pblock;
	if (cur_lblock == 0)
		cur_lblock = 1;	/* force Empty message */
	sis->max = cur_lblock;
	sis->pages = cur_lblock - 1;
	sis->highest_bit = cur_lblock - 1;
out:
	if (not_aligned)
		f2fs_warn(sbi, "Swapfile (%u) is not align to section: 1) creat(), 2) ioctl(F2FS_IOC_SET_PIN_FILE), 3) fallocate(%u * N)",
			  not_aligned, blks_per_sec * F2FS_BLKSIZE);
	return ret;
}

static int f2fs_swap_activate(struct swap_info_struct *sis, struct file *file,
				sector_t *span)
{
	struct inode *inode = file_inode(file);
	int ret;

	if (!S_ISREG(inode->i_mode))
		return -EINVAL;

	if (f2fs_readonly(F2FS_I_SB(inode)->sb))
		return -EROFS;

	if (f2fs_lfs_mode(F2FS_I_SB(inode))) {
		f2fs_err(F2FS_I_SB(inode),
			"Swapfile not supported in LFS mode");
		return -EINVAL;
	}

	ret = f2fs_convert_inline_inode(inode);
	if (ret)
		return ret;

	if (!f2fs_disable_compressed_file(inode))
		return -EINVAL;

	f2fs_precache_extents(inode);

	ret = check_swap_activate(sis, file, span);
	if (ret < 0)
		return ret;

	set_inode_flag(inode, FI_PIN_FILE);
	f2fs_update_time(F2FS_I_SB(inode), REQ_TIME);
	return ret;
}

static void f2fs_swap_deactivate(struct file *file)
{
	struct inode *inode = file_inode(file);

	clear_inode_flag(inode, FI_PIN_FILE);
}
#else
static int f2fs_swap_activate(struct swap_info_struct *sis, struct file *file,
				sector_t *span)
{
	return -EOPNOTSUPP;
}

static void f2fs_swap_deactivate(struct file *file)
{
}
#endif

const struct address_space_operations f2fs_dblock_aops = {
	.readpage	= f2fs_read_data_page,
	.readahead	= f2fs_readahead,
	.writepage	= f2fs_write_data_page,
	.writepages	= f2fs_write_data_pages,
	.write_begin	= f2fs_write_begin,
	.write_end	= f2fs_write_end,
	.set_page_dirty	= f2fs_set_data_page_dirty,
	.invalidatepage	= f2fs_invalidate_page,
	.releasepage	= f2fs_release_page,
	.direct_IO	= f2fs_direct_IO,
	.bmap		= f2fs_bmap,
	.swap_activate  = f2fs_swap_activate,
	.swap_deactivate = f2fs_swap_deactivate,
#ifdef CONFIG_MIGRATION
	.migratepage    = f2fs_migrate_page,
#endif
};

void f2fs_clear_page_cache_dirty_tag(struct page *page)
{
	struct address_space *mapping = page_mapping(page);
	unsigned long flags;

	xa_lock_irqsave(&mapping->i_pages, flags);
	__xa_clear_mark(&mapping->i_pages, page_index(page),
						PAGECACHE_TAG_DIRTY);
	xa_unlock_irqrestore(&mapping->i_pages, flags);
}

int __init f2fs_init_post_read_processing(void)
{
	bio_post_read_ctx_cache =
		kmem_cache_create("f2fs_bio_post_read_ctx",
				  sizeof(struct bio_post_read_ctx), 0, 0, NULL);
	if (!bio_post_read_ctx_cache)
		goto fail;
	bio_post_read_ctx_pool =
		mempool_create_slab_pool(NUM_PREALLOC_POST_READ_CTXS,
					 bio_post_read_ctx_cache);
	if (!bio_post_read_ctx_pool)
		goto fail_free_cache;
	return 0;

fail_free_cache:
	kmem_cache_destroy(bio_post_read_ctx_cache);
fail:
	return -ENOMEM;
}

void f2fs_destroy_post_read_processing(void)
{
	mempool_destroy(bio_post_read_ctx_pool);
	kmem_cache_destroy(bio_post_read_ctx_cache);
}

int f2fs_init_post_read_wq(struct f2fs_sb_info *sbi)
{
	if (!f2fs_sb_has_encrypt(sbi) &&
		!f2fs_sb_has_verity(sbi) &&
		!f2fs_sb_has_compression(sbi))
		return 0;

	sbi->post_read_wq = alloc_workqueue("f2fs_post_read_wq",
						 WQ_UNBOUND | WQ_HIGHPRI,
						 num_online_cpus());
	if (!sbi->post_read_wq)
		return -ENOMEM;
	return 0;
}

void f2fs_destroy_post_read_wq(struct f2fs_sb_info *sbi)
{
	if (sbi->post_read_wq)
		destroy_workqueue(sbi->post_read_wq);
}

int __init f2fs_init_bio_entry_cache(void)
{
	bio_entry_slab = f2fs_kmem_cache_create("f2fs_bio_entry_slab",
			sizeof(struct bio_entry));
	if (!bio_entry_slab)
		return -ENOMEM;
	return 0;
}

void f2fs_destroy_bio_entry_cache(void)
{
	kmem_cache_destroy(bio_entry_slab);
}<|MERGE_RESOLUTION|>--- conflicted
+++ resolved
@@ -2425,7 +2425,6 @@
 					page->index >> cc.log_cluster_size) {
 					goto read_single_page;
 				}
-<<<<<<< HEAD
 
 				ret = f2fs_is_compressed_cluster(inode, page->index);
 				if (ret < 0)
@@ -2436,18 +2435,6 @@
 					goto read_single_page;
 				}
 
-=======
-
-				ret = f2fs_is_compressed_cluster(inode, page->index);
-				if (ret < 0)
-					goto set_error_page;
-				else if (!ret) {
-					nc_cluster_idx =
-						page->index >> cc.log_cluster_size;
-					goto read_single_page;
-				}
-
->>>>>>> df0cc57e
 				nc_cluster_idx = NULL_CLUSTER;
 			}
 			ret = f2fs_init_compress_ctx(&cc);
@@ -3782,7 +3769,6 @@
 	}
 
 	clear_page_private_gcing(page);
-<<<<<<< HEAD
 
 	if (test_opt(sbi, COMPRESS_CACHE)) {
 		if (f2fs_compressed_file(inode))
@@ -3791,16 +3777,6 @@
 			clear_page_private_data(page);
 	}
 
-=======
-
-	if (test_opt(sbi, COMPRESS_CACHE)) {
-		if (f2fs_compressed_file(inode))
-			f2fs_invalidate_compress_pages(sbi, inode->i_ino);
-		if (inode->i_ino == F2FS_COMPRESS_INO(sbi))
-			clear_page_private_data(page);
-	}
-
->>>>>>> df0cc57e
 	if (page_private_atomic(page))
 		return f2fs_drop_inmem_page(inode, page);
 
