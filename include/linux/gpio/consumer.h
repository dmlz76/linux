--- conflicted
+++ resolved
@@ -531,8 +531,6 @@
 					 const char *propname, int index,
 					 enum gpiod_flags dflags,
 					 const char *label)
-<<<<<<< HEAD
-=======
 {
 	return ERR_PTR(-ENOSYS);
 }
@@ -552,7 +550,6 @@
 					      const char *con_id, int index,
 					      enum gpiod_flags flags,
 					      const char *label)
->>>>>>> c15d5a64
 {
 	return ERR_PTR(-ENOSYS);
 }
