/*
 * Copyright (c) 2013-2015, Mellanox Technologies, Ltd.  All rights reserved.
 *
 * This software is available to you under a choice of one of two
 * licenses.  You may choose to be licensed under the terms of the GNU
 * General Public License (GPL) Version 2, available from the file
 * COPYING in the main directory of this source tree, or the
 * OpenIB.org BSD license below:
 *
 *     Redistribution and use in source and binary forms, with or
 *     without modification, are permitted provided that the following
 *     conditions are met:
 *
 *      - Redistributions of source code must retain the above
 *        copyright notice, this list of conditions and the following
 *        disclaimer.
 *
 *      - Redistributions in binary form must reproduce the above
 *        copyright notice, this list of conditions and the following
 *        disclaimer in the documentation and/or other materials
 *        provided with the distribution.
 *
 * THE SOFTWARE IS PROVIDED "AS IS", WITHOUT WARRANTY OF ANY KIND,
 * EXPRESS OR IMPLIED, INCLUDING BUT NOT LIMITED TO THE WARRANTIES OF
 * MERCHANTABILITY, FITNESS FOR A PARTICULAR PURPOSE AND
 * NONINFRINGEMENT. IN NO EVENT SHALL THE AUTHORS OR COPYRIGHT HOLDERS
 * BE LIABLE FOR ANY CLAIM, DAMAGES OR OTHER LIABILITY, WHETHER IN AN
 * ACTION OF CONTRACT, TORT OR OTHERWISE, ARISING FROM, OUT OF OR IN
 * CONNECTION WITH THE SOFTWARE OR THE USE OR OTHER DEALINGS IN THE
 * SOFTWARE.
*/
#ifndef MLX5_IFC_H
#define MLX5_IFC_H

#include "mlx5_ifc_fpga.h"

enum {
	MLX5_EVENT_TYPE_CODING_COMPLETION_EVENTS                   = 0x0,
	MLX5_EVENT_TYPE_CODING_PATH_MIGRATED_SUCCEEDED             = 0x1,
	MLX5_EVENT_TYPE_CODING_COMMUNICATION_ESTABLISHED           = 0x2,
	MLX5_EVENT_TYPE_CODING_SEND_QUEUE_DRAINED                  = 0x3,
	MLX5_EVENT_TYPE_CODING_LAST_WQE_REACHED                    = 0x13,
	MLX5_EVENT_TYPE_CODING_SRQ_LIMIT                           = 0x14,
	MLX5_EVENT_TYPE_CODING_DCT_ALL_CONNECTIONS_CLOSED          = 0x1c,
	MLX5_EVENT_TYPE_CODING_DCT_ACCESS_KEY_VIOLATION            = 0x1d,
	MLX5_EVENT_TYPE_CODING_CQ_ERROR                            = 0x4,
	MLX5_EVENT_TYPE_CODING_LOCAL_WQ_CATASTROPHIC_ERROR         = 0x5,
	MLX5_EVENT_TYPE_CODING_PATH_MIGRATION_FAILED               = 0x7,
	MLX5_EVENT_TYPE_CODING_PAGE_FAULT_EVENT                    = 0xc,
	MLX5_EVENT_TYPE_CODING_INVALID_REQUEST_LOCAL_WQ_ERROR      = 0x10,
	MLX5_EVENT_TYPE_CODING_LOCAL_ACCESS_VIOLATION_WQ_ERROR     = 0x11,
	MLX5_EVENT_TYPE_CODING_LOCAL_SRQ_CATASTROPHIC_ERROR        = 0x12,
	MLX5_EVENT_TYPE_CODING_INTERNAL_ERROR                      = 0x8,
	MLX5_EVENT_TYPE_CODING_PORT_STATE_CHANGE                   = 0x9,
	MLX5_EVENT_TYPE_CODING_GPIO_EVENT                          = 0x15,
	MLX5_EVENT_TYPE_CODING_REMOTE_CONFIGURATION_PROTOCOL_EVENT = 0x19,
	MLX5_EVENT_TYPE_CODING_DOORBELL_BLUEFLAME_CONGESTION_EVENT = 0x1a,
	MLX5_EVENT_TYPE_CODING_STALL_VL_EVENT                      = 0x1b,
	MLX5_EVENT_TYPE_CODING_DROPPED_PACKET_LOGGED_EVENT         = 0x1f,
	MLX5_EVENT_TYPE_CODING_COMMAND_INTERFACE_COMPLETION        = 0xa,
	MLX5_EVENT_TYPE_CODING_PAGE_REQUEST                        = 0xb,
	MLX5_EVENT_TYPE_CODING_FPGA_ERROR                          = 0x20,
	MLX5_EVENT_TYPE_CODING_FPGA_QP_ERROR                       = 0x21
};

enum {
	MLX5_MODIFY_TIR_BITMASK_LRO                   = 0x0,
	MLX5_MODIFY_TIR_BITMASK_INDIRECT_TABLE        = 0x1,
	MLX5_MODIFY_TIR_BITMASK_HASH                  = 0x2,
	MLX5_MODIFY_TIR_BITMASK_TUNNELED_OFFLOAD_EN   = 0x3
};

enum {
	MLX5_SET_HCA_CAP_OP_MOD_GENERAL_DEVICE        = 0x0,
	MLX5_SET_HCA_CAP_OP_MOD_ODP                   = 0x2,
	MLX5_SET_HCA_CAP_OP_MOD_ATOMIC                = 0x3,
	MLX5_SET_HCA_CAP_OP_MOD_ROCE                  = 0x4,
};

enum {
	MLX5_SHARED_RESOURCE_UID = 0xffff,
};

enum {
	MLX5_OBJ_TYPE_SW_ICM = 0x0008,
};

enum {
	MLX5_GENERAL_OBJ_TYPES_CAP_SW_ICM = (1ULL << MLX5_OBJ_TYPE_SW_ICM),
	MLX5_GENERAL_OBJ_TYPES_CAP_GENEVE_TLV_OPT = (1ULL << 11),
	MLX5_GENERAL_OBJ_TYPES_CAP_VIRTIO_NET_Q = (1ULL << 13),
};

enum {
	MLX5_OBJ_TYPE_GENEVE_TLV_OPT = 0x000b,
	MLX5_OBJ_TYPE_VIRTIO_NET_Q = 0x000d,
	MLX5_OBJ_TYPE_MATCH_DEFINER = 0x0018,
	MLX5_OBJ_TYPE_MKEY = 0xff01,
	MLX5_OBJ_TYPE_QP = 0xff02,
	MLX5_OBJ_TYPE_PSV = 0xff03,
	MLX5_OBJ_TYPE_RMP = 0xff04,
	MLX5_OBJ_TYPE_XRC_SRQ = 0xff05,
	MLX5_OBJ_TYPE_RQ = 0xff06,
	MLX5_OBJ_TYPE_SQ = 0xff07,
	MLX5_OBJ_TYPE_TIR = 0xff08,
	MLX5_OBJ_TYPE_TIS = 0xff09,
	MLX5_OBJ_TYPE_DCT = 0xff0a,
	MLX5_OBJ_TYPE_XRQ = 0xff0b,
	MLX5_OBJ_TYPE_RQT = 0xff0e,
	MLX5_OBJ_TYPE_FLOW_COUNTER = 0xff0f,
	MLX5_OBJ_TYPE_CQ = 0xff10,
};

enum {
	MLX5_CMD_OP_QUERY_HCA_CAP                 = 0x100,
	MLX5_CMD_OP_QUERY_ADAPTER                 = 0x101,
	MLX5_CMD_OP_INIT_HCA                      = 0x102,
	MLX5_CMD_OP_TEARDOWN_HCA                  = 0x103,
	MLX5_CMD_OP_ENABLE_HCA                    = 0x104,
	MLX5_CMD_OP_DISABLE_HCA                   = 0x105,
	MLX5_CMD_OP_QUERY_PAGES                   = 0x107,
	MLX5_CMD_OP_MANAGE_PAGES                  = 0x108,
	MLX5_CMD_OP_SET_HCA_CAP                   = 0x109,
	MLX5_CMD_OP_QUERY_ISSI                    = 0x10a,
	MLX5_CMD_OP_SET_ISSI                      = 0x10b,
	MLX5_CMD_OP_SET_DRIVER_VERSION            = 0x10d,
	MLX5_CMD_OP_QUERY_SF_PARTITION            = 0x111,
	MLX5_CMD_OP_ALLOC_SF                      = 0x113,
	MLX5_CMD_OP_DEALLOC_SF                    = 0x114,
	MLX5_CMD_OP_CREATE_MKEY                   = 0x200,
	MLX5_CMD_OP_QUERY_MKEY                    = 0x201,
	MLX5_CMD_OP_DESTROY_MKEY                  = 0x202,
	MLX5_CMD_OP_QUERY_SPECIAL_CONTEXTS        = 0x203,
	MLX5_CMD_OP_PAGE_FAULT_RESUME             = 0x204,
	MLX5_CMD_OP_ALLOC_MEMIC                   = 0x205,
	MLX5_CMD_OP_DEALLOC_MEMIC                 = 0x206,
	MLX5_CMD_OP_MODIFY_MEMIC                  = 0x207,
	MLX5_CMD_OP_CREATE_EQ                     = 0x301,
	MLX5_CMD_OP_DESTROY_EQ                    = 0x302,
	MLX5_CMD_OP_QUERY_EQ                      = 0x303,
	MLX5_CMD_OP_GEN_EQE                       = 0x304,
	MLX5_CMD_OP_CREATE_CQ                     = 0x400,
	MLX5_CMD_OP_DESTROY_CQ                    = 0x401,
	MLX5_CMD_OP_QUERY_CQ                      = 0x402,
	MLX5_CMD_OP_MODIFY_CQ                     = 0x403,
	MLX5_CMD_OP_CREATE_QP                     = 0x500,
	MLX5_CMD_OP_DESTROY_QP                    = 0x501,
	MLX5_CMD_OP_RST2INIT_QP                   = 0x502,
	MLX5_CMD_OP_INIT2RTR_QP                   = 0x503,
	MLX5_CMD_OP_RTR2RTS_QP                    = 0x504,
	MLX5_CMD_OP_RTS2RTS_QP                    = 0x505,
	MLX5_CMD_OP_SQERR2RTS_QP                  = 0x506,
	MLX5_CMD_OP_2ERR_QP                       = 0x507,
	MLX5_CMD_OP_2RST_QP                       = 0x50a,
	MLX5_CMD_OP_QUERY_QP                      = 0x50b,
	MLX5_CMD_OP_SQD_RTS_QP                    = 0x50c,
	MLX5_CMD_OP_INIT2INIT_QP                  = 0x50e,
	MLX5_CMD_OP_CREATE_PSV                    = 0x600,
	MLX5_CMD_OP_DESTROY_PSV                   = 0x601,
	MLX5_CMD_OP_CREATE_SRQ                    = 0x700,
	MLX5_CMD_OP_DESTROY_SRQ                   = 0x701,
	MLX5_CMD_OP_QUERY_SRQ                     = 0x702,
	MLX5_CMD_OP_ARM_RQ                        = 0x703,
	MLX5_CMD_OP_CREATE_XRC_SRQ                = 0x705,
	MLX5_CMD_OP_DESTROY_XRC_SRQ               = 0x706,
	MLX5_CMD_OP_QUERY_XRC_SRQ                 = 0x707,
	MLX5_CMD_OP_ARM_XRC_SRQ                   = 0x708,
	MLX5_CMD_OP_CREATE_DCT                    = 0x710,
	MLX5_CMD_OP_DESTROY_DCT                   = 0x711,
	MLX5_CMD_OP_DRAIN_DCT                     = 0x712,
	MLX5_CMD_OP_QUERY_DCT                     = 0x713,
	MLX5_CMD_OP_ARM_DCT_FOR_KEY_VIOLATION     = 0x714,
	MLX5_CMD_OP_CREATE_XRQ                    = 0x717,
	MLX5_CMD_OP_DESTROY_XRQ                   = 0x718,
	MLX5_CMD_OP_QUERY_XRQ                     = 0x719,
	MLX5_CMD_OP_ARM_XRQ                       = 0x71a,
	MLX5_CMD_OP_QUERY_XRQ_DC_PARAMS_ENTRY     = 0x725,
	MLX5_CMD_OP_SET_XRQ_DC_PARAMS_ENTRY       = 0x726,
	MLX5_CMD_OP_QUERY_XRQ_ERROR_PARAMS        = 0x727,
	MLX5_CMD_OP_RELEASE_XRQ_ERROR             = 0x729,
	MLX5_CMD_OP_MODIFY_XRQ                    = 0x72a,
	MLX5_CMD_OP_QUERY_ESW_FUNCTIONS           = 0x740,
	MLX5_CMD_OP_QUERY_VPORT_STATE             = 0x750,
	MLX5_CMD_OP_MODIFY_VPORT_STATE            = 0x751,
	MLX5_CMD_OP_QUERY_ESW_VPORT_CONTEXT       = 0x752,
	MLX5_CMD_OP_MODIFY_ESW_VPORT_CONTEXT      = 0x753,
	MLX5_CMD_OP_QUERY_NIC_VPORT_CONTEXT       = 0x754,
	MLX5_CMD_OP_MODIFY_NIC_VPORT_CONTEXT      = 0x755,
	MLX5_CMD_OP_QUERY_ROCE_ADDRESS            = 0x760,
	MLX5_CMD_OP_SET_ROCE_ADDRESS              = 0x761,
	MLX5_CMD_OP_QUERY_HCA_VPORT_CONTEXT       = 0x762,
	MLX5_CMD_OP_MODIFY_HCA_VPORT_CONTEXT      = 0x763,
	MLX5_CMD_OP_QUERY_HCA_VPORT_GID           = 0x764,
	MLX5_CMD_OP_QUERY_HCA_VPORT_PKEY          = 0x765,
	MLX5_CMD_OP_QUERY_VNIC_ENV                = 0x76f,
	MLX5_CMD_OP_QUERY_VPORT_COUNTER           = 0x770,
	MLX5_CMD_OP_ALLOC_Q_COUNTER               = 0x771,
	MLX5_CMD_OP_DEALLOC_Q_COUNTER             = 0x772,
	MLX5_CMD_OP_QUERY_Q_COUNTER               = 0x773,
	MLX5_CMD_OP_SET_MONITOR_COUNTER           = 0x774,
	MLX5_CMD_OP_ARM_MONITOR_COUNTER           = 0x775,
	MLX5_CMD_OP_SET_PP_RATE_LIMIT             = 0x780,
	MLX5_CMD_OP_QUERY_RATE_LIMIT              = 0x781,
	MLX5_CMD_OP_CREATE_SCHEDULING_ELEMENT      = 0x782,
	MLX5_CMD_OP_DESTROY_SCHEDULING_ELEMENT     = 0x783,
	MLX5_CMD_OP_QUERY_SCHEDULING_ELEMENT       = 0x784,
	MLX5_CMD_OP_MODIFY_SCHEDULING_ELEMENT      = 0x785,
	MLX5_CMD_OP_CREATE_QOS_PARA_VPORT         = 0x786,
	MLX5_CMD_OP_DESTROY_QOS_PARA_VPORT        = 0x787,
	MLX5_CMD_OP_ALLOC_PD                      = 0x800,
	MLX5_CMD_OP_DEALLOC_PD                    = 0x801,
	MLX5_CMD_OP_ALLOC_UAR                     = 0x802,
	MLX5_CMD_OP_DEALLOC_UAR                   = 0x803,
	MLX5_CMD_OP_CONFIG_INT_MODERATION         = 0x804,
	MLX5_CMD_OP_ACCESS_REG                    = 0x805,
	MLX5_CMD_OP_ATTACH_TO_MCG                 = 0x806,
	MLX5_CMD_OP_DETACH_FROM_MCG               = 0x807,
	MLX5_CMD_OP_GET_DROPPED_PACKET_LOG        = 0x80a,
	MLX5_CMD_OP_MAD_IFC                       = 0x50d,
	MLX5_CMD_OP_QUERY_MAD_DEMUX               = 0x80b,
	MLX5_CMD_OP_SET_MAD_DEMUX                 = 0x80c,
	MLX5_CMD_OP_NOP                           = 0x80d,
	MLX5_CMD_OP_ALLOC_XRCD                    = 0x80e,
	MLX5_CMD_OP_DEALLOC_XRCD                  = 0x80f,
	MLX5_CMD_OP_ALLOC_TRANSPORT_DOMAIN        = 0x816,
	MLX5_CMD_OP_DEALLOC_TRANSPORT_DOMAIN      = 0x817,
	MLX5_CMD_OP_QUERY_CONG_STATUS             = 0x822,
	MLX5_CMD_OP_MODIFY_CONG_STATUS            = 0x823,
	MLX5_CMD_OP_QUERY_CONG_PARAMS             = 0x824,
	MLX5_CMD_OP_MODIFY_CONG_PARAMS            = 0x825,
	MLX5_CMD_OP_QUERY_CONG_STATISTICS         = 0x826,
	MLX5_CMD_OP_ADD_VXLAN_UDP_DPORT           = 0x827,
	MLX5_CMD_OP_DELETE_VXLAN_UDP_DPORT        = 0x828,
	MLX5_CMD_OP_SET_L2_TABLE_ENTRY            = 0x829,
	MLX5_CMD_OP_QUERY_L2_TABLE_ENTRY          = 0x82a,
	MLX5_CMD_OP_DELETE_L2_TABLE_ENTRY         = 0x82b,
	MLX5_CMD_OP_SET_WOL_ROL                   = 0x830,
	MLX5_CMD_OP_QUERY_WOL_ROL                 = 0x831,
	MLX5_CMD_OP_CREATE_LAG                    = 0x840,
	MLX5_CMD_OP_MODIFY_LAG                    = 0x841,
	MLX5_CMD_OP_QUERY_LAG                     = 0x842,
	MLX5_CMD_OP_DESTROY_LAG                   = 0x843,
	MLX5_CMD_OP_CREATE_VPORT_LAG              = 0x844,
	MLX5_CMD_OP_DESTROY_VPORT_LAG             = 0x845,
	MLX5_CMD_OP_CREATE_TIR                    = 0x900,
	MLX5_CMD_OP_MODIFY_TIR                    = 0x901,
	MLX5_CMD_OP_DESTROY_TIR                   = 0x902,
	MLX5_CMD_OP_QUERY_TIR                     = 0x903,
	MLX5_CMD_OP_CREATE_SQ                     = 0x904,
	MLX5_CMD_OP_MODIFY_SQ                     = 0x905,
	MLX5_CMD_OP_DESTROY_SQ                    = 0x906,
	MLX5_CMD_OP_QUERY_SQ                      = 0x907,
	MLX5_CMD_OP_CREATE_RQ                     = 0x908,
	MLX5_CMD_OP_MODIFY_RQ                     = 0x909,
	MLX5_CMD_OP_SET_DELAY_DROP_PARAMS         = 0x910,
	MLX5_CMD_OP_DESTROY_RQ                    = 0x90a,
	MLX5_CMD_OP_QUERY_RQ                      = 0x90b,
	MLX5_CMD_OP_CREATE_RMP                    = 0x90c,
	MLX5_CMD_OP_MODIFY_RMP                    = 0x90d,
	MLX5_CMD_OP_DESTROY_RMP                   = 0x90e,
	MLX5_CMD_OP_QUERY_RMP                     = 0x90f,
	MLX5_CMD_OP_CREATE_TIS                    = 0x912,
	MLX5_CMD_OP_MODIFY_TIS                    = 0x913,
	MLX5_CMD_OP_DESTROY_TIS                   = 0x914,
	MLX5_CMD_OP_QUERY_TIS                     = 0x915,
	MLX5_CMD_OP_CREATE_RQT                    = 0x916,
	MLX5_CMD_OP_MODIFY_RQT                    = 0x917,
	MLX5_CMD_OP_DESTROY_RQT                   = 0x918,
	MLX5_CMD_OP_QUERY_RQT                     = 0x919,
	MLX5_CMD_OP_SET_FLOW_TABLE_ROOT		  = 0x92f,
	MLX5_CMD_OP_CREATE_FLOW_TABLE             = 0x930,
	MLX5_CMD_OP_DESTROY_FLOW_TABLE            = 0x931,
	MLX5_CMD_OP_QUERY_FLOW_TABLE              = 0x932,
	MLX5_CMD_OP_CREATE_FLOW_GROUP             = 0x933,
	MLX5_CMD_OP_DESTROY_FLOW_GROUP            = 0x934,
	MLX5_CMD_OP_QUERY_FLOW_GROUP              = 0x935,
	MLX5_CMD_OP_SET_FLOW_TABLE_ENTRY          = 0x936,
	MLX5_CMD_OP_QUERY_FLOW_TABLE_ENTRY        = 0x937,
	MLX5_CMD_OP_DELETE_FLOW_TABLE_ENTRY       = 0x938,
	MLX5_CMD_OP_ALLOC_FLOW_COUNTER            = 0x939,
	MLX5_CMD_OP_DEALLOC_FLOW_COUNTER          = 0x93a,
	MLX5_CMD_OP_QUERY_FLOW_COUNTER            = 0x93b,
	MLX5_CMD_OP_MODIFY_FLOW_TABLE             = 0x93c,
	MLX5_CMD_OP_ALLOC_PACKET_REFORMAT_CONTEXT = 0x93d,
	MLX5_CMD_OP_DEALLOC_PACKET_REFORMAT_CONTEXT = 0x93e,
	MLX5_CMD_OP_QUERY_PACKET_REFORMAT_CONTEXT = 0x93f,
	MLX5_CMD_OP_ALLOC_MODIFY_HEADER_CONTEXT   = 0x940,
	MLX5_CMD_OP_DEALLOC_MODIFY_HEADER_CONTEXT = 0x941,
	MLX5_CMD_OP_QUERY_MODIFY_HEADER_CONTEXT   = 0x942,
	MLX5_CMD_OP_FPGA_CREATE_QP                = 0x960,
	MLX5_CMD_OP_FPGA_MODIFY_QP                = 0x961,
	MLX5_CMD_OP_FPGA_QUERY_QP                 = 0x962,
	MLX5_CMD_OP_FPGA_DESTROY_QP               = 0x963,
	MLX5_CMD_OP_FPGA_QUERY_QP_COUNTERS        = 0x964,
	MLX5_CMD_OP_CREATE_GENERAL_OBJECT         = 0xa00,
	MLX5_CMD_OP_MODIFY_GENERAL_OBJECT         = 0xa01,
	MLX5_CMD_OP_QUERY_GENERAL_OBJECT          = 0xa02,
	MLX5_CMD_OP_DESTROY_GENERAL_OBJECT        = 0xa03,
	MLX5_CMD_OP_CREATE_UCTX                   = 0xa04,
	MLX5_CMD_OP_DESTROY_UCTX                  = 0xa06,
	MLX5_CMD_OP_CREATE_UMEM                   = 0xa08,
	MLX5_CMD_OP_DESTROY_UMEM                  = 0xa0a,
	MLX5_CMD_OP_SYNC_STEERING                 = 0xb00,
	MLX5_CMD_OP_QUERY_VHCA_STATE              = 0xb0d,
	MLX5_CMD_OP_MODIFY_VHCA_STATE             = 0xb0e,
	MLX5_CMD_OP_MAX
};

/* Valid range for general commands that don't work over an object */
enum {
	MLX5_CMD_OP_GENERAL_START = 0xb00,
	MLX5_CMD_OP_GENERAL_END = 0xd00,
};

struct mlx5_ifc_flow_table_fields_supported_bits {
	u8         outer_dmac[0x1];
	u8         outer_smac[0x1];
	u8         outer_ether_type[0x1];
	u8         outer_ip_version[0x1];
	u8         outer_first_prio[0x1];
	u8         outer_first_cfi[0x1];
	u8         outer_first_vid[0x1];
	u8         outer_ipv4_ttl[0x1];
	u8         outer_second_prio[0x1];
	u8         outer_second_cfi[0x1];
	u8         outer_second_vid[0x1];
	u8         reserved_at_b[0x1];
	u8         outer_sip[0x1];
	u8         outer_dip[0x1];
	u8         outer_frag[0x1];
	u8         outer_ip_protocol[0x1];
	u8         outer_ip_ecn[0x1];
	u8         outer_ip_dscp[0x1];
	u8         outer_udp_sport[0x1];
	u8         outer_udp_dport[0x1];
	u8         outer_tcp_sport[0x1];
	u8         outer_tcp_dport[0x1];
	u8         outer_tcp_flags[0x1];
	u8         outer_gre_protocol[0x1];
	u8         outer_gre_key[0x1];
	u8         outer_vxlan_vni[0x1];
	u8         outer_geneve_vni[0x1];
	u8         outer_geneve_oam[0x1];
	u8         outer_geneve_protocol_type[0x1];
	u8         outer_geneve_opt_len[0x1];
	u8         source_vhca_port[0x1];
	u8         source_eswitch_port[0x1];

	u8         inner_dmac[0x1];
	u8         inner_smac[0x1];
	u8         inner_ether_type[0x1];
	u8         inner_ip_version[0x1];
	u8         inner_first_prio[0x1];
	u8         inner_first_cfi[0x1];
	u8         inner_first_vid[0x1];
	u8         reserved_at_27[0x1];
	u8         inner_second_prio[0x1];
	u8         inner_second_cfi[0x1];
	u8         inner_second_vid[0x1];
	u8         reserved_at_2b[0x1];
	u8         inner_sip[0x1];
	u8         inner_dip[0x1];
	u8         inner_frag[0x1];
	u8         inner_ip_protocol[0x1];
	u8         inner_ip_ecn[0x1];
	u8         inner_ip_dscp[0x1];
	u8         inner_udp_sport[0x1];
	u8         inner_udp_dport[0x1];
	u8         inner_tcp_sport[0x1];
	u8         inner_tcp_dport[0x1];
	u8         inner_tcp_flags[0x1];
	u8         reserved_at_37[0x9];

	u8         geneve_tlv_option_0_data[0x1];
	u8         reserved_at_41[0x4];
	u8         outer_first_mpls_over_udp[0x4];
	u8         outer_first_mpls_over_gre[0x4];
	u8         inner_first_mpls[0x4];
	u8         outer_first_mpls[0x4];
	u8         reserved_at_55[0x2];
	u8	   outer_esp_spi[0x1];
	u8         reserved_at_58[0x2];
	u8         bth_dst_qp[0x1];
	u8         reserved_at_5b[0x5];

	u8         reserved_at_60[0x18];
	u8         metadata_reg_c_7[0x1];
	u8         metadata_reg_c_6[0x1];
	u8         metadata_reg_c_5[0x1];
	u8         metadata_reg_c_4[0x1];
	u8         metadata_reg_c_3[0x1];
	u8         metadata_reg_c_2[0x1];
	u8         metadata_reg_c_1[0x1];
	u8         metadata_reg_c_0[0x1];
};

struct mlx5_ifc_flow_table_fields_supported_2_bits {
	u8         reserved_at_0[0xe];
	u8         bth_opcode[0x1];
	u8         reserved_at_f[0x11];

	u8         reserved_at_20[0x60];
};

struct mlx5_ifc_flow_table_prop_layout_bits {
	u8         ft_support[0x1];
	u8         reserved_at_1[0x1];
	u8         flow_counter[0x1];
	u8	   flow_modify_en[0x1];
	u8         modify_root[0x1];
	u8         identified_miss_table_mode[0x1];
	u8         flow_table_modify[0x1];
	u8         reformat[0x1];
	u8         decap[0x1];
	u8         reserved_at_9[0x1];
	u8         pop_vlan[0x1];
	u8         push_vlan[0x1];
	u8         reserved_at_c[0x1];
	u8         pop_vlan_2[0x1];
	u8         push_vlan_2[0x1];
	u8	   reformat_and_vlan_action[0x1];
	u8	   reserved_at_10[0x1];
	u8         sw_owner[0x1];
	u8	   reformat_l3_tunnel_to_l2[0x1];
	u8	   reformat_l2_to_l3_tunnel[0x1];
	u8	   reformat_and_modify_action[0x1];
	u8	   ignore_flow_level[0x1];
	u8         reserved_at_16[0x1];
	u8	   table_miss_action_domain[0x1];
	u8         termination_table[0x1];
	u8         reformat_and_fwd_to_table[0x1];
	u8         reserved_at_1a[0x2];
	u8         ipsec_encrypt[0x1];
	u8         ipsec_decrypt[0x1];
	u8         sw_owner_v2[0x1];
	u8         reserved_at_1f[0x1];

	u8         termination_table_raw_traffic[0x1];
	u8         reserved_at_21[0x1];
	u8         log_max_ft_size[0x6];
	u8         log_max_modify_header_context[0x8];
	u8         max_modify_header_actions[0x8];
	u8         max_ft_level[0x8];

	u8         reserved_at_40[0x20];

	u8         reserved_at_60[0x2];
	u8         reformat_insert[0x1];
	u8         reformat_remove[0x1];
	u8         reserver_at_64[0x14];
	u8         log_max_ft_num[0x8];

	u8         reserved_at_80[0x10];
	u8         log_max_flow_counter[0x8];
	u8         log_max_destination[0x8];

	u8         reserved_at_a0[0x18];
	u8         log_max_flow[0x8];

	u8         reserved_at_c0[0x40];

	struct mlx5_ifc_flow_table_fields_supported_bits ft_field_support;

	struct mlx5_ifc_flow_table_fields_supported_bits ft_field_bitmask_support;
};

struct mlx5_ifc_odp_per_transport_service_cap_bits {
	u8         send[0x1];
	u8         receive[0x1];
	u8         write[0x1];
	u8         read[0x1];
	u8         atomic[0x1];
	u8         srq_receive[0x1];
	u8         reserved_at_6[0x1a];
};

struct mlx5_ifc_fte_match_set_lyr_2_4_bits {
	u8         smac_47_16[0x20];

	u8         smac_15_0[0x10];
	u8         ethertype[0x10];

	u8         dmac_47_16[0x20];

	u8         dmac_15_0[0x10];
	u8         first_prio[0x3];
	u8         first_cfi[0x1];
	u8         first_vid[0xc];

	u8         ip_protocol[0x8];
	u8         ip_dscp[0x6];
	u8         ip_ecn[0x2];
	u8         cvlan_tag[0x1];
	u8         svlan_tag[0x1];
	u8         frag[0x1];
	u8         ip_version[0x4];
	u8         tcp_flags[0x9];

	u8         tcp_sport[0x10];
	u8         tcp_dport[0x10];

	u8         reserved_at_c0[0x18];
	u8         ttl_hoplimit[0x8];

	u8         udp_sport[0x10];
	u8         udp_dport[0x10];

	union mlx5_ifc_ipv6_layout_ipv4_layout_auto_bits src_ipv4_src_ipv6;

	union mlx5_ifc_ipv6_layout_ipv4_layout_auto_bits dst_ipv4_dst_ipv6;
};

struct mlx5_ifc_nvgre_key_bits {
	u8 hi[0x18];
	u8 lo[0x8];
};

union mlx5_ifc_gre_key_bits {
	struct mlx5_ifc_nvgre_key_bits nvgre;
	u8 key[0x20];
};

struct mlx5_ifc_fte_match_set_misc_bits {
	u8         gre_c_present[0x1];
	u8         reserved_at_1[0x1];
	u8         gre_k_present[0x1];
	u8         gre_s_present[0x1];
	u8         source_vhca_port[0x4];
	u8         source_sqn[0x18];

	u8         source_eswitch_owner_vhca_id[0x10];
	u8         source_port[0x10];

	u8         outer_second_prio[0x3];
	u8         outer_second_cfi[0x1];
	u8         outer_second_vid[0xc];
	u8         inner_second_prio[0x3];
	u8         inner_second_cfi[0x1];
	u8         inner_second_vid[0xc];

	u8         outer_second_cvlan_tag[0x1];
	u8         inner_second_cvlan_tag[0x1];
	u8         outer_second_svlan_tag[0x1];
	u8         inner_second_svlan_tag[0x1];
	u8         reserved_at_64[0xc];
	u8         gre_protocol[0x10];

	union mlx5_ifc_gre_key_bits gre_key;

	u8         vxlan_vni[0x18];
	u8         bth_opcode[0x8];

	u8         geneve_vni[0x18];
	u8         reserved_at_d8[0x7];
	u8         geneve_oam[0x1];

	u8         reserved_at_e0[0xc];
	u8         outer_ipv6_flow_label[0x14];

	u8         reserved_at_100[0xc];
	u8         inner_ipv6_flow_label[0x14];

	u8         reserved_at_120[0xa];
	u8         geneve_opt_len[0x6];
	u8         geneve_protocol_type[0x10];

	u8         reserved_at_140[0x8];
	u8         bth_dst_qp[0x18];
	u8	   reserved_at_160[0x20];
	u8	   outer_esp_spi[0x20];
	u8         reserved_at_1a0[0x60];
};

struct mlx5_ifc_fte_match_mpls_bits {
	u8         mpls_label[0x14];
	u8         mpls_exp[0x3];
	u8         mpls_s_bos[0x1];
	u8         mpls_ttl[0x8];
};

struct mlx5_ifc_fte_match_set_misc2_bits {
	struct mlx5_ifc_fte_match_mpls_bits outer_first_mpls;

	struct mlx5_ifc_fte_match_mpls_bits inner_first_mpls;

	struct mlx5_ifc_fte_match_mpls_bits outer_first_mpls_over_gre;

	struct mlx5_ifc_fte_match_mpls_bits outer_first_mpls_over_udp;

	u8         metadata_reg_c_7[0x20];

	u8         metadata_reg_c_6[0x20];

	u8         metadata_reg_c_5[0x20];

	u8         metadata_reg_c_4[0x20];

	u8         metadata_reg_c_3[0x20];

	u8         metadata_reg_c_2[0x20];

	u8         metadata_reg_c_1[0x20];

	u8         metadata_reg_c_0[0x20];

	u8         metadata_reg_a[0x20];

	u8         reserved_at_1a0[0x60];
};

struct mlx5_ifc_fte_match_set_misc3_bits {
	u8         inner_tcp_seq_num[0x20];

	u8         outer_tcp_seq_num[0x20];

	u8         inner_tcp_ack_num[0x20];

	u8         outer_tcp_ack_num[0x20];

	u8	   reserved_at_80[0x8];
	u8         outer_vxlan_gpe_vni[0x18];

	u8         outer_vxlan_gpe_next_protocol[0x8];
	u8         outer_vxlan_gpe_flags[0x8];
	u8	   reserved_at_b0[0x10];

	u8	   icmp_header_data[0x20];

	u8	   icmpv6_header_data[0x20];

	u8	   icmp_type[0x8];
	u8	   icmp_code[0x8];
	u8	   icmpv6_type[0x8];
	u8	   icmpv6_code[0x8];

	u8         geneve_tlv_option_0_data[0x20];

	u8	   gtpu_teid[0x20];

	u8	   gtpu_msg_type[0x8];
	u8	   gtpu_msg_flags[0x8];
	u8	   reserved_at_170[0x10];

	u8	   gtpu_dw_2[0x20];

	u8	   gtpu_first_ext_dw_0[0x20];

	u8	   gtpu_dw_0[0x20];

	u8	   reserved_at_1e0[0x20];
};

struct mlx5_ifc_fte_match_set_misc4_bits {
	u8         prog_sample_field_value_0[0x20];

	u8         prog_sample_field_id_0[0x20];

	u8         prog_sample_field_value_1[0x20];

	u8         prog_sample_field_id_1[0x20];

	u8         prog_sample_field_value_2[0x20];

	u8         prog_sample_field_id_2[0x20];

	u8         prog_sample_field_value_3[0x20];

	u8         prog_sample_field_id_3[0x20];

	u8         reserved_at_100[0x100];
};

struct mlx5_ifc_cmd_pas_bits {
	u8         pa_h[0x20];

	u8         pa_l[0x14];
	u8         reserved_at_34[0xc];
};

struct mlx5_ifc_uint64_bits {
	u8         hi[0x20];

	u8         lo[0x20];
};

enum {
	MLX5_ADS_STAT_RATE_NO_LIMIT  = 0x0,
	MLX5_ADS_STAT_RATE_2_5GBPS   = 0x7,
	MLX5_ADS_STAT_RATE_10GBPS    = 0x8,
	MLX5_ADS_STAT_RATE_30GBPS    = 0x9,
	MLX5_ADS_STAT_RATE_5GBPS     = 0xa,
	MLX5_ADS_STAT_RATE_20GBPS    = 0xb,
	MLX5_ADS_STAT_RATE_40GBPS    = 0xc,
	MLX5_ADS_STAT_RATE_60GBPS    = 0xd,
	MLX5_ADS_STAT_RATE_80GBPS    = 0xe,
	MLX5_ADS_STAT_RATE_120GBPS   = 0xf,
};

struct mlx5_ifc_ads_bits {
	u8         fl[0x1];
	u8         free_ar[0x1];
	u8         reserved_at_2[0xe];
	u8         pkey_index[0x10];

	u8         reserved_at_20[0x8];
	u8         grh[0x1];
	u8         mlid[0x7];
	u8         rlid[0x10];

	u8         ack_timeout[0x5];
	u8         reserved_at_45[0x3];
	u8         src_addr_index[0x8];
	u8         reserved_at_50[0x4];
	u8         stat_rate[0x4];
	u8         hop_limit[0x8];

	u8         reserved_at_60[0x4];
	u8         tclass[0x8];
	u8         flow_label[0x14];

	u8         rgid_rip[16][0x8];

	u8         reserved_at_100[0x4];
	u8         f_dscp[0x1];
	u8         f_ecn[0x1];
	u8         reserved_at_106[0x1];
	u8         f_eth_prio[0x1];
	u8         ecn[0x2];
	u8         dscp[0x6];
	u8         udp_sport[0x10];

	u8         dei_cfi[0x1];
	u8         eth_prio[0x3];
	u8         sl[0x4];
	u8         vhca_port_num[0x8];
	u8         rmac_47_32[0x10];

	u8         rmac_31_0[0x20];
};

struct mlx5_ifc_flow_table_nic_cap_bits {
	u8         nic_rx_multi_path_tirs[0x1];
	u8         nic_rx_multi_path_tirs_fts[0x1];
	u8         allow_sniffer_and_nic_rx_shared_tir[0x1];
	u8	   reserved_at_3[0x4];
	u8	   sw_owner_reformat_supported[0x1];
	u8	   reserved_at_8[0x18];

	u8	   encap_general_header[0x1];
	u8	   reserved_at_21[0xa];
	u8	   log_max_packet_reformat_context[0x5];
	u8	   reserved_at_30[0x6];
	u8	   max_encap_header_size[0xa];
	u8	   reserved_at_40[0x1c0];

	struct mlx5_ifc_flow_table_prop_layout_bits flow_table_properties_nic_receive;

	struct mlx5_ifc_flow_table_prop_layout_bits flow_table_properties_nic_receive_rdma;

	struct mlx5_ifc_flow_table_prop_layout_bits flow_table_properties_nic_receive_sniffer;

	struct mlx5_ifc_flow_table_prop_layout_bits flow_table_properties_nic_transmit;

	struct mlx5_ifc_flow_table_prop_layout_bits flow_table_properties_nic_transmit_rdma;

	struct mlx5_ifc_flow_table_prop_layout_bits flow_table_properties_nic_transmit_sniffer;

	u8         reserved_at_e00[0x700];

	struct mlx5_ifc_flow_table_fields_supported_2_bits ft_field_support_2_nic_receive_rdma;

	u8         reserved_at_1580[0x280];

	struct mlx5_ifc_flow_table_fields_supported_2_bits ft_field_support_2_nic_transmit_rdma;

	u8         reserved_at_1880[0x780];

	u8         sw_steering_nic_rx_action_drop_icm_address[0x40];

	u8         sw_steering_nic_tx_action_drop_icm_address[0x40];

	u8         sw_steering_nic_tx_action_allow_icm_address[0x40];

	u8         reserved_at_20c0[0x5f40];
};

struct mlx5_ifc_port_selection_cap_bits {
	u8         reserved_at_0[0x10];
	u8         port_select_flow_table[0x1];
	u8         reserved_at_11[0xf];

	u8         reserved_at_20[0x1e0];

	struct mlx5_ifc_flow_table_prop_layout_bits flow_table_properties_port_selection;

	u8         reserved_at_400[0x7c00];
};

enum {
	MLX5_FDB_TO_VPORT_REG_C_0 = 0x01,
	MLX5_FDB_TO_VPORT_REG_C_1 = 0x02,
	MLX5_FDB_TO_VPORT_REG_C_2 = 0x04,
	MLX5_FDB_TO_VPORT_REG_C_3 = 0x08,
	MLX5_FDB_TO_VPORT_REG_C_4 = 0x10,
	MLX5_FDB_TO_VPORT_REG_C_5 = 0x20,
	MLX5_FDB_TO_VPORT_REG_C_6 = 0x40,
	MLX5_FDB_TO_VPORT_REG_C_7 = 0x80,
};

struct mlx5_ifc_flow_table_eswitch_cap_bits {
	u8      fdb_to_vport_reg_c_id[0x8];
	u8      reserved_at_8[0xd];
	u8      fdb_modify_header_fwd_to_table[0x1];
	u8      reserved_at_16[0x1];
	u8      flow_source[0x1];
	u8      reserved_at_18[0x2];
	u8      multi_fdb_encap[0x1];
	u8      egress_acl_forward_to_vport[0x1];
	u8      fdb_multi_path_to_table[0x1];
	u8      reserved_at_1d[0x3];

	u8      reserved_at_20[0x1e0];

	struct mlx5_ifc_flow_table_prop_layout_bits flow_table_properties_nic_esw_fdb;

	struct mlx5_ifc_flow_table_prop_layout_bits flow_table_properties_esw_acl_ingress;

	struct mlx5_ifc_flow_table_prop_layout_bits flow_table_properties_esw_acl_egress;

	u8      reserved_at_800[0x1000];

	u8      sw_steering_fdb_action_drop_icm_address_rx[0x40];

	u8      sw_steering_fdb_action_drop_icm_address_tx[0x40];

	u8      sw_steering_uplink_icm_address_rx[0x40];

	u8      sw_steering_uplink_icm_address_tx[0x40];

	u8      reserved_at_1900[0x6700];
};

enum {
	MLX5_COUNTER_SOURCE_ESWITCH = 0x0,
	MLX5_COUNTER_FLOW_ESWITCH   = 0x1,
};

struct mlx5_ifc_e_switch_cap_bits {
	u8         vport_svlan_strip[0x1];
	u8         vport_cvlan_strip[0x1];
	u8         vport_svlan_insert[0x1];
	u8         vport_cvlan_insert_if_not_exist[0x1];
	u8         vport_cvlan_insert_overwrite[0x1];
	u8         reserved_at_5[0x2];
	u8         esw_shared_ingress_acl[0x1];
	u8         esw_uplink_ingress_acl[0x1];
	u8         root_ft_on_other_esw[0x1];
	u8         reserved_at_a[0xf];
	u8         esw_functions_changed[0x1];
	u8         reserved_at_1a[0x1];
	u8         ecpf_vport_exists[0x1];
	u8         counter_eswitch_affinity[0x1];
	u8         merged_eswitch[0x1];
	u8         nic_vport_node_guid_modify[0x1];
	u8         nic_vport_port_guid_modify[0x1];

	u8         vxlan_encap_decap[0x1];
	u8         nvgre_encap_decap[0x1];
	u8         reserved_at_22[0x1];
	u8         log_max_fdb_encap_uplink[0x5];
	u8         reserved_at_21[0x3];
	u8         log_max_packet_reformat_context[0x5];
	u8         reserved_2b[0x6];
	u8         max_encap_header_size[0xa];

	u8         reserved_at_40[0xb];
	u8         log_max_esw_sf[0x5];
	u8         esw_sf_base_id[0x10];

	u8         reserved_at_60[0x7a0];

};

struct mlx5_ifc_qos_cap_bits {
	u8         packet_pacing[0x1];
	u8         esw_scheduling[0x1];
	u8         esw_bw_share[0x1];
	u8         esw_rate_limit[0x1];
	u8         reserved_at_4[0x1];
	u8         packet_pacing_burst_bound[0x1];
	u8         packet_pacing_typical_size[0x1];
	u8         reserved_at_7[0x1];
	u8         nic_sq_scheduling[0x1];
	u8         nic_bw_share[0x1];
	u8         nic_rate_limit[0x1];
	u8         packet_pacing_uid[0x1];
	u8         log_esw_max_sched_depth[0x4];
	u8         reserved_at_10[0x10];

	u8         reserved_at_20[0xb];
	u8         log_max_qos_nic_queue_group[0x5];
	u8         reserved_at_30[0x10];

	u8         packet_pacing_max_rate[0x20];

	u8         packet_pacing_min_rate[0x20];

	u8         reserved_at_80[0x10];
	u8         packet_pacing_rate_table_size[0x10];

	u8         esw_element_type[0x10];
	u8         esw_tsar_type[0x10];

	u8         reserved_at_c0[0x10];
	u8         max_qos_para_vport[0x10];

	u8         max_tsar_bw_share[0x20];

	u8         reserved_at_100[0x700];
};

struct mlx5_ifc_debug_cap_bits {
	u8         core_dump_general[0x1];
	u8         core_dump_qp[0x1];
	u8         reserved_at_2[0x7];
	u8         resource_dump[0x1];
	u8         reserved_at_a[0x16];

	u8         reserved_at_20[0x2];
	u8         stall_detect[0x1];
	u8         reserved_at_23[0x1d];

	u8         reserved_at_40[0x7c0];
};

struct mlx5_ifc_per_protocol_networking_offload_caps_bits {
	u8         csum_cap[0x1];
	u8         vlan_cap[0x1];
	u8         lro_cap[0x1];
	u8         lro_psh_flag[0x1];
	u8         lro_time_stamp[0x1];
	u8         reserved_at_5[0x2];
	u8         wqe_vlan_insert[0x1];
	u8         self_lb_en_modifiable[0x1];
	u8         reserved_at_9[0x2];
	u8         max_lso_cap[0x5];
	u8         multi_pkt_send_wqe[0x2];
	u8	   wqe_inline_mode[0x2];
	u8         rss_ind_tbl_cap[0x4];
	u8         reg_umr_sq[0x1];
	u8         scatter_fcs[0x1];
	u8         enhanced_multi_pkt_send_wqe[0x1];
	u8         tunnel_lso_const_out_ip_id[0x1];
	u8         tunnel_lro_gre[0x1];
	u8         tunnel_lro_vxlan[0x1];
	u8         tunnel_stateless_gre[0x1];
	u8         tunnel_stateless_vxlan[0x1];

	u8         swp[0x1];
	u8         swp_csum[0x1];
	u8         swp_lso[0x1];
	u8         cqe_checksum_full[0x1];
	u8         tunnel_stateless_geneve_tx[0x1];
	u8         tunnel_stateless_mpls_over_udp[0x1];
	u8         tunnel_stateless_mpls_over_gre[0x1];
	u8         tunnel_stateless_vxlan_gpe[0x1];
	u8         tunnel_stateless_ipv4_over_vxlan[0x1];
	u8         tunnel_stateless_ip_over_ip[0x1];
	u8         insert_trailer[0x1];
	u8         reserved_at_2b[0x1];
	u8         tunnel_stateless_ip_over_ip_rx[0x1];
	u8         tunnel_stateless_ip_over_ip_tx[0x1];
	u8         reserved_at_2e[0x2];
	u8         max_vxlan_udp_ports[0x8];
	u8         reserved_at_38[0x6];
	u8         max_geneve_opt_len[0x1];
	u8         tunnel_stateless_geneve_rx[0x1];

	u8         reserved_at_40[0x10];
	u8         lro_min_mss_size[0x10];

	u8         reserved_at_60[0x120];

	u8         lro_timer_supported_periods[4][0x20];

	u8         reserved_at_200[0x600];
};

enum {
	MLX5_TIMESTAMP_FORMAT_CAP_FREE_RUNNING               = 0x0,
	MLX5_TIMESTAMP_FORMAT_CAP_REAL_TIME                  = 0x1,
	MLX5_TIMESTAMP_FORMAT_CAP_FREE_RUNNING_AND_REAL_TIME = 0x2,
};

struct mlx5_ifc_roce_cap_bits {
	u8         roce_apm[0x1];
	u8         reserved_at_1[0x3];
	u8         sw_r_roce_src_udp_port[0x1];
	u8         fl_rc_qp_when_roce_disabled[0x1];
	u8         fl_rc_qp_when_roce_enabled[0x1];
	u8         reserved_at_7[0x17];
	u8	   qp_ts_format[0x2];

	u8         reserved_at_20[0x60];

	u8         reserved_at_80[0xc];
	u8         l3_type[0x4];
	u8         reserved_at_90[0x8];
	u8         roce_version[0x8];

	u8         reserved_at_a0[0x10];
	u8         r_roce_dest_udp_port[0x10];

	u8         r_roce_max_src_udp_port[0x10];
	u8         r_roce_min_src_udp_port[0x10];

	u8         reserved_at_e0[0x10];
	u8         roce_address_table_size[0x10];

	u8         reserved_at_100[0x700];
};

struct mlx5_ifc_sync_steering_in_bits {
	u8         opcode[0x10];
	u8         uid[0x10];

	u8         reserved_at_20[0x10];
	u8         op_mod[0x10];

	u8         reserved_at_40[0xc0];
};

struct mlx5_ifc_sync_steering_out_bits {
	u8         status[0x8];
	u8         reserved_at_8[0x18];

	u8         syndrome[0x20];

	u8         reserved_at_40[0x40];
};

struct mlx5_ifc_device_mem_cap_bits {
	u8         memic[0x1];
	u8         reserved_at_1[0x1f];

	u8         reserved_at_20[0xb];
	u8         log_min_memic_alloc_size[0x5];
	u8         reserved_at_30[0x8];
	u8	   log_max_memic_addr_alignment[0x8];

	u8         memic_bar_start_addr[0x40];

	u8         memic_bar_size[0x20];

	u8         max_memic_size[0x20];

	u8         steering_sw_icm_start_address[0x40];

	u8         reserved_at_100[0x8];
	u8         log_header_modify_sw_icm_size[0x8];
	u8         reserved_at_110[0x2];
	u8         log_sw_icm_alloc_granularity[0x6];
	u8         log_steering_sw_icm_size[0x8];

	u8         reserved_at_120[0x20];

	u8         header_modify_sw_icm_start_address[0x40];

	u8         reserved_at_180[0x80];

	u8         memic_operations[0x20];

	u8         reserved_at_220[0x5e0];
};

struct mlx5_ifc_device_event_cap_bits {
	u8         user_affiliated_events[4][0x40];

	u8         user_unaffiliated_events[4][0x40];
};

struct mlx5_ifc_virtio_emulation_cap_bits {
	u8         desc_tunnel_offload_type[0x1];
	u8         eth_frame_offload_type[0x1];
	u8         virtio_version_1_0[0x1];
	u8         device_features_bits_mask[0xd];
	u8         event_mode[0x8];
	u8         virtio_queue_type[0x8];

	u8         max_tunnel_desc[0x10];
	u8         reserved_at_30[0x3];
	u8         log_doorbell_stride[0x5];
	u8         reserved_at_38[0x3];
	u8         log_doorbell_bar_size[0x5];

	u8         doorbell_bar_offset[0x40];

	u8         max_emulated_devices[0x8];
	u8         max_num_virtio_queues[0x18];

	u8         reserved_at_a0[0x60];

	u8         umem_1_buffer_param_a[0x20];

	u8         umem_1_buffer_param_b[0x20];

	u8         umem_2_buffer_param_a[0x20];

	u8         umem_2_buffer_param_b[0x20];

	u8         umem_3_buffer_param_a[0x20];

	u8         umem_3_buffer_param_b[0x20];

	u8         reserved_at_1c0[0x640];
};

enum {
	MLX5_ATOMIC_CAPS_ATOMIC_SIZE_QP_1_BYTE     = 0x0,
	MLX5_ATOMIC_CAPS_ATOMIC_SIZE_QP_2_BYTES    = 0x2,
	MLX5_ATOMIC_CAPS_ATOMIC_SIZE_QP_4_BYTES    = 0x4,
	MLX5_ATOMIC_CAPS_ATOMIC_SIZE_QP_8_BYTES    = 0x8,
	MLX5_ATOMIC_CAPS_ATOMIC_SIZE_QP_16_BYTES   = 0x10,
	MLX5_ATOMIC_CAPS_ATOMIC_SIZE_QP_32_BYTES   = 0x20,
	MLX5_ATOMIC_CAPS_ATOMIC_SIZE_QP_64_BYTES   = 0x40,
	MLX5_ATOMIC_CAPS_ATOMIC_SIZE_QP_128_BYTES  = 0x80,
	MLX5_ATOMIC_CAPS_ATOMIC_SIZE_QP_256_BYTES  = 0x100,
};

enum {
	MLX5_ATOMIC_CAPS_ATOMIC_SIZE_DC_1_BYTE     = 0x1,
	MLX5_ATOMIC_CAPS_ATOMIC_SIZE_DC_2_BYTES    = 0x2,
	MLX5_ATOMIC_CAPS_ATOMIC_SIZE_DC_4_BYTES    = 0x4,
	MLX5_ATOMIC_CAPS_ATOMIC_SIZE_DC_8_BYTES    = 0x8,
	MLX5_ATOMIC_CAPS_ATOMIC_SIZE_DC_16_BYTES   = 0x10,
	MLX5_ATOMIC_CAPS_ATOMIC_SIZE_DC_32_BYTES   = 0x20,
	MLX5_ATOMIC_CAPS_ATOMIC_SIZE_DC_64_BYTES   = 0x40,
	MLX5_ATOMIC_CAPS_ATOMIC_SIZE_DC_128_BYTES  = 0x80,
	MLX5_ATOMIC_CAPS_ATOMIC_SIZE_DC_256_BYTES  = 0x100,
};

struct mlx5_ifc_atomic_caps_bits {
	u8         reserved_at_0[0x40];

	u8         atomic_req_8B_endianness_mode[0x2];
	u8         reserved_at_42[0x4];
	u8         supported_atomic_req_8B_endianness_mode_1[0x1];

	u8         reserved_at_47[0x19];

	u8         reserved_at_60[0x20];

	u8         reserved_at_80[0x10];
	u8         atomic_operations[0x10];

	u8         reserved_at_a0[0x10];
	u8         atomic_size_qp[0x10];

	u8         reserved_at_c0[0x10];
	u8         atomic_size_dc[0x10];

	u8         reserved_at_e0[0x720];
};

struct mlx5_ifc_odp_cap_bits {
	u8         reserved_at_0[0x40];

	u8         sig[0x1];
	u8         reserved_at_41[0x1f];

	u8         reserved_at_60[0x20];

	struct mlx5_ifc_odp_per_transport_service_cap_bits rc_odp_caps;

	struct mlx5_ifc_odp_per_transport_service_cap_bits uc_odp_caps;

	struct mlx5_ifc_odp_per_transport_service_cap_bits ud_odp_caps;

	struct mlx5_ifc_odp_per_transport_service_cap_bits xrc_odp_caps;

	struct mlx5_ifc_odp_per_transport_service_cap_bits dc_odp_caps;

	u8         reserved_at_120[0x6E0];
};

struct mlx5_ifc_calc_op {
	u8        reserved_at_0[0x10];
	u8        reserved_at_10[0x9];
	u8        op_swap_endianness[0x1];
	u8        op_min[0x1];
	u8        op_xor[0x1];
	u8        op_or[0x1];
	u8        op_and[0x1];
	u8        op_max[0x1];
	u8        op_add[0x1];
};

struct mlx5_ifc_vector_calc_cap_bits {
	u8         calc_matrix[0x1];
	u8         reserved_at_1[0x1f];
	u8         reserved_at_20[0x8];
	u8         max_vec_count[0x8];
	u8         reserved_at_30[0xd];
	u8         max_chunk_size[0x3];
	struct mlx5_ifc_calc_op calc0;
	struct mlx5_ifc_calc_op calc1;
	struct mlx5_ifc_calc_op calc2;
	struct mlx5_ifc_calc_op calc3;

	u8         reserved_at_c0[0x720];
};

struct mlx5_ifc_tls_cap_bits {
	u8         tls_1_2_aes_gcm_128[0x1];
	u8         tls_1_3_aes_gcm_128[0x1];
	u8         tls_1_2_aes_gcm_256[0x1];
	u8         tls_1_3_aes_gcm_256[0x1];
	u8         reserved_at_4[0x1c];

	u8         reserved_at_20[0x7e0];
};

struct mlx5_ifc_ipsec_cap_bits {
	u8         ipsec_full_offload[0x1];
	u8         ipsec_crypto_offload[0x1];
	u8         ipsec_esn[0x1];
	u8         ipsec_crypto_esp_aes_gcm_256_encrypt[0x1];
	u8         ipsec_crypto_esp_aes_gcm_128_encrypt[0x1];
	u8         ipsec_crypto_esp_aes_gcm_256_decrypt[0x1];
	u8         ipsec_crypto_esp_aes_gcm_128_decrypt[0x1];
	u8         reserved_at_7[0x4];
	u8         log_max_ipsec_offload[0x5];
	u8         reserved_at_10[0x10];

	u8         min_log_ipsec_full_replay_window[0x8];
	u8         max_log_ipsec_full_replay_window[0x8];
	u8         reserved_at_30[0x7d0];
};

enum {
	MLX5_WQ_TYPE_LINKED_LIST  = 0x0,
	MLX5_WQ_TYPE_CYCLIC       = 0x1,
	MLX5_WQ_TYPE_LINKED_LIST_STRIDING_RQ = 0x2,
	MLX5_WQ_TYPE_CYCLIC_STRIDING_RQ = 0x3,
};

enum {
	MLX5_WQ_END_PAD_MODE_NONE   = 0x0,
	MLX5_WQ_END_PAD_MODE_ALIGN  = 0x1,
};

enum {
	MLX5_CMD_HCA_CAP_GID_TABLE_SIZE_8_GID_ENTRIES    = 0x0,
	MLX5_CMD_HCA_CAP_GID_TABLE_SIZE_16_GID_ENTRIES   = 0x1,
	MLX5_CMD_HCA_CAP_GID_TABLE_SIZE_32_GID_ENTRIES   = 0x2,
	MLX5_CMD_HCA_CAP_GID_TABLE_SIZE_64_GID_ENTRIES   = 0x3,
	MLX5_CMD_HCA_CAP_GID_TABLE_SIZE_128_GID_ENTRIES  = 0x4,
};

enum {
	MLX5_CMD_HCA_CAP_PKEY_TABLE_SIZE_128_ENTRIES  = 0x0,
	MLX5_CMD_HCA_CAP_PKEY_TABLE_SIZE_256_ENTRIES  = 0x1,
	MLX5_CMD_HCA_CAP_PKEY_TABLE_SIZE_512_ENTRIES  = 0x2,
	MLX5_CMD_HCA_CAP_PKEY_TABLE_SIZE_1K_ENTRIES   = 0x3,
	MLX5_CMD_HCA_CAP_PKEY_TABLE_SIZE_2K_ENTRIES   = 0x4,
	MLX5_CMD_HCA_CAP_PKEY_TABLE_SIZE_4K_ENTRIES   = 0x5,
};

enum {
	MLX5_CMD_HCA_CAP_PORT_TYPE_IB        = 0x0,
	MLX5_CMD_HCA_CAP_PORT_TYPE_ETHERNET  = 0x1,
};

enum {
	MLX5_CMD_HCA_CAP_CMDIF_CHECKSUM_DISABLED       = 0x0,
	MLX5_CMD_HCA_CAP_CMDIF_CHECKSUM_INITIAL_STATE  = 0x1,
	MLX5_CMD_HCA_CAP_CMDIF_CHECKSUM_ENABLED        = 0x3,
};

enum {
	MLX5_CAP_PORT_TYPE_IB  = 0x0,
	MLX5_CAP_PORT_TYPE_ETH = 0x1,
};

enum {
	MLX5_CAP_UMR_FENCE_STRONG	= 0x0,
	MLX5_CAP_UMR_FENCE_SMALL	= 0x1,
	MLX5_CAP_UMR_FENCE_NONE		= 0x2,
};

enum {
	MLX5_FLEX_PARSER_GENEVE_ENABLED		= 1 << 3,
	MLX5_FLEX_PARSER_MPLS_OVER_GRE_ENABLED	= 1 << 4,
	mlx5_FLEX_PARSER_MPLS_OVER_UDP_ENABLED	= 1 << 5,
	MLX5_FLEX_PARSER_VXLAN_GPE_ENABLED	= 1 << 7,
	MLX5_FLEX_PARSER_ICMP_V4_ENABLED	= 1 << 8,
	MLX5_FLEX_PARSER_ICMP_V6_ENABLED	= 1 << 9,
	MLX5_FLEX_PARSER_GENEVE_TLV_OPTION_0_ENABLED = 1 << 10,
	MLX5_FLEX_PARSER_GTPU_ENABLED		= 1 << 11,
	MLX5_FLEX_PARSER_GTPU_DW_2_ENABLED	= 1 << 16,
	MLX5_FLEX_PARSER_GTPU_FIRST_EXT_DW_0_ENABLED = 1 << 17,
	MLX5_FLEX_PARSER_GTPU_DW_0_ENABLED	= 1 << 18,
	MLX5_FLEX_PARSER_GTPU_TEID_ENABLED	= 1 << 19,
};

enum {
	MLX5_UCTX_CAP_RAW_TX = 1UL << 0,
	MLX5_UCTX_CAP_INTERNAL_DEV_RES = 1UL << 1,
};

#define MLX5_FC_BULK_SIZE_FACTOR 128

enum mlx5_fc_bulk_alloc_bitmask {
	MLX5_FC_BULK_128   = (1 << 0),
	MLX5_FC_BULK_256   = (1 << 1),
	MLX5_FC_BULK_512   = (1 << 2),
	MLX5_FC_BULK_1024  = (1 << 3),
	MLX5_FC_BULK_2048  = (1 << 4),
	MLX5_FC_BULK_4096  = (1 << 5),
	MLX5_FC_BULK_8192  = (1 << 6),
	MLX5_FC_BULK_16384 = (1 << 7),
};

#define MLX5_FC_BULK_NUM_FCS(fc_enum) (MLX5_FC_BULK_SIZE_FACTOR * (fc_enum))

#define MLX5_FT_MAX_MULTIPATH_LEVEL 63

enum {
	MLX5_STEERING_FORMAT_CONNECTX_5   = 0,
	MLX5_STEERING_FORMAT_CONNECTX_6DX = 1,
};

struct mlx5_ifc_cmd_hca_cap_bits {
	u8         reserved_at_0[0x1f];
	u8         vhca_resource_manager[0x1];

	u8         hca_cap_2[0x1];
<<<<<<< HEAD
	u8         reserved_at_21[0x2];
=======
	u8         reserved_at_21[0x1];
	u8         dtor[0x1];
>>>>>>> df0cc57e
	u8         event_on_vhca_state_teardown_request[0x1];
	u8         event_on_vhca_state_in_use[0x1];
	u8         event_on_vhca_state_active[0x1];
	u8         event_on_vhca_state_allocated[0x1];
	u8         event_on_vhca_state_invalid[0x1];
	u8         reserved_at_28[0x8];
	u8         vhca_id[0x10];

	u8         reserved_at_40[0x40];

	u8         log_max_srq_sz[0x8];
	u8         log_max_qp_sz[0x8];
	u8         event_cap[0x1];
	u8         reserved_at_91[0x2];
	u8         isolate_vl_tc_new[0x1];
	u8         reserved_at_94[0x4];
	u8         prio_tag_required[0x1];
	u8         reserved_at_99[0x2];
	u8         log_max_qp[0x5];

	u8         reserved_at_a0[0x3];
	u8	   ece_support[0x1];
	u8	   reserved_at_a4[0x5];
	u8         reg_c_preserve[0x1];
	u8         reserved_at_aa[0x1];
	u8         log_max_srq[0x5];
	u8         reserved_at_b0[0x1];
	u8         uplink_follow[0x1];
	u8         ts_cqe_to_dest_cqn[0x1];
	u8         reserved_at_b3[0x7];
	u8         shampo[0x1];
	u8         reserved_at_bb[0x5];

	u8         max_sgl_for_optimized_performance[0x8];
	u8         log_max_cq_sz[0x8];
	u8         relaxed_ordering_write_umr[0x1];
	u8         relaxed_ordering_read_umr[0x1];
	u8         reserved_at_d2[0x7];
	u8         virtio_net_device_emualtion_manager[0x1];
	u8         virtio_blk_device_emualtion_manager[0x1];
	u8         log_max_cq[0x5];

	u8         log_max_eq_sz[0x8];
	u8         relaxed_ordering_write[0x1];
	u8         relaxed_ordering_read[0x1];
	u8         log_max_mkey[0x6];
	u8         reserved_at_f0[0x8];
	u8         dump_fill_mkey[0x1];
	u8         reserved_at_f9[0x2];
	u8         fast_teardown[0x1];
	u8         log_max_eq[0x4];

	u8         max_indirection[0x8];
	u8         fixed_buffer_size[0x1];
	u8         log_max_mrw_sz[0x7];
	u8         force_teardown[0x1];
	u8         reserved_at_111[0x1];
	u8         log_max_bsf_list_size[0x6];
	u8         umr_extended_translation_offset[0x1];
	u8         null_mkey[0x1];
	u8         log_max_klm_list_size[0x6];

	u8         reserved_at_120[0xa];
	u8         log_max_ra_req_dc[0x6];
	u8         reserved_at_130[0xa];
	u8         log_max_ra_res_dc[0x6];

	u8         reserved_at_140[0x6];
	u8         release_all_pages[0x1];
	u8         reserved_at_147[0x2];
	u8         roce_accl[0x1];
	u8         log_max_ra_req_qp[0x6];
	u8         reserved_at_150[0xa];
	u8         log_max_ra_res_qp[0x6];

	u8         end_pad[0x1];
	u8         cc_query_allowed[0x1];
	u8         cc_modify_allowed[0x1];
	u8         start_pad[0x1];
	u8         cache_line_128byte[0x1];
	u8         reserved_at_165[0x4];
	u8         rts2rts_qp_counters_set_id[0x1];
	u8         reserved_at_16a[0x2];
	u8         vnic_env_int_rq_oob[0x1];
	u8         sbcam_reg[0x1];
	u8         reserved_at_16e[0x1];
	u8         qcam_reg[0x1];
	u8         gid_table_size[0x10];

	u8         out_of_seq_cnt[0x1];
	u8         vport_counters[0x1];
	u8         retransmission_q_counters[0x1];
	u8         debug[0x1];
	u8         modify_rq_counter_set_id[0x1];
	u8         rq_delay_drop[0x1];
	u8         max_qp_cnt[0xa];
	u8         pkey_table_size[0x10];

	u8         vport_group_manager[0x1];
	u8         vhca_group_manager[0x1];
	u8         ib_virt[0x1];
	u8         eth_virt[0x1];
	u8         vnic_env_queue_counters[0x1];
	u8         ets[0x1];
	u8         nic_flow_table[0x1];
	u8         eswitch_manager[0x1];
	u8         device_memory[0x1];
	u8         mcam_reg[0x1];
	u8         pcam_reg[0x1];
	u8         local_ca_ack_delay[0x5];
	u8         port_module_event[0x1];
	u8         enhanced_error_q_counters[0x1];
	u8         ports_check[0x1];
	u8         reserved_at_1b3[0x1];
	u8         disable_link_up[0x1];
	u8         beacon_led[0x1];
	u8         port_type[0x2];
	u8         num_ports[0x8];

	u8         reserved_at_1c0[0x1];
	u8         pps[0x1];
	u8         pps_modify[0x1];
	u8         log_max_msg[0x5];
	u8         reserved_at_1c8[0x4];
	u8         max_tc[0x4];
	u8         temp_warn_event[0x1];
	u8         dcbx[0x1];
	u8         general_notification_event[0x1];
	u8         reserved_at_1d3[0x2];
	u8         fpga[0x1];
	u8         rol_s[0x1];
	u8         rol_g[0x1];
	u8         reserved_at_1d8[0x1];
	u8         wol_s[0x1];
	u8         wol_g[0x1];
	u8         wol_a[0x1];
	u8         wol_b[0x1];
	u8         wol_m[0x1];
	u8         wol_u[0x1];
	u8         wol_p[0x1];

	u8         stat_rate_support[0x10];
	u8         reserved_at_1f0[0x1];
	u8         pci_sync_for_fw_update_event[0x1];
	u8         reserved_at_1f2[0x6];
	u8         init2_lag_tx_port_affinity[0x1];
	u8         reserved_at_1fa[0x3];
	u8         cqe_version[0x4];

	u8         compact_address_vector[0x1];
	u8         striding_rq[0x1];
	u8         reserved_at_202[0x1];
	u8         ipoib_enhanced_offloads[0x1];
	u8         ipoib_basic_offloads[0x1];
	u8         reserved_at_205[0x1];
	u8         repeated_block_disabled[0x1];
	u8         umr_modify_entity_size_disabled[0x1];
	u8         umr_modify_atomic_disabled[0x1];
	u8         umr_indirect_mkey_disabled[0x1];
	u8         umr_fence[0x2];
	u8         dc_req_scat_data_cqe[0x1];
	u8         reserved_at_20d[0x2];
	u8         drain_sigerr[0x1];
	u8         cmdif_checksum[0x2];
	u8         sigerr_cqe[0x1];
	u8         reserved_at_213[0x1];
	u8         wq_signature[0x1];
	u8         sctr_data_cqe[0x1];
	u8         reserved_at_216[0x1];
	u8         sho[0x1];
	u8         tph[0x1];
	u8         rf[0x1];
	u8         dct[0x1];
	u8         qos[0x1];
	u8         eth_net_offloads[0x1];
	u8         roce[0x1];
	u8         atomic[0x1];
	u8         reserved_at_21f[0x1];

	u8         cq_oi[0x1];
	u8         cq_resize[0x1];
	u8         cq_moderation[0x1];
	u8         reserved_at_223[0x3];
	u8         cq_eq_remap[0x1];
	u8         pg[0x1];
	u8         block_lb_mc[0x1];
	u8         reserved_at_229[0x1];
	u8         scqe_break_moderation[0x1];
	u8         cq_period_start_from_cqe[0x1];
	u8         cd[0x1];
	u8         reserved_at_22d[0x1];
	u8         apm[0x1];
	u8         vector_calc[0x1];
	u8         umr_ptr_rlky[0x1];
	u8	   imaicl[0x1];
	u8	   qp_packet_based[0x1];
	u8         reserved_at_233[0x3];
	u8         qkv[0x1];
	u8         pkv[0x1];
	u8         set_deth_sqpn[0x1];
	u8         reserved_at_239[0x3];
	u8         xrc[0x1];
	u8         ud[0x1];
	u8         uc[0x1];
	u8         rc[0x1];

	u8         uar_4k[0x1];
	u8         reserved_at_241[0x9];
	u8         uar_sz[0x6];
<<<<<<< HEAD
	u8         reserved_at_248[0x2];
=======
	u8         port_selection_cap[0x1];
	u8         reserved_at_248[0x1];
>>>>>>> df0cc57e
	u8         umem_uid_0[0x1];
	u8         reserved_at_250[0x5];
	u8         log_pg_sz[0x8];

	u8         bf[0x1];
	u8         driver_version[0x1];
	u8         pad_tx_eth_packet[0x1];
	u8         reserved_at_263[0x3];
	u8         mkey_by_name[0x1];
	u8         reserved_at_267[0x4];

	u8         log_bf_reg_size[0x5];

	u8         reserved_at_270[0x6];
	u8         lag_dct[0x2];
	u8         lag_tx_port_affinity[0x1];
	u8         lag_native_fdb_selection[0x1];
	u8         reserved_at_27a[0x1];
	u8         lag_master[0x1];
	u8         num_lag_ports[0x4];

	u8         reserved_at_280[0x10];
	u8         max_wqe_sz_sq[0x10];

	u8         reserved_at_2a0[0x10];
	u8         max_wqe_sz_rq[0x10];

	u8         max_flow_counter_31_16[0x10];
	u8         max_wqe_sz_sq_dc[0x10];

	u8         reserved_at_2e0[0x7];
	u8         max_qp_mcg[0x19];

	u8         reserved_at_300[0x10];
	u8         flow_counter_bulk_alloc[0x8];
	u8         log_max_mcg[0x8];

	u8         reserved_at_320[0x3];
	u8         log_max_transport_domain[0x5];
	u8         reserved_at_328[0x3];
	u8         log_max_pd[0x5];
	u8         reserved_at_330[0xb];
	u8         log_max_xrcd[0x5];

	u8         nic_receive_steering_discard[0x1];
	u8         receive_discard_vport_down[0x1];
	u8         transmit_discard_vport_down[0x1];
	u8         reserved_at_343[0x5];
	u8         log_max_flow_counter_bulk[0x8];
	u8         max_flow_counter_15_0[0x10];


	u8         reserved_at_360[0x3];
	u8         log_max_rq[0x5];
	u8         reserved_at_368[0x3];
	u8         log_max_sq[0x5];
	u8         reserved_at_370[0x3];
	u8         log_max_tir[0x5];
	u8         reserved_at_378[0x3];
	u8         log_max_tis[0x5];

	u8         basic_cyclic_rcv_wqe[0x1];
	u8         reserved_at_381[0x2];
	u8         log_max_rmp[0x5];
	u8         reserved_at_388[0x3];
	u8         log_max_rqt[0x5];
	u8         reserved_at_390[0x3];
	u8         log_max_rqt_size[0x5];
	u8         reserved_at_398[0x3];
	u8         log_max_tis_per_sq[0x5];

	u8         ext_stride_num_range[0x1];
	u8         roce_rw_supported[0x1];
	u8         reserved_at_3a2[0x1];
	u8         log_max_stride_sz_rq[0x5];
	u8         reserved_at_3a8[0x3];
	u8         log_min_stride_sz_rq[0x5];
	u8         reserved_at_3b0[0x3];
	u8         log_max_stride_sz_sq[0x5];
	u8         reserved_at_3b8[0x3];
	u8         log_min_stride_sz_sq[0x5];

	u8         hairpin[0x1];
	u8         reserved_at_3c1[0x2];
	u8         log_max_hairpin_queues[0x5];
	u8         reserved_at_3c8[0x3];
	u8         log_max_hairpin_wq_data_sz[0x5];
	u8         reserved_at_3d0[0x3];
	u8         log_max_hairpin_num_packets[0x5];
	u8         reserved_at_3d8[0x3];
	u8         log_max_wq_sz[0x5];

	u8         nic_vport_change_event[0x1];
	u8         disable_local_lb_uc[0x1];
	u8         disable_local_lb_mc[0x1];
	u8         log_min_hairpin_wq_data_sz[0x5];
	u8         reserved_at_3e8[0x2];
	u8         vhca_state[0x1];
	u8         log_max_vlan_list[0x5];
	u8         reserved_at_3f0[0x3];
	u8         log_max_current_mc_list[0x5];
	u8         reserved_at_3f8[0x3];
	u8         log_max_current_uc_list[0x5];

	u8         general_obj_types[0x40];

	u8         sq_ts_format[0x2];
	u8         rq_ts_format[0x2];
	u8         steering_format_version[0x4];
	u8         create_qp_start_hint[0x18];

	u8         reserved_at_460[0x3];
	u8         log_max_uctx[0x5];
	u8         reserved_at_468[0x2];
	u8         ipsec_offload[0x1];
	u8         log_max_umem[0x5];
	u8         max_num_eqs[0x10];

	u8         reserved_at_480[0x1];
	u8         tls_tx[0x1];
	u8         tls_rx[0x1];
	u8         log_max_l2_table[0x5];
	u8         reserved_at_488[0x8];
	u8         log_uar_page_sz[0x10];

	u8         reserved_at_4a0[0x20];
	u8         device_frequency_mhz[0x20];
	u8         device_frequency_khz[0x20];

	u8         reserved_at_500[0x20];
	u8	   num_of_uars_per_page[0x20];

	u8         flex_parser_protocols[0x20];

	u8         max_geneve_tlv_options[0x8];
	u8         reserved_at_568[0x3];
	u8         max_geneve_tlv_option_data_len[0x5];
	u8         reserved_at_570[0x10];

	u8	   reserved_at_580[0xb];
	u8	   log_max_dci_stream_channels[0x5];
	u8	   reserved_at_590[0x3];
	u8	   log_max_dci_errored_streams[0x5];
	u8	   reserved_at_598[0x8];

	u8         reserved_at_5a0[0x13];
	u8         log_max_dek[0x5];
	u8         reserved_at_5b8[0x4];
	u8         mini_cqe_resp_stride_index[0x1];
	u8         cqe_128_always[0x1];
	u8         cqe_compression_128[0x1];
	u8         cqe_compression[0x1];

	u8         cqe_compression_timeout[0x10];
	u8         cqe_compression_max_num[0x10];

	u8         reserved_at_5e0[0x8];
	u8         flex_parser_id_gtpu_dw_0[0x4];
	u8         reserved_at_5ec[0x4];
	u8         tag_matching[0x1];
	u8         rndv_offload_rc[0x1];
	u8         rndv_offload_dc[0x1];
	u8         log_tag_matching_list_sz[0x5];
	u8         reserved_at_5f8[0x3];
	u8         log_max_xrq[0x5];

	u8	   affiliate_nic_vport_criteria[0x8];
	u8	   native_port_num[0x8];
	u8	   num_vhca_ports[0x8];
	u8         flex_parser_id_gtpu_teid[0x4];
	u8         reserved_at_61c[0x2];
	u8	   sw_owner_id[0x1];
	u8         reserved_at_61f[0x1];

	u8         max_num_of_monitor_counters[0x10];
	u8         num_ppcnt_monitor_counters[0x10];

	u8         max_num_sf[0x10];
	u8         num_q_monitor_counters[0x10];

	u8         reserved_at_660[0x20];

	u8         sf[0x1];
	u8         sf_set_partition[0x1];
	u8         reserved_at_682[0x1];
	u8         log_max_sf[0x5];
	u8         apu[0x1];
	u8         reserved_at_689[0x7];
	u8         log_min_sf_size[0x8];
	u8         max_num_sf_partitions[0x8];

	u8         uctx_cap[0x20];

	u8         reserved_at_6c0[0x4];
	u8         flex_parser_id_geneve_tlv_option_0[0x4];
	u8         flex_parser_id_icmp_dw1[0x4];
	u8         flex_parser_id_icmp_dw0[0x4];
	u8         flex_parser_id_icmpv6_dw1[0x4];
	u8         flex_parser_id_icmpv6_dw0[0x4];
	u8         flex_parser_id_outer_first_mpls_over_gre[0x4];
	u8         flex_parser_id_outer_first_mpls_over_udp_label[0x4];

	u8         max_num_match_definer[0x10];
	u8	   sf_base_id[0x10];

	u8         flex_parser_id_gtpu_dw_2[0x4];
	u8         flex_parser_id_gtpu_first_ext_dw_0[0x4];
	u8	   num_total_dynamic_vf_msix[0x18];
	u8	   reserved_at_720[0x14];
	u8	   dynamic_msix_table_size[0xc];
	u8	   reserved_at_740[0xc];
	u8	   min_dynamic_vf_msix_table_size[0x4];
	u8	   reserved_at_750[0x4];
	u8	   max_dynamic_vf_msix_table_size[0xc];

	u8	   reserved_at_760[0x20];
	u8	   vhca_tunnel_commands[0x40];
	u8         match_definer_format_supported[0x40];
};

struct mlx5_ifc_cmd_hca_cap_2_bits {
	u8	   reserved_at_0[0xa0];

	u8	   max_reformat_insert_size[0x8];
	u8	   max_reformat_insert_offset[0x8];
	u8	   max_reformat_remove_size[0x8];
	u8	   max_reformat_remove_offset[0x8];

	u8	   reserved_at_c0[0x740];
};

struct mlx5_ifc_cmd_hca_cap_2_bits {
	u8	   reserved_at_0[0xa0];

	u8	   max_reformat_insert_size[0x8];
	u8	   max_reformat_insert_offset[0x8];
	u8	   max_reformat_remove_size[0x8];
	u8	   max_reformat_remove_offset[0x8];

	u8	   reserved_at_c0[0x740];
};

enum mlx5_flow_destination_type {
	MLX5_FLOW_DESTINATION_TYPE_VPORT        = 0x0,
	MLX5_FLOW_DESTINATION_TYPE_FLOW_TABLE   = 0x1,
	MLX5_FLOW_DESTINATION_TYPE_TIR          = 0x2,
	MLX5_FLOW_DESTINATION_TYPE_FLOW_SAMPLER = 0x6,
	MLX5_FLOW_DESTINATION_TYPE_UPLINK       = 0x8,

	MLX5_FLOW_DESTINATION_TYPE_PORT         = 0x99,
	MLX5_FLOW_DESTINATION_TYPE_COUNTER      = 0x100,
	MLX5_FLOW_DESTINATION_TYPE_FLOW_TABLE_NUM = 0x101,
};

enum mlx5_flow_table_miss_action {
	MLX5_FLOW_TABLE_MISS_ACTION_DEF,
	MLX5_FLOW_TABLE_MISS_ACTION_FWD,
	MLX5_FLOW_TABLE_MISS_ACTION_SWITCH_DOMAIN,
};

struct mlx5_ifc_dest_format_struct_bits {
	u8         destination_type[0x8];
	u8         destination_id[0x18];

	u8         destination_eswitch_owner_vhca_id_valid[0x1];
	u8         packet_reformat[0x1];
	u8         reserved_at_22[0xe];
	u8         destination_eswitch_owner_vhca_id[0x10];
};

struct mlx5_ifc_flow_counter_list_bits {
	u8         flow_counter_id[0x20];

	u8         reserved_at_20[0x20];
};

struct mlx5_ifc_extended_dest_format_bits {
	struct mlx5_ifc_dest_format_struct_bits destination_entry;

	u8         packet_reformat_id[0x20];

	u8         reserved_at_60[0x20];
};

union mlx5_ifc_dest_format_struct_flow_counter_list_auto_bits {
	struct mlx5_ifc_extended_dest_format_bits extended_dest_format;
	struct mlx5_ifc_flow_counter_list_bits flow_counter_list;
};

struct mlx5_ifc_fte_match_param_bits {
	struct mlx5_ifc_fte_match_set_lyr_2_4_bits outer_headers;

	struct mlx5_ifc_fte_match_set_misc_bits misc_parameters;

	struct mlx5_ifc_fte_match_set_lyr_2_4_bits inner_headers;

	struct mlx5_ifc_fte_match_set_misc2_bits misc_parameters_2;

	struct mlx5_ifc_fte_match_set_misc3_bits misc_parameters_3;

	struct mlx5_ifc_fte_match_set_misc4_bits misc_parameters_4;

	u8         reserved_at_c00[0x400];
};

enum {
	MLX5_RX_HASH_FIELD_SELECT_SELECTED_FIELDS_SRC_IP     = 0x0,
	MLX5_RX_HASH_FIELD_SELECT_SELECTED_FIELDS_DST_IP     = 0x1,
	MLX5_RX_HASH_FIELD_SELECT_SELECTED_FIELDS_L4_SPORT   = 0x2,
	MLX5_RX_HASH_FIELD_SELECT_SELECTED_FIELDS_L4_DPORT   = 0x3,
	MLX5_RX_HASH_FIELD_SELECT_SELECTED_FIELDS_IPSEC_SPI  = 0x4,
};

struct mlx5_ifc_rx_hash_field_select_bits {
	u8         l3_prot_type[0x1];
	u8         l4_prot_type[0x1];
	u8         selected_fields[0x1e];
};

enum {
	MLX5_WQ_WQ_TYPE_WQ_LINKED_LIST  = 0x0,
	MLX5_WQ_WQ_TYPE_WQ_CYCLIC       = 0x1,
};

enum {
	MLX5_WQ_END_PADDING_MODE_END_PAD_NONE   = 0x0,
	MLX5_WQ_END_PADDING_MODE_END_PAD_ALIGN  = 0x1,
};

struct mlx5_ifc_wq_bits {
	u8         wq_type[0x4];
	u8         wq_signature[0x1];
	u8         end_padding_mode[0x2];
	u8         cd_slave[0x1];
	u8         reserved_at_8[0x18];

	u8         hds_skip_first_sge[0x1];
	u8         log2_hds_buf_size[0x3];
	u8         reserved_at_24[0x7];
	u8         page_offset[0x5];
	u8         lwm[0x10];

	u8         reserved_at_40[0x8];
	u8         pd[0x18];

	u8         reserved_at_60[0x8];
	u8         uar_page[0x18];

	u8         dbr_addr[0x40];

	u8         hw_counter[0x20];

	u8         sw_counter[0x20];

	u8         reserved_at_100[0xc];
	u8         log_wq_stride[0x4];
	u8         reserved_at_110[0x3];
	u8         log_wq_pg_sz[0x5];
	u8         reserved_at_118[0x3];
	u8         log_wq_sz[0x5];

	u8         dbr_umem_valid[0x1];
	u8         wq_umem_valid[0x1];
	u8         reserved_at_122[0x1];
	u8         log_hairpin_num_packets[0x5];
	u8         reserved_at_128[0x3];
	u8         log_hairpin_data_sz[0x5];

	u8         reserved_at_130[0x4];
	u8         log_wqe_num_of_strides[0x4];
	u8         two_byte_shift_en[0x1];
	u8         reserved_at_139[0x4];
	u8         log_wqe_stride_size[0x3];

	u8         reserved_at_140[0x80];

	u8         headers_mkey[0x20];

	u8         shampo_enable[0x1];
	u8         reserved_at_1e1[0x4];
	u8         log_reservation_size[0x3];
	u8         reserved_at_1e8[0x5];
	u8         log_max_num_of_packets_per_reservation[0x3];
	u8         reserved_at_1f0[0x6];
	u8         log_headers_entry_size[0x2];
	u8         reserved_at_1f8[0x4];
	u8         log_headers_buffer_entry_num[0x4];

	u8         reserved_at_200[0x400];

	struct mlx5_ifc_cmd_pas_bits pas[];
};

struct mlx5_ifc_rq_num_bits {
	u8         reserved_at_0[0x8];
	u8         rq_num[0x18];
};

struct mlx5_ifc_mac_address_layout_bits {
	u8         reserved_at_0[0x10];
	u8         mac_addr_47_32[0x10];

	u8         mac_addr_31_0[0x20];
};

struct mlx5_ifc_vlan_layout_bits {
	u8         reserved_at_0[0x14];
	u8         vlan[0x0c];

	u8         reserved_at_20[0x20];
};

struct mlx5_ifc_cong_control_r_roce_ecn_np_bits {
	u8         reserved_at_0[0xa0];

	u8         min_time_between_cnps[0x20];

	u8         reserved_at_c0[0x12];
	u8         cnp_dscp[0x6];
	u8         reserved_at_d8[0x4];
	u8         cnp_prio_mode[0x1];
	u8         cnp_802p_prio[0x3];

	u8         reserved_at_e0[0x720];
};

struct mlx5_ifc_cong_control_r_roce_ecn_rp_bits {
	u8         reserved_at_0[0x60];

	u8         reserved_at_60[0x4];
	u8         clamp_tgt_rate[0x1];
	u8         reserved_at_65[0x3];
	u8         clamp_tgt_rate_after_time_inc[0x1];
	u8         reserved_at_69[0x17];

	u8         reserved_at_80[0x20];

	u8         rpg_time_reset[0x20];

	u8         rpg_byte_reset[0x20];

	u8         rpg_threshold[0x20];

	u8         rpg_max_rate[0x20];

	u8         rpg_ai_rate[0x20];

	u8         rpg_hai_rate[0x20];

	u8         rpg_gd[0x20];

	u8         rpg_min_dec_fac[0x20];

	u8         rpg_min_rate[0x20];

	u8         reserved_at_1c0[0xe0];

	u8         rate_to_set_on_first_cnp[0x20];

	u8         dce_tcp_g[0x20];

	u8         dce_tcp_rtt[0x20];

	u8         rate_reduce_monitor_period[0x20];

	u8         reserved_at_320[0x20];

	u8         initial_alpha_value[0x20];

	u8         reserved_at_360[0x4a0];
};

struct mlx5_ifc_cong_control_802_1qau_rp_bits {
	u8         reserved_at_0[0x80];

	u8         rppp_max_rps[0x20];

	u8         rpg_time_reset[0x20];

	u8         rpg_byte_reset[0x20];

	u8         rpg_threshold[0x20];

	u8         rpg_max_rate[0x20];

	u8         rpg_ai_rate[0x20];

	u8         rpg_hai_rate[0x20];

	u8         rpg_gd[0x20];

	u8         rpg_min_dec_fac[0x20];

	u8         rpg_min_rate[0x20];

	u8         reserved_at_1c0[0x640];
};

enum {
	MLX5_RESIZE_FIELD_SELECT_RESIZE_FIELD_SELECT_LOG_CQ_SIZE    = 0x1,
	MLX5_RESIZE_FIELD_SELECT_RESIZE_FIELD_SELECT_PAGE_OFFSET    = 0x2,
	MLX5_RESIZE_FIELD_SELECT_RESIZE_FIELD_SELECT_LOG_PAGE_SIZE  = 0x4,
};

struct mlx5_ifc_resize_field_select_bits {
	u8         resize_field_select[0x20];
};

struct mlx5_ifc_resource_dump_bits {
	u8         more_dump[0x1];
	u8         inline_dump[0x1];
	u8         reserved_at_2[0xa];
	u8         seq_num[0x4];
	u8         segment_type[0x10];

	u8         reserved_at_20[0x10];
	u8         vhca_id[0x10];

	u8         index1[0x20];

	u8         index2[0x20];

	u8         num_of_obj1[0x10];
	u8         num_of_obj2[0x10];

	u8         reserved_at_a0[0x20];

	u8         device_opaque[0x40];

	u8         mkey[0x20];

	u8         size[0x20];

	u8         address[0x40];

	u8         inline_data[52][0x20];
};

struct mlx5_ifc_resource_dump_menu_record_bits {
	u8         reserved_at_0[0x4];
	u8         num_of_obj2_supports_active[0x1];
	u8         num_of_obj2_supports_all[0x1];
	u8         must_have_num_of_obj2[0x1];
	u8         support_num_of_obj2[0x1];
	u8         num_of_obj1_supports_active[0x1];
	u8         num_of_obj1_supports_all[0x1];
	u8         must_have_num_of_obj1[0x1];
	u8         support_num_of_obj1[0x1];
	u8         must_have_index2[0x1];
	u8         support_index2[0x1];
	u8         must_have_index1[0x1];
	u8         support_index1[0x1];
	u8         segment_type[0x10];

	u8         segment_name[4][0x20];

	u8         index1_name[4][0x20];

	u8         index2_name[4][0x20];
};

struct mlx5_ifc_resource_dump_segment_header_bits {
	u8         length_dw[0x10];
	u8         segment_type[0x10];
};

struct mlx5_ifc_resource_dump_command_segment_bits {
	struct mlx5_ifc_resource_dump_segment_header_bits segment_header;

	u8         segment_called[0x10];
	u8         vhca_id[0x10];

	u8         index1[0x20];

	u8         index2[0x20];

	u8         num_of_obj1[0x10];
	u8         num_of_obj2[0x10];
};

struct mlx5_ifc_resource_dump_error_segment_bits {
	struct mlx5_ifc_resource_dump_segment_header_bits segment_header;

	u8         reserved_at_20[0x10];
	u8         syndrome_id[0x10];

	u8         reserved_at_40[0x40];

	u8         error[8][0x20];
};

struct mlx5_ifc_resource_dump_info_segment_bits {
	struct mlx5_ifc_resource_dump_segment_header_bits segment_header;

	u8         reserved_at_20[0x18];
	u8         dump_version[0x8];

	u8         hw_version[0x20];

	u8         fw_version[0x20];
};

struct mlx5_ifc_resource_dump_menu_segment_bits {
	struct mlx5_ifc_resource_dump_segment_header_bits segment_header;

	u8         reserved_at_20[0x10];
	u8         num_of_records[0x10];

	struct mlx5_ifc_resource_dump_menu_record_bits record[];
};

struct mlx5_ifc_resource_dump_resource_segment_bits {
	struct mlx5_ifc_resource_dump_segment_header_bits segment_header;

	u8         reserved_at_20[0x20];

	u8         index1[0x20];

	u8         index2[0x20];

	u8         payload[][0x20];
};

struct mlx5_ifc_resource_dump_terminate_segment_bits {
	struct mlx5_ifc_resource_dump_segment_header_bits segment_header;
};

struct mlx5_ifc_menu_resource_dump_response_bits {
	struct mlx5_ifc_resource_dump_info_segment_bits info;
	struct mlx5_ifc_resource_dump_command_segment_bits cmd;
	struct mlx5_ifc_resource_dump_menu_segment_bits menu;
	struct mlx5_ifc_resource_dump_terminate_segment_bits terminate;
};

enum {
	MLX5_MODIFY_FIELD_SELECT_MODIFY_FIELD_SELECT_CQ_PERIOD     = 0x1,
	MLX5_MODIFY_FIELD_SELECT_MODIFY_FIELD_SELECT_CQ_MAX_COUNT  = 0x2,
	MLX5_MODIFY_FIELD_SELECT_MODIFY_FIELD_SELECT_OI            = 0x4,
	MLX5_MODIFY_FIELD_SELECT_MODIFY_FIELD_SELECT_C_EQN         = 0x8,
};

struct mlx5_ifc_modify_field_select_bits {
	u8         modify_field_select[0x20];
};

struct mlx5_ifc_field_select_r_roce_np_bits {
	u8         field_select_r_roce_np[0x20];
};

struct mlx5_ifc_field_select_r_roce_rp_bits {
	u8         field_select_r_roce_rp[0x20];
};

enum {
	MLX5_FIELD_SELECT_802_1QAU_RP_FIELD_SELECT_8021QAURP_RPPP_MAX_RPS     = 0x4,
	MLX5_FIELD_SELECT_802_1QAU_RP_FIELD_SELECT_8021QAURP_RPG_TIME_RESET   = 0x8,
	MLX5_FIELD_SELECT_802_1QAU_RP_FIELD_SELECT_8021QAURP_RPG_BYTE_RESET   = 0x10,
	MLX5_FIELD_SELECT_802_1QAU_RP_FIELD_SELECT_8021QAURP_RPG_THRESHOLD    = 0x20,
	MLX5_FIELD_SELECT_802_1QAU_RP_FIELD_SELECT_8021QAURP_RPG_MAX_RATE     = 0x40,
	MLX5_FIELD_SELECT_802_1QAU_RP_FIELD_SELECT_8021QAURP_RPG_AI_RATE      = 0x80,
	MLX5_FIELD_SELECT_802_1QAU_RP_FIELD_SELECT_8021QAURP_RPG_HAI_RATE     = 0x100,
	MLX5_FIELD_SELECT_802_1QAU_RP_FIELD_SELECT_8021QAURP_RPG_GD           = 0x200,
	MLX5_FIELD_SELECT_802_1QAU_RP_FIELD_SELECT_8021QAURP_RPG_MIN_DEC_FAC  = 0x400,
	MLX5_FIELD_SELECT_802_1QAU_RP_FIELD_SELECT_8021QAURP_RPG_MIN_RATE     = 0x800,
};

struct mlx5_ifc_field_select_802_1qau_rp_bits {
	u8         field_select_8021qaurp[0x20];
};

struct mlx5_ifc_phys_layer_cntrs_bits {
	u8         time_since_last_clear_high[0x20];

	u8         time_since_last_clear_low[0x20];

	u8         symbol_errors_high[0x20];

	u8         symbol_errors_low[0x20];

	u8         sync_headers_errors_high[0x20];

	u8         sync_headers_errors_low[0x20];

	u8         edpl_bip_errors_lane0_high[0x20];

	u8         edpl_bip_errors_lane0_low[0x20];

	u8         edpl_bip_errors_lane1_high[0x20];

	u8         edpl_bip_errors_lane1_low[0x20];

	u8         edpl_bip_errors_lane2_high[0x20];

	u8         edpl_bip_errors_lane2_low[0x20];

	u8         edpl_bip_errors_lane3_high[0x20];

	u8         edpl_bip_errors_lane3_low[0x20];

	u8         fc_fec_corrected_blocks_lane0_high[0x20];

	u8         fc_fec_corrected_blocks_lane0_low[0x20];

	u8         fc_fec_corrected_blocks_lane1_high[0x20];

	u8         fc_fec_corrected_blocks_lane1_low[0x20];

	u8         fc_fec_corrected_blocks_lane2_high[0x20];

	u8         fc_fec_corrected_blocks_lane2_low[0x20];

	u8         fc_fec_corrected_blocks_lane3_high[0x20];

	u8         fc_fec_corrected_blocks_lane3_low[0x20];

	u8         fc_fec_uncorrectable_blocks_lane0_high[0x20];

	u8         fc_fec_uncorrectable_blocks_lane0_low[0x20];

	u8         fc_fec_uncorrectable_blocks_lane1_high[0x20];

	u8         fc_fec_uncorrectable_blocks_lane1_low[0x20];

	u8         fc_fec_uncorrectable_blocks_lane2_high[0x20];

	u8         fc_fec_uncorrectable_blocks_lane2_low[0x20];

	u8         fc_fec_uncorrectable_blocks_lane3_high[0x20];

	u8         fc_fec_uncorrectable_blocks_lane3_low[0x20];

	u8         rs_fec_corrected_blocks_high[0x20];

	u8         rs_fec_corrected_blocks_low[0x20];

	u8         rs_fec_uncorrectable_blocks_high[0x20];

	u8         rs_fec_uncorrectable_blocks_low[0x20];

	u8         rs_fec_no_errors_blocks_high[0x20];

	u8         rs_fec_no_errors_blocks_low[0x20];

	u8         rs_fec_single_error_blocks_high[0x20];

	u8         rs_fec_single_error_blocks_low[0x20];

	u8         rs_fec_corrected_symbols_total_high[0x20];

	u8         rs_fec_corrected_symbols_total_low[0x20];

	u8         rs_fec_corrected_symbols_lane0_high[0x20];

	u8         rs_fec_corrected_symbols_lane0_low[0x20];

	u8         rs_fec_corrected_symbols_lane1_high[0x20];

	u8         rs_fec_corrected_symbols_lane1_low[0x20];

	u8         rs_fec_corrected_symbols_lane2_high[0x20];

	u8         rs_fec_corrected_symbols_lane2_low[0x20];

	u8         rs_fec_corrected_symbols_lane3_high[0x20];

	u8         rs_fec_corrected_symbols_lane3_low[0x20];

	u8         link_down_events[0x20];

	u8         successful_recovery_events[0x20];

	u8         reserved_at_640[0x180];
};

struct mlx5_ifc_phys_layer_statistical_cntrs_bits {
	u8         time_since_last_clear_high[0x20];

	u8         time_since_last_clear_low[0x20];

	u8         phy_received_bits_high[0x20];

	u8         phy_received_bits_low[0x20];

	u8         phy_symbol_errors_high[0x20];

	u8         phy_symbol_errors_low[0x20];

	u8         phy_corrected_bits_high[0x20];

	u8         phy_corrected_bits_low[0x20];

	u8         phy_corrected_bits_lane0_high[0x20];

	u8         phy_corrected_bits_lane0_low[0x20];

	u8         phy_corrected_bits_lane1_high[0x20];

	u8         phy_corrected_bits_lane1_low[0x20];

	u8         phy_corrected_bits_lane2_high[0x20];

	u8         phy_corrected_bits_lane2_low[0x20];

	u8         phy_corrected_bits_lane3_high[0x20];

	u8         phy_corrected_bits_lane3_low[0x20];

	u8         reserved_at_200[0x5c0];
};

struct mlx5_ifc_ib_port_cntrs_grp_data_layout_bits {
	u8	   symbol_error_counter[0x10];

	u8         link_error_recovery_counter[0x8];

	u8         link_downed_counter[0x8];

	u8         port_rcv_errors[0x10];

	u8         port_rcv_remote_physical_errors[0x10];

	u8         port_rcv_switch_relay_errors[0x10];

	u8         port_xmit_discards[0x10];

	u8         port_xmit_constraint_errors[0x8];

	u8         port_rcv_constraint_errors[0x8];

	u8         reserved_at_70[0x8];

	u8         link_overrun_errors[0x8];

	u8	   reserved_at_80[0x10];

	u8         vl_15_dropped[0x10];

	u8	   reserved_at_a0[0x80];

	u8         port_xmit_wait[0x20];
};

struct mlx5_ifc_eth_per_tc_prio_grp_data_layout_bits {
	u8         transmit_queue_high[0x20];

	u8         transmit_queue_low[0x20];

	u8         no_buffer_discard_uc_high[0x20];

	u8         no_buffer_discard_uc_low[0x20];

	u8         reserved_at_80[0x740];
};

struct mlx5_ifc_eth_per_tc_congest_prio_grp_data_layout_bits {
	u8         wred_discard_high[0x20];

	u8         wred_discard_low[0x20];

	u8         ecn_marked_tc_high[0x20];

	u8         ecn_marked_tc_low[0x20];

	u8         reserved_at_80[0x740];
};

struct mlx5_ifc_eth_per_prio_grp_data_layout_bits {
	u8         rx_octets_high[0x20];

	u8         rx_octets_low[0x20];

	u8         reserved_at_40[0xc0];

	u8         rx_frames_high[0x20];

	u8         rx_frames_low[0x20];

	u8         tx_octets_high[0x20];

	u8         tx_octets_low[0x20];

	u8         reserved_at_180[0xc0];

	u8         tx_frames_high[0x20];

	u8         tx_frames_low[0x20];

	u8         rx_pause_high[0x20];

	u8         rx_pause_low[0x20];

	u8         rx_pause_duration_high[0x20];

	u8         rx_pause_duration_low[0x20];

	u8         tx_pause_high[0x20];

	u8         tx_pause_low[0x20];

	u8         tx_pause_duration_high[0x20];

	u8         tx_pause_duration_low[0x20];

	u8         rx_pause_transition_high[0x20];

	u8         rx_pause_transition_low[0x20];

	u8         rx_discards_high[0x20];

	u8         rx_discards_low[0x20];

	u8         device_stall_minor_watermark_cnt_high[0x20];

	u8         device_stall_minor_watermark_cnt_low[0x20];

	u8         device_stall_critical_watermark_cnt_high[0x20];

	u8         device_stall_critical_watermark_cnt_low[0x20];

	u8         reserved_at_480[0x340];
};

struct mlx5_ifc_eth_extended_cntrs_grp_data_layout_bits {
	u8         port_transmit_wait_high[0x20];

	u8         port_transmit_wait_low[0x20];

	u8         reserved_at_40[0x100];

	u8         rx_buffer_almost_full_high[0x20];

	u8         rx_buffer_almost_full_low[0x20];

	u8         rx_buffer_full_high[0x20];

	u8         rx_buffer_full_low[0x20];

	u8         rx_icrc_encapsulated_high[0x20];

	u8         rx_icrc_encapsulated_low[0x20];

	u8         reserved_at_200[0x5c0];
};

struct mlx5_ifc_eth_3635_cntrs_grp_data_layout_bits {
	u8         dot3stats_alignment_errors_high[0x20];

	u8         dot3stats_alignment_errors_low[0x20];

	u8         dot3stats_fcs_errors_high[0x20];

	u8         dot3stats_fcs_errors_low[0x20];

	u8         dot3stats_single_collision_frames_high[0x20];

	u8         dot3stats_single_collision_frames_low[0x20];

	u8         dot3stats_multiple_collision_frames_high[0x20];

	u8         dot3stats_multiple_collision_frames_low[0x20];

	u8         dot3stats_sqe_test_errors_high[0x20];

	u8         dot3stats_sqe_test_errors_low[0x20];

	u8         dot3stats_deferred_transmissions_high[0x20];

	u8         dot3stats_deferred_transmissions_low[0x20];

	u8         dot3stats_late_collisions_high[0x20];

	u8         dot3stats_late_collisions_low[0x20];

	u8         dot3stats_excessive_collisions_high[0x20];

	u8         dot3stats_excessive_collisions_low[0x20];

	u8         dot3stats_internal_mac_transmit_errors_high[0x20];

	u8         dot3stats_internal_mac_transmit_errors_low[0x20];

	u8         dot3stats_carrier_sense_errors_high[0x20];

	u8         dot3stats_carrier_sense_errors_low[0x20];

	u8         dot3stats_frame_too_longs_high[0x20];

	u8         dot3stats_frame_too_longs_low[0x20];

	u8         dot3stats_internal_mac_receive_errors_high[0x20];

	u8         dot3stats_internal_mac_receive_errors_low[0x20];

	u8         dot3stats_symbol_errors_high[0x20];

	u8         dot3stats_symbol_errors_low[0x20];

	u8         dot3control_in_unknown_opcodes_high[0x20];

	u8         dot3control_in_unknown_opcodes_low[0x20];

	u8         dot3in_pause_frames_high[0x20];

	u8         dot3in_pause_frames_low[0x20];

	u8         dot3out_pause_frames_high[0x20];

	u8         dot3out_pause_frames_low[0x20];

	u8         reserved_at_400[0x3c0];
};

struct mlx5_ifc_eth_2819_cntrs_grp_data_layout_bits {
	u8         ether_stats_drop_events_high[0x20];

	u8         ether_stats_drop_events_low[0x20];

	u8         ether_stats_octets_high[0x20];

	u8         ether_stats_octets_low[0x20];

	u8         ether_stats_pkts_high[0x20];

	u8         ether_stats_pkts_low[0x20];

	u8         ether_stats_broadcast_pkts_high[0x20];

	u8         ether_stats_broadcast_pkts_low[0x20];

	u8         ether_stats_multicast_pkts_high[0x20];

	u8         ether_stats_multicast_pkts_low[0x20];

	u8         ether_stats_crc_align_errors_high[0x20];

	u8         ether_stats_crc_align_errors_low[0x20];

	u8         ether_stats_undersize_pkts_high[0x20];

	u8         ether_stats_undersize_pkts_low[0x20];

	u8         ether_stats_oversize_pkts_high[0x20];

	u8         ether_stats_oversize_pkts_low[0x20];

	u8         ether_stats_fragments_high[0x20];

	u8         ether_stats_fragments_low[0x20];

	u8         ether_stats_jabbers_high[0x20];

	u8         ether_stats_jabbers_low[0x20];

	u8         ether_stats_collisions_high[0x20];

	u8         ether_stats_collisions_low[0x20];

	u8         ether_stats_pkts64octets_high[0x20];

	u8         ether_stats_pkts64octets_low[0x20];

	u8         ether_stats_pkts65to127octets_high[0x20];

	u8         ether_stats_pkts65to127octets_low[0x20];

	u8         ether_stats_pkts128to255octets_high[0x20];

	u8         ether_stats_pkts128to255octets_low[0x20];

	u8         ether_stats_pkts256to511octets_high[0x20];

	u8         ether_stats_pkts256to511octets_low[0x20];

	u8         ether_stats_pkts512to1023octets_high[0x20];

	u8         ether_stats_pkts512to1023octets_low[0x20];

	u8         ether_stats_pkts1024to1518octets_high[0x20];

	u8         ether_stats_pkts1024to1518octets_low[0x20];

	u8         ether_stats_pkts1519to2047octets_high[0x20];

	u8         ether_stats_pkts1519to2047octets_low[0x20];

	u8         ether_stats_pkts2048to4095octets_high[0x20];

	u8         ether_stats_pkts2048to4095octets_low[0x20];

	u8         ether_stats_pkts4096to8191octets_high[0x20];

	u8         ether_stats_pkts4096to8191octets_low[0x20];

	u8         ether_stats_pkts8192to10239octets_high[0x20];

	u8         ether_stats_pkts8192to10239octets_low[0x20];

	u8         reserved_at_540[0x280];
};

struct mlx5_ifc_eth_2863_cntrs_grp_data_layout_bits {
	u8         if_in_octets_high[0x20];

	u8         if_in_octets_low[0x20];

	u8         if_in_ucast_pkts_high[0x20];

	u8         if_in_ucast_pkts_low[0x20];

	u8         if_in_discards_high[0x20];

	u8         if_in_discards_low[0x20];

	u8         if_in_errors_high[0x20];

	u8         if_in_errors_low[0x20];

	u8         if_in_unknown_protos_high[0x20];

	u8         if_in_unknown_protos_low[0x20];

	u8         if_out_octets_high[0x20];

	u8         if_out_octets_low[0x20];

	u8         if_out_ucast_pkts_high[0x20];

	u8         if_out_ucast_pkts_low[0x20];

	u8         if_out_discards_high[0x20];

	u8         if_out_discards_low[0x20];

	u8         if_out_errors_high[0x20];

	u8         if_out_errors_low[0x20];

	u8         if_in_multicast_pkts_high[0x20];

	u8         if_in_multicast_pkts_low[0x20];

	u8         if_in_broadcast_pkts_high[0x20];

	u8         if_in_broadcast_pkts_low[0x20];

	u8         if_out_multicast_pkts_high[0x20];

	u8         if_out_multicast_pkts_low[0x20];

	u8         if_out_broadcast_pkts_high[0x20];

	u8         if_out_broadcast_pkts_low[0x20];

	u8         reserved_at_340[0x480];
};

struct mlx5_ifc_eth_802_3_cntrs_grp_data_layout_bits {
	u8         a_frames_transmitted_ok_high[0x20];

	u8         a_frames_transmitted_ok_low[0x20];

	u8         a_frames_received_ok_high[0x20];

	u8         a_frames_received_ok_low[0x20];

	u8         a_frame_check_sequence_errors_high[0x20];

	u8         a_frame_check_sequence_errors_low[0x20];

	u8         a_alignment_errors_high[0x20];

	u8         a_alignment_errors_low[0x20];

	u8         a_octets_transmitted_ok_high[0x20];

	u8         a_octets_transmitted_ok_low[0x20];

	u8         a_octets_received_ok_high[0x20];

	u8         a_octets_received_ok_low[0x20];

	u8         a_multicast_frames_xmitted_ok_high[0x20];

	u8         a_multicast_frames_xmitted_ok_low[0x20];

	u8         a_broadcast_frames_xmitted_ok_high[0x20];

	u8         a_broadcast_frames_xmitted_ok_low[0x20];

	u8         a_multicast_frames_received_ok_high[0x20];

	u8         a_multicast_frames_received_ok_low[0x20];

	u8         a_broadcast_frames_received_ok_high[0x20];

	u8         a_broadcast_frames_received_ok_low[0x20];

	u8         a_in_range_length_errors_high[0x20];

	u8         a_in_range_length_errors_low[0x20];

	u8         a_out_of_range_length_field_high[0x20];

	u8         a_out_of_range_length_field_low[0x20];

	u8         a_frame_too_long_errors_high[0x20];

	u8         a_frame_too_long_errors_low[0x20];

	u8         a_symbol_error_during_carrier_high[0x20];

	u8         a_symbol_error_during_carrier_low[0x20];

	u8         a_mac_control_frames_transmitted_high[0x20];

	u8         a_mac_control_frames_transmitted_low[0x20];

	u8         a_mac_control_frames_received_high[0x20];

	u8         a_mac_control_frames_received_low[0x20];

	u8         a_unsupported_opcodes_received_high[0x20];

	u8         a_unsupported_opcodes_received_low[0x20];

	u8         a_pause_mac_ctrl_frames_received_high[0x20];

	u8         a_pause_mac_ctrl_frames_received_low[0x20];

	u8         a_pause_mac_ctrl_frames_transmitted_high[0x20];

	u8         a_pause_mac_ctrl_frames_transmitted_low[0x20];

	u8         reserved_at_4c0[0x300];
};

struct mlx5_ifc_pcie_perf_cntrs_grp_data_layout_bits {
	u8         life_time_counter_high[0x20];

	u8         life_time_counter_low[0x20];

	u8         rx_errors[0x20];

	u8         tx_errors[0x20];

	u8         l0_to_recovery_eieos[0x20];

	u8         l0_to_recovery_ts[0x20];

	u8         l0_to_recovery_framing[0x20];

	u8         l0_to_recovery_retrain[0x20];

	u8         crc_error_dllp[0x20];

	u8         crc_error_tlp[0x20];

	u8         tx_overflow_buffer_pkt_high[0x20];

	u8         tx_overflow_buffer_pkt_low[0x20];

	u8         outbound_stalled_reads[0x20];

	u8         outbound_stalled_writes[0x20];

	u8         outbound_stalled_reads_events[0x20];

	u8         outbound_stalled_writes_events[0x20];

	u8         reserved_at_200[0x5c0];
};

struct mlx5_ifc_cmd_inter_comp_event_bits {
	u8         command_completion_vector[0x20];

	u8         reserved_at_20[0xc0];
};

struct mlx5_ifc_stall_vl_event_bits {
	u8         reserved_at_0[0x18];
	u8         port_num[0x1];
	u8         reserved_at_19[0x3];
	u8         vl[0x4];

	u8         reserved_at_20[0xa0];
};

struct mlx5_ifc_db_bf_congestion_event_bits {
	u8         event_subtype[0x8];
	u8         reserved_at_8[0x8];
	u8         congestion_level[0x8];
	u8         reserved_at_18[0x8];

	u8         reserved_at_20[0xa0];
};

struct mlx5_ifc_gpio_event_bits {
	u8         reserved_at_0[0x60];

	u8         gpio_event_hi[0x20];

	u8         gpio_event_lo[0x20];

	u8         reserved_at_a0[0x40];
};

struct mlx5_ifc_port_state_change_event_bits {
	u8         reserved_at_0[0x40];

	u8         port_num[0x4];
	u8         reserved_at_44[0x1c];

	u8         reserved_at_60[0x80];
};

struct mlx5_ifc_dropped_packet_logged_bits {
	u8         reserved_at_0[0xe0];
};

struct mlx5_ifc_default_timeout_bits {
	u8         to_multiplier[0x3];
	u8         reserved_at_3[0x9];
	u8         to_value[0x14];
};

struct mlx5_ifc_dtor_reg_bits {
	u8         reserved_at_0[0x20];

	struct mlx5_ifc_default_timeout_bits pcie_toggle_to;

	u8         reserved_at_40[0x60];

	struct mlx5_ifc_default_timeout_bits health_poll_to;

	struct mlx5_ifc_default_timeout_bits full_crdump_to;

	struct mlx5_ifc_default_timeout_bits fw_reset_to;

	struct mlx5_ifc_default_timeout_bits flush_on_err_to;

	struct mlx5_ifc_default_timeout_bits pci_sync_update_to;

	struct mlx5_ifc_default_timeout_bits tear_down_to;

	struct mlx5_ifc_default_timeout_bits fsm_reactivate_to;

	struct mlx5_ifc_default_timeout_bits reclaim_pages_to;

	struct mlx5_ifc_default_timeout_bits reclaim_vfs_pages_to;

	u8         reserved_at_1c0[0x40];
};

enum {
	MLX5_CQ_ERROR_SYNDROME_CQ_OVERRUN                 = 0x1,
	MLX5_CQ_ERROR_SYNDROME_CQ_ACCESS_VIOLATION_ERROR  = 0x2,
};

struct mlx5_ifc_cq_error_bits {
	u8         reserved_at_0[0x8];
	u8         cqn[0x18];

	u8         reserved_at_20[0x20];

	u8         reserved_at_40[0x18];
	u8         syndrome[0x8];

	u8         reserved_at_60[0x80];
};

struct mlx5_ifc_rdma_page_fault_event_bits {
	u8         bytes_committed[0x20];

	u8         r_key[0x20];

	u8         reserved_at_40[0x10];
	u8         packet_len[0x10];

	u8         rdma_op_len[0x20];

	u8         rdma_va[0x40];

	u8         reserved_at_c0[0x5];
	u8         rdma[0x1];
	u8         write[0x1];
	u8         requestor[0x1];
	u8         qp_number[0x18];
};

struct mlx5_ifc_wqe_associated_page_fault_event_bits {
	u8         bytes_committed[0x20];

	u8         reserved_at_20[0x10];
	u8         wqe_index[0x10];

	u8         reserved_at_40[0x10];
	u8         len[0x10];

	u8         reserved_at_60[0x60];

	u8         reserved_at_c0[0x5];
	u8         rdma[0x1];
	u8         write_read[0x1];
	u8         requestor[0x1];
	u8         qpn[0x18];
};

struct mlx5_ifc_qp_events_bits {
	u8         reserved_at_0[0xa0];

	u8         type[0x8];
	u8         reserved_at_a8[0x18];

	u8         reserved_at_c0[0x8];
	u8         qpn_rqn_sqn[0x18];
};

struct mlx5_ifc_dct_events_bits {
	u8         reserved_at_0[0xc0];

	u8         reserved_at_c0[0x8];
	u8         dct_number[0x18];
};

struct mlx5_ifc_comp_event_bits {
	u8         reserved_at_0[0xc0];

	u8         reserved_at_c0[0x8];
	u8         cq_number[0x18];
};

enum {
	MLX5_QPC_STATE_RST        = 0x0,
	MLX5_QPC_STATE_INIT       = 0x1,
	MLX5_QPC_STATE_RTR        = 0x2,
	MLX5_QPC_STATE_RTS        = 0x3,
	MLX5_QPC_STATE_SQER       = 0x4,
	MLX5_QPC_STATE_ERR        = 0x6,
	MLX5_QPC_STATE_SQD        = 0x7,
	MLX5_QPC_STATE_SUSPENDED  = 0x9,
};

enum {
	MLX5_QPC_ST_RC            = 0x0,
	MLX5_QPC_ST_UC            = 0x1,
	MLX5_QPC_ST_UD            = 0x2,
	MLX5_QPC_ST_XRC           = 0x3,
	MLX5_QPC_ST_DCI           = 0x5,
	MLX5_QPC_ST_QP0           = 0x7,
	MLX5_QPC_ST_QP1           = 0x8,
	MLX5_QPC_ST_RAW_DATAGRAM  = 0x9,
	MLX5_QPC_ST_REG_UMR       = 0xc,
};

enum {
	MLX5_QPC_PM_STATE_ARMED     = 0x0,
	MLX5_QPC_PM_STATE_REARM     = 0x1,
	MLX5_QPC_PM_STATE_RESERVED  = 0x2,
	MLX5_QPC_PM_STATE_MIGRATED  = 0x3,
};

enum {
	MLX5_QPC_OFFLOAD_TYPE_RNDV  = 0x1,
};

enum {
	MLX5_QPC_END_PADDING_MODE_SCATTER_AS_IS                = 0x0,
	MLX5_QPC_END_PADDING_MODE_PAD_TO_CACHE_LINE_ALIGNMENT  = 0x1,
};

enum {
	MLX5_QPC_MTU_256_BYTES        = 0x1,
	MLX5_QPC_MTU_512_BYTES        = 0x2,
	MLX5_QPC_MTU_1K_BYTES         = 0x3,
	MLX5_QPC_MTU_2K_BYTES         = 0x4,
	MLX5_QPC_MTU_4K_BYTES         = 0x5,
	MLX5_QPC_MTU_RAW_ETHERNET_QP  = 0x7,
};

enum {
	MLX5_QPC_ATOMIC_MODE_IB_SPEC     = 0x1,
	MLX5_QPC_ATOMIC_MODE_ONLY_8B     = 0x2,
	MLX5_QPC_ATOMIC_MODE_UP_TO_8B    = 0x3,
	MLX5_QPC_ATOMIC_MODE_UP_TO_16B   = 0x4,
	MLX5_QPC_ATOMIC_MODE_UP_TO_32B   = 0x5,
	MLX5_QPC_ATOMIC_MODE_UP_TO_64B   = 0x6,
	MLX5_QPC_ATOMIC_MODE_UP_TO_128B  = 0x7,
	MLX5_QPC_ATOMIC_MODE_UP_TO_256B  = 0x8,
};

enum {
	MLX5_QPC_CS_REQ_DISABLE    = 0x0,
	MLX5_QPC_CS_REQ_UP_TO_32B  = 0x11,
	MLX5_QPC_CS_REQ_UP_TO_64B  = 0x22,
};

enum {
	MLX5_QPC_CS_RES_DISABLE    = 0x0,
	MLX5_QPC_CS_RES_UP_TO_32B  = 0x1,
	MLX5_QPC_CS_RES_UP_TO_64B  = 0x2,
};

enum {
	MLX5_TIMESTAMP_FORMAT_FREE_RUNNING = 0x0,
	MLX5_TIMESTAMP_FORMAT_DEFAULT      = 0x1,
	MLX5_TIMESTAMP_FORMAT_REAL_TIME    = 0x2,
};

struct mlx5_ifc_qpc_bits {
	u8         state[0x4];
	u8         lag_tx_port_affinity[0x4];
	u8         st[0x8];
	u8         reserved_at_10[0x2];
	u8	   isolate_vl_tc[0x1];
	u8         pm_state[0x2];
	u8         reserved_at_15[0x1];
	u8         req_e2e_credit_mode[0x2];
	u8         offload_type[0x4];
	u8         end_padding_mode[0x2];
	u8         reserved_at_1e[0x2];

	u8         wq_signature[0x1];
	u8         block_lb_mc[0x1];
	u8         atomic_like_write_en[0x1];
	u8         latency_sensitive[0x1];
	u8         reserved_at_24[0x1];
	u8         drain_sigerr[0x1];
	u8         reserved_at_26[0x2];
	u8         pd[0x18];

	u8         mtu[0x3];
	u8         log_msg_max[0x5];
	u8         reserved_at_48[0x1];
	u8         log_rq_size[0x4];
	u8         log_rq_stride[0x3];
	u8         no_sq[0x1];
	u8         log_sq_size[0x4];
	u8         reserved_at_55[0x3];
	u8	   ts_format[0x2];
	u8         reserved_at_5a[0x1];
	u8         rlky[0x1];
	u8         ulp_stateless_offload_mode[0x4];

	u8         counter_set_id[0x8];
	u8         uar_page[0x18];

	u8         reserved_at_80[0x8];
	u8         user_index[0x18];

	u8         reserved_at_a0[0x3];
	u8         log_page_size[0x5];
	u8         remote_qpn[0x18];

	struct mlx5_ifc_ads_bits primary_address_path;

	struct mlx5_ifc_ads_bits secondary_address_path;

	u8         log_ack_req_freq[0x4];
	u8         reserved_at_384[0x4];
	u8         log_sra_max[0x3];
	u8         reserved_at_38b[0x2];
	u8         retry_count[0x3];
	u8         rnr_retry[0x3];
	u8         reserved_at_393[0x1];
	u8         fre[0x1];
	u8         cur_rnr_retry[0x3];
	u8         cur_retry_count[0x3];
	u8         reserved_at_39b[0x5];

	u8         reserved_at_3a0[0x20];

	u8         reserved_at_3c0[0x8];
	u8         next_send_psn[0x18];

	u8         reserved_at_3e0[0x3];
	u8	   log_num_dci_stream_channels[0x5];
	u8         cqn_snd[0x18];

	u8         reserved_at_400[0x3];
	u8	   log_num_dci_errored_streams[0x5];
	u8         deth_sqpn[0x18];

	u8         reserved_at_420[0x20];

	u8         reserved_at_440[0x8];
	u8         last_acked_psn[0x18];

	u8         reserved_at_460[0x8];
	u8         ssn[0x18];

	u8         reserved_at_480[0x8];
	u8         log_rra_max[0x3];
	u8         reserved_at_48b[0x1];
	u8         atomic_mode[0x4];
	u8         rre[0x1];
	u8         rwe[0x1];
	u8         rae[0x1];
	u8         reserved_at_493[0x1];
	u8         page_offset[0x6];
	u8         reserved_at_49a[0x3];
	u8         cd_slave_receive[0x1];
	u8         cd_slave_send[0x1];
	u8         cd_master[0x1];

	u8         reserved_at_4a0[0x3];
	u8         min_rnr_nak[0x5];
	u8         next_rcv_psn[0x18];

	u8         reserved_at_4c0[0x8];
	u8         xrcd[0x18];

	u8         reserved_at_4e0[0x8];
	u8         cqn_rcv[0x18];

	u8         dbr_addr[0x40];

	u8         q_key[0x20];

	u8         reserved_at_560[0x5];
	u8         rq_type[0x3];
	u8         srqn_rmpn_xrqn[0x18];

	u8         reserved_at_580[0x8];
	u8         rmsn[0x18];

	u8         hw_sq_wqebb_counter[0x10];
	u8         sw_sq_wqebb_counter[0x10];

	u8         hw_rq_counter[0x20];

	u8         sw_rq_counter[0x20];

	u8         reserved_at_600[0x20];

	u8         reserved_at_620[0xf];
	u8         cgs[0x1];
	u8         cs_req[0x8];
	u8         cs_res[0x8];

	u8         dc_access_key[0x40];

	u8         reserved_at_680[0x3];
	u8         dbr_umem_valid[0x1];

	u8         reserved_at_684[0xbc];
};

struct mlx5_ifc_roce_addr_layout_bits {
	u8         source_l3_address[16][0x8];

	u8         reserved_at_80[0x3];
	u8         vlan_valid[0x1];
	u8         vlan_id[0xc];
	u8         source_mac_47_32[0x10];

	u8         source_mac_31_0[0x20];

	u8         reserved_at_c0[0x14];
	u8         roce_l3_type[0x4];
	u8         roce_version[0x8];

	u8         reserved_at_e0[0x20];
};

struct mlx5_ifc_shampo_cap_bits {
	u8    reserved_at_0[0x3];
	u8    shampo_log_max_reservation_size[0x5];
	u8    reserved_at_8[0x3];
	u8    shampo_log_min_reservation_size[0x5];
	u8    shampo_min_mss_size[0x10];

	u8    reserved_at_20[0x3];
	u8    shampo_max_log_headers_entry_size[0x5];
	u8    reserved_at_28[0x18];

	u8    reserved_at_40[0x7c0];
};

union mlx5_ifc_hca_cap_union_bits {
	struct mlx5_ifc_cmd_hca_cap_bits cmd_hca_cap;
	struct mlx5_ifc_cmd_hca_cap_2_bits cmd_hca_cap_2;
	struct mlx5_ifc_odp_cap_bits odp_cap;
	struct mlx5_ifc_atomic_caps_bits atomic_caps;
	struct mlx5_ifc_roce_cap_bits roce_cap;
	struct mlx5_ifc_per_protocol_networking_offload_caps_bits per_protocol_networking_offload_caps;
	struct mlx5_ifc_flow_table_nic_cap_bits flow_table_nic_cap;
	struct mlx5_ifc_flow_table_eswitch_cap_bits flow_table_eswitch_cap;
	struct mlx5_ifc_e_switch_cap_bits e_switch_cap;
	struct mlx5_ifc_port_selection_cap_bits port_selection_cap;
	struct mlx5_ifc_vector_calc_cap_bits vector_calc_cap;
	struct mlx5_ifc_qos_cap_bits qos_cap;
	struct mlx5_ifc_debug_cap_bits debug_cap;
	struct mlx5_ifc_fpga_cap_bits fpga_cap;
	struct mlx5_ifc_tls_cap_bits tls_cap;
	struct mlx5_ifc_device_mem_cap_bits device_mem_cap;
	struct mlx5_ifc_virtio_emulation_cap_bits virtio_emulation_cap;
	struct mlx5_ifc_shampo_cap_bits shampo_cap;
	u8         reserved_at_0[0x8000];
};

enum {
	MLX5_FLOW_CONTEXT_ACTION_ALLOW     = 0x1,
	MLX5_FLOW_CONTEXT_ACTION_DROP      = 0x2,
	MLX5_FLOW_CONTEXT_ACTION_FWD_DEST  = 0x4,
	MLX5_FLOW_CONTEXT_ACTION_COUNT     = 0x8,
	MLX5_FLOW_CONTEXT_ACTION_PACKET_REFORMAT = 0x10,
	MLX5_FLOW_CONTEXT_ACTION_DECAP     = 0x20,
	MLX5_FLOW_CONTEXT_ACTION_MOD_HDR   = 0x40,
	MLX5_FLOW_CONTEXT_ACTION_VLAN_POP  = 0x80,
	MLX5_FLOW_CONTEXT_ACTION_VLAN_PUSH = 0x100,
	MLX5_FLOW_CONTEXT_ACTION_VLAN_POP_2  = 0x400,
	MLX5_FLOW_CONTEXT_ACTION_VLAN_PUSH_2 = 0x800,
	MLX5_FLOW_CONTEXT_ACTION_IPSEC_DECRYPT = 0x1000,
	MLX5_FLOW_CONTEXT_ACTION_IPSEC_ENCRYPT = 0x2000,
};

enum {
	MLX5_FLOW_CONTEXT_FLOW_SOURCE_ANY_VPORT         = 0x0,
	MLX5_FLOW_CONTEXT_FLOW_SOURCE_UPLINK            = 0x1,
	MLX5_FLOW_CONTEXT_FLOW_SOURCE_LOCAL_VPORT       = 0x2,
};

struct mlx5_ifc_vlan_bits {
	u8         ethtype[0x10];
	u8         prio[0x3];
	u8         cfi[0x1];
	u8         vid[0xc];
};

struct mlx5_ifc_flow_context_bits {
	struct mlx5_ifc_vlan_bits push_vlan;

	u8         group_id[0x20];

	u8         reserved_at_40[0x8];
	u8         flow_tag[0x18];

	u8         reserved_at_60[0x10];
	u8         action[0x10];

	u8         extended_destination[0x1];
	u8         reserved_at_81[0x1];
	u8         flow_source[0x2];
	u8         reserved_at_84[0x4];
	u8         destination_list_size[0x18];

	u8         reserved_at_a0[0x8];
	u8         flow_counter_list_size[0x18];

	u8         packet_reformat_id[0x20];

	u8         modify_header_id[0x20];

	struct mlx5_ifc_vlan_bits push_vlan_2;

	u8         ipsec_obj_id[0x20];
	u8         reserved_at_140[0xc0];

	struct mlx5_ifc_fte_match_param_bits match_value;

	u8         reserved_at_1200[0x600];

	union mlx5_ifc_dest_format_struct_flow_counter_list_auto_bits destination[];
};

enum {
	MLX5_XRC_SRQC_STATE_GOOD   = 0x0,
	MLX5_XRC_SRQC_STATE_ERROR  = 0x1,
};

struct mlx5_ifc_xrc_srqc_bits {
	u8         state[0x4];
	u8         log_xrc_srq_size[0x4];
	u8         reserved_at_8[0x18];

	u8         wq_signature[0x1];
	u8         cont_srq[0x1];
	u8         reserved_at_22[0x1];
	u8         rlky[0x1];
	u8         basic_cyclic_rcv_wqe[0x1];
	u8         log_rq_stride[0x3];
	u8         xrcd[0x18];

	u8         page_offset[0x6];
	u8         reserved_at_46[0x1];
	u8         dbr_umem_valid[0x1];
	u8         cqn[0x18];

	u8         reserved_at_60[0x20];

	u8         user_index_equal_xrc_srqn[0x1];
	u8         reserved_at_81[0x1];
	u8         log_page_size[0x6];
	u8         user_index[0x18];

	u8         reserved_at_a0[0x20];

	u8         reserved_at_c0[0x8];
	u8         pd[0x18];

	u8         lwm[0x10];
	u8         wqe_cnt[0x10];

	u8         reserved_at_100[0x40];

	u8         db_record_addr_h[0x20];

	u8         db_record_addr_l[0x1e];
	u8         reserved_at_17e[0x2];

	u8         reserved_at_180[0x80];
};

struct mlx5_ifc_vnic_diagnostic_statistics_bits {
	u8         counter_error_queues[0x20];

	u8         total_error_queues[0x20];

	u8         send_queue_priority_update_flow[0x20];

	u8         reserved_at_60[0x20];

	u8         nic_receive_steering_discard[0x40];

	u8         receive_discard_vport_down[0x40];

	u8         transmit_discard_vport_down[0x40];

	u8         reserved_at_140[0xa0];

	u8         internal_rq_out_of_buffer[0x20];

	u8         reserved_at_200[0xe00];
};

struct mlx5_ifc_traffic_counter_bits {
	u8         packets[0x40];

	u8         octets[0x40];
};

struct mlx5_ifc_tisc_bits {
	u8         strict_lag_tx_port_affinity[0x1];
	u8         tls_en[0x1];
	u8         reserved_at_2[0x2];
	u8         lag_tx_port_affinity[0x04];

	u8         reserved_at_8[0x4];
	u8         prio[0x4];
	u8         reserved_at_10[0x10];

	u8         reserved_at_20[0x100];

	u8         reserved_at_120[0x8];
	u8         transport_domain[0x18];

	u8         reserved_at_140[0x8];
	u8         underlay_qpn[0x18];

	u8         reserved_at_160[0x8];
	u8         pd[0x18];

	u8         reserved_at_180[0x380];
};

enum {
	MLX5_TIRC_DISP_TYPE_DIRECT    = 0x0,
	MLX5_TIRC_DISP_TYPE_INDIRECT  = 0x1,
};

enum {
	MLX5_TIRC_PACKET_MERGE_MASK_IPV4_LRO  = BIT(0),
	MLX5_TIRC_PACKET_MERGE_MASK_IPV6_LRO  = BIT(1),
	MLX5_TIRC_PACKET_MERGE_MASK_SHAMPO    = BIT(2),
};

enum {
	MLX5_RX_HASH_FN_NONE           = 0x0,
	MLX5_RX_HASH_FN_INVERTED_XOR8  = 0x1,
	MLX5_RX_HASH_FN_TOEPLITZ       = 0x2,
};

enum {
	MLX5_TIRC_SELF_LB_BLOCK_BLOCK_UNICAST    = 0x1,
	MLX5_TIRC_SELF_LB_BLOCK_BLOCK_MULTICAST  = 0x2,
};

struct mlx5_ifc_tirc_bits {
	u8         reserved_at_0[0x20];

	u8         disp_type[0x4];
	u8         tls_en[0x1];
	u8         reserved_at_25[0x1b];

	u8         reserved_at_40[0x40];

	u8         reserved_at_80[0x4];
	u8         lro_timeout_period_usecs[0x10];
	u8         packet_merge_mask[0x4];
	u8         lro_max_ip_payload_size[0x8];

	u8         reserved_at_a0[0x40];

	u8         reserved_at_e0[0x8];
	u8         inline_rqn[0x18];

	u8         rx_hash_symmetric[0x1];
	u8         reserved_at_101[0x1];
	u8         tunneled_offload_en[0x1];
	u8         reserved_at_103[0x5];
	u8         indirect_table[0x18];

	u8         rx_hash_fn[0x4];
	u8         reserved_at_124[0x2];
	u8         self_lb_block[0x2];
	u8         transport_domain[0x18];

	u8         rx_hash_toeplitz_key[10][0x20];

	struct mlx5_ifc_rx_hash_field_select_bits rx_hash_field_selector_outer;

	struct mlx5_ifc_rx_hash_field_select_bits rx_hash_field_selector_inner;

	u8         reserved_at_2c0[0x4c0];
};

enum {
	MLX5_SRQC_STATE_GOOD   = 0x0,
	MLX5_SRQC_STATE_ERROR  = 0x1,
};

struct mlx5_ifc_srqc_bits {
	u8         state[0x4];
	u8         log_srq_size[0x4];
	u8         reserved_at_8[0x18];

	u8         wq_signature[0x1];
	u8         cont_srq[0x1];
	u8         reserved_at_22[0x1];
	u8         rlky[0x1];
	u8         reserved_at_24[0x1];
	u8         log_rq_stride[0x3];
	u8         xrcd[0x18];

	u8         page_offset[0x6];
	u8         reserved_at_46[0x2];
	u8         cqn[0x18];

	u8         reserved_at_60[0x20];

	u8         reserved_at_80[0x2];
	u8         log_page_size[0x6];
	u8         reserved_at_88[0x18];

	u8         reserved_at_a0[0x20];

	u8         reserved_at_c0[0x8];
	u8         pd[0x18];

	u8         lwm[0x10];
	u8         wqe_cnt[0x10];

	u8         reserved_at_100[0x40];

	u8         dbr_addr[0x40];

	u8         reserved_at_180[0x80];
};

enum {
	MLX5_SQC_STATE_RST  = 0x0,
	MLX5_SQC_STATE_RDY  = 0x1,
	MLX5_SQC_STATE_ERR  = 0x3,
};

struct mlx5_ifc_sqc_bits {
	u8         rlky[0x1];
	u8         cd_master[0x1];
	u8         fre[0x1];
	u8         flush_in_error_en[0x1];
	u8         allow_multi_pkt_send_wqe[0x1];
	u8	   min_wqe_inline_mode[0x3];
	u8         state[0x4];
	u8         reg_umr[0x1];
	u8         allow_swp[0x1];
	u8         hairpin[0x1];
	u8         reserved_at_f[0xb];
	u8	   ts_format[0x2];
	u8	   reserved_at_1c[0x4];

	u8         reserved_at_20[0x8];
	u8         user_index[0x18];

	u8         reserved_at_40[0x8];
	u8         cqn[0x18];

	u8         reserved_at_60[0x8];
	u8         hairpin_peer_rq[0x18];

	u8         reserved_at_80[0x10];
	u8         hairpin_peer_vhca[0x10];

	u8         reserved_at_a0[0x20];

	u8         reserved_at_c0[0x8];
	u8         ts_cqe_to_dest_cqn[0x18];

	u8         reserved_at_e0[0x10];
	u8         packet_pacing_rate_limit_index[0x10];
	u8         tis_lst_sz[0x10];
	u8         qos_queue_group_id[0x10];

	u8         reserved_at_120[0x40];

	u8         reserved_at_160[0x8];
	u8         tis_num_0[0x18];

	struct mlx5_ifc_wq_bits wq;
};

enum {
	SCHEDULING_CONTEXT_ELEMENT_TYPE_TSAR = 0x0,
	SCHEDULING_CONTEXT_ELEMENT_TYPE_VPORT = 0x1,
	SCHEDULING_CONTEXT_ELEMENT_TYPE_VPORT_TC = 0x2,
	SCHEDULING_CONTEXT_ELEMENT_TYPE_PARA_VPORT_TC = 0x3,
	SCHEDULING_CONTEXT_ELEMENT_TYPE_QUEUE_GROUP = 0x4,
};

enum {
	ELEMENT_TYPE_CAP_MASK_TASR		= 1 << 0,
	ELEMENT_TYPE_CAP_MASK_VPORT		= 1 << 1,
	ELEMENT_TYPE_CAP_MASK_VPORT_TC		= 1 << 2,
	ELEMENT_TYPE_CAP_MASK_PARA_VPORT_TC	= 1 << 3,
};

struct mlx5_ifc_scheduling_context_bits {
	u8         element_type[0x8];
	u8         reserved_at_8[0x18];

	u8         element_attributes[0x20];

	u8         parent_element_id[0x20];

	u8         reserved_at_60[0x40];

	u8         bw_share[0x20];

	u8         max_average_bw[0x20];

	u8         reserved_at_e0[0x120];
};

struct mlx5_ifc_rqtc_bits {
	u8    reserved_at_0[0xa0];

	u8    reserved_at_a0[0x5];
	u8    list_q_type[0x3];
	u8    reserved_at_a8[0x8];
	u8    rqt_max_size[0x10];

	u8    rq_vhca_id_format[0x1];
	u8    reserved_at_c1[0xf];
	u8    rqt_actual_size[0x10];

	u8    reserved_at_e0[0x6a0];

	struct mlx5_ifc_rq_num_bits rq_num[];
};

enum {
	MLX5_RQC_MEM_RQ_TYPE_MEMORY_RQ_INLINE  = 0x0,
	MLX5_RQC_MEM_RQ_TYPE_MEMORY_RQ_RMP     = 0x1,
};

enum {
	MLX5_RQC_STATE_RST  = 0x0,
	MLX5_RQC_STATE_RDY  = 0x1,
	MLX5_RQC_STATE_ERR  = 0x3,
};

<<<<<<< HEAD
=======
enum {
	MLX5_RQC_SHAMPO_NO_MATCH_ALIGNMENT_GRANULARITY_BYTE    = 0x0,
	MLX5_RQC_SHAMPO_NO_MATCH_ALIGNMENT_GRANULARITY_STRIDE  = 0x1,
	MLX5_RQC_SHAMPO_NO_MATCH_ALIGNMENT_GRANULARITY_PAGE    = 0x2,
};

enum {
	MLX5_RQC_SHAMPO_MATCH_CRITERIA_TYPE_NO_MATCH    = 0x0,
	MLX5_RQC_SHAMPO_MATCH_CRITERIA_TYPE_EXTENDED    = 0x1,
	MLX5_RQC_SHAMPO_MATCH_CRITERIA_TYPE_FIVE_TUPLE  = 0x2,
};

>>>>>>> df0cc57e
struct mlx5_ifc_rqc_bits {
	u8         rlky[0x1];
	u8	   delay_drop_en[0x1];
	u8         scatter_fcs[0x1];
	u8         vsd[0x1];
	u8         mem_rq_type[0x4];
	u8         state[0x4];
	u8         reserved_at_c[0x1];
	u8         flush_in_error_en[0x1];
	u8         hairpin[0x1];
	u8         reserved_at_f[0xb];
	u8	   ts_format[0x2];
	u8	   reserved_at_1c[0x4];

	u8         reserved_at_20[0x8];
	u8         user_index[0x18];

	u8         reserved_at_40[0x8];
	u8         cqn[0x18];

	u8         counter_set_id[0x8];
	u8         reserved_at_68[0x18];

	u8         reserved_at_80[0x8];
	u8         rmpn[0x18];

	u8         reserved_at_a0[0x8];
	u8         hairpin_peer_sq[0x18];

	u8         reserved_at_c0[0x10];
	u8         hairpin_peer_vhca[0x10];

	u8         reserved_at_e0[0x46];
	u8         shampo_no_match_alignment_granularity[0x2];
	u8         reserved_at_128[0x6];
	u8         shampo_match_criteria_type[0x2];
	u8         reservation_timeout[0x10];

	u8         reserved_at_140[0x40];

	struct mlx5_ifc_wq_bits wq;
};

enum {
	MLX5_RMPC_STATE_RDY  = 0x1,
	MLX5_RMPC_STATE_ERR  = 0x3,
};

struct mlx5_ifc_rmpc_bits {
	u8         reserved_at_0[0x8];
	u8         state[0x4];
	u8         reserved_at_c[0x14];

	u8         basic_cyclic_rcv_wqe[0x1];
	u8         reserved_at_21[0x1f];

	u8         reserved_at_40[0x140];

	struct mlx5_ifc_wq_bits wq;
};

struct mlx5_ifc_nic_vport_context_bits {
	u8         reserved_at_0[0x5];
	u8         min_wqe_inline_mode[0x3];
	u8         reserved_at_8[0x15];
	u8         disable_mc_local_lb[0x1];
	u8         disable_uc_local_lb[0x1];
	u8         roce_en[0x1];

	u8         arm_change_event[0x1];
	u8         reserved_at_21[0x1a];
	u8         event_on_mtu[0x1];
	u8         event_on_promisc_change[0x1];
	u8         event_on_vlan_change[0x1];
	u8         event_on_mc_address_change[0x1];
	u8         event_on_uc_address_change[0x1];

	u8         reserved_at_40[0xc];

	u8	   affiliation_criteria[0x4];
	u8	   affiliated_vhca_id[0x10];

	u8	   reserved_at_60[0xd0];

	u8         mtu[0x10];

	u8         system_image_guid[0x40];
	u8         port_guid[0x40];
	u8         node_guid[0x40];

	u8         reserved_at_200[0x140];
	u8         qkey_violation_counter[0x10];
	u8         reserved_at_350[0x430];

	u8         promisc_uc[0x1];
	u8         promisc_mc[0x1];
	u8         promisc_all[0x1];
	u8         reserved_at_783[0x2];
	u8         allowed_list_type[0x3];
	u8         reserved_at_788[0xc];
	u8         allowed_list_size[0xc];

	struct mlx5_ifc_mac_address_layout_bits permanent_address;

	u8         reserved_at_7e0[0x20];

	u8         current_uc_mac_address[][0x40];
};

enum {
	MLX5_MKC_ACCESS_MODE_PA    = 0x0,
	MLX5_MKC_ACCESS_MODE_MTT   = 0x1,
	MLX5_MKC_ACCESS_MODE_KLMS  = 0x2,
	MLX5_MKC_ACCESS_MODE_KSM   = 0x3,
	MLX5_MKC_ACCESS_MODE_SW_ICM = 0x4,
	MLX5_MKC_ACCESS_MODE_MEMIC = 0x5,
};

struct mlx5_ifc_mkc_bits {
	u8         reserved_at_0[0x1];
	u8         free[0x1];
	u8         reserved_at_2[0x1];
	u8         access_mode_4_2[0x3];
	u8         reserved_at_6[0x7];
	u8         relaxed_ordering_write[0x1];
	u8         reserved_at_e[0x1];
	u8         small_fence_on_rdma_read_response[0x1];
	u8         umr_en[0x1];
	u8         a[0x1];
	u8         rw[0x1];
	u8         rr[0x1];
	u8         lw[0x1];
	u8         lr[0x1];
	u8         access_mode_1_0[0x2];
	u8         reserved_at_18[0x8];

	u8         qpn[0x18];
	u8         mkey_7_0[0x8];

	u8         reserved_at_40[0x20];

	u8         length64[0x1];
	u8         bsf_en[0x1];
	u8         sync_umr[0x1];
	u8         reserved_at_63[0x2];
	u8         expected_sigerr_count[0x1];
	u8         reserved_at_66[0x1];
	u8         en_rinval[0x1];
	u8         pd[0x18];

	u8         start_addr[0x40];

	u8         len[0x40];

	u8         bsf_octword_size[0x20];

	u8         reserved_at_120[0x80];

	u8         translations_octword_size[0x20];

	u8         reserved_at_1c0[0x19];
	u8         relaxed_ordering_read[0x1];
	u8         reserved_at_1d9[0x1];
	u8         log_page_size[0x5];

	u8         reserved_at_1e0[0x20];
};

struct mlx5_ifc_pkey_bits {
	u8         reserved_at_0[0x10];
	u8         pkey[0x10];
};

struct mlx5_ifc_array128_auto_bits {
	u8         array128_auto[16][0x8];
};

struct mlx5_ifc_hca_vport_context_bits {
	u8         field_select[0x20];

	u8         reserved_at_20[0xe0];

	u8         sm_virt_aware[0x1];
	u8         has_smi[0x1];
	u8         has_raw[0x1];
	u8         grh_required[0x1];
	u8         reserved_at_104[0xc];
	u8         port_physical_state[0x4];
	u8         vport_state_policy[0x4];
	u8         port_state[0x4];
	u8         vport_state[0x4];

	u8         reserved_at_120[0x20];

	u8         system_image_guid[0x40];

	u8         port_guid[0x40];

	u8         node_guid[0x40];

	u8         cap_mask1[0x20];

	u8         cap_mask1_field_select[0x20];

	u8         cap_mask2[0x20];

	u8         cap_mask2_field_select[0x20];

	u8         reserved_at_280[0x80];

	u8         lid[0x10];
	u8         reserved_at_310[0x4];
	u8         init_type_reply[0x4];
	u8         lmc[0x3];
	u8         subnet_timeout[0x5];

	u8         sm_lid[0x10];
	u8         sm_sl[0x4];
	u8         reserved_at_334[0xc];

	u8         qkey_violation_counter[0x10];
	u8         pkey_violation_counter[0x10];

	u8         reserved_at_360[0xca0];
};

struct mlx5_ifc_esw_vport_context_bits {
	u8         fdb_to_vport_reg_c[0x1];
	u8         reserved_at_1[0x2];
	u8         vport_svlan_strip[0x1];
	u8         vport_cvlan_strip[0x1];
	u8         vport_svlan_insert[0x1];
	u8         vport_cvlan_insert[0x2];
	u8         fdb_to_vport_reg_c_id[0x8];
	u8         reserved_at_10[0x10];

	u8         reserved_at_20[0x20];

	u8         svlan_cfi[0x1];
	u8         svlan_pcp[0x3];
	u8         svlan_id[0xc];
	u8         cvlan_cfi[0x1];
	u8         cvlan_pcp[0x3];
	u8         cvlan_id[0xc];

	u8         reserved_at_60[0x720];

	u8         sw_steering_vport_icm_address_rx[0x40];

	u8         sw_steering_vport_icm_address_tx[0x40];
};

enum {
	MLX5_EQC_STATUS_OK                = 0x0,
	MLX5_EQC_STATUS_EQ_WRITE_FAILURE  = 0xa,
};

enum {
	MLX5_EQC_ST_ARMED  = 0x9,
	MLX5_EQC_ST_FIRED  = 0xa,
};

struct mlx5_ifc_eqc_bits {
	u8         status[0x4];
	u8         reserved_at_4[0x9];
	u8         ec[0x1];
	u8         oi[0x1];
	u8         reserved_at_f[0x5];
	u8         st[0x4];
	u8         reserved_at_18[0x8];

	u8         reserved_at_20[0x20];

	u8         reserved_at_40[0x14];
	u8         page_offset[0x6];
	u8         reserved_at_5a[0x6];

	u8         reserved_at_60[0x3];
	u8         log_eq_size[0x5];
	u8         uar_page[0x18];

	u8         reserved_at_80[0x20];

	u8         reserved_at_a0[0x14];
	u8         intr[0xc];

	u8         reserved_at_c0[0x3];
	u8         log_page_size[0x5];
	u8         reserved_at_c8[0x18];

	u8         reserved_at_e0[0x60];

	u8         reserved_at_140[0x8];
	u8         consumer_counter[0x18];

	u8         reserved_at_160[0x8];
	u8         producer_counter[0x18];

	u8         reserved_at_180[0x80];
};

enum {
	MLX5_DCTC_STATE_ACTIVE    = 0x0,
	MLX5_DCTC_STATE_DRAINING  = 0x1,
	MLX5_DCTC_STATE_DRAINED   = 0x2,
};

enum {
	MLX5_DCTC_CS_RES_DISABLE    = 0x0,
	MLX5_DCTC_CS_RES_NA         = 0x1,
	MLX5_DCTC_CS_RES_UP_TO_64B  = 0x2,
};

enum {
	MLX5_DCTC_MTU_256_BYTES  = 0x1,
	MLX5_DCTC_MTU_512_BYTES  = 0x2,
	MLX5_DCTC_MTU_1K_BYTES   = 0x3,
	MLX5_DCTC_MTU_2K_BYTES   = 0x4,
	MLX5_DCTC_MTU_4K_BYTES   = 0x5,
};

struct mlx5_ifc_dctc_bits {
	u8         reserved_at_0[0x4];
	u8         state[0x4];
	u8         reserved_at_8[0x18];

	u8         reserved_at_20[0x8];
	u8         user_index[0x18];

	u8         reserved_at_40[0x8];
	u8         cqn[0x18];

	u8         counter_set_id[0x8];
	u8         atomic_mode[0x4];
	u8         rre[0x1];
	u8         rwe[0x1];
	u8         rae[0x1];
	u8         atomic_like_write_en[0x1];
	u8         latency_sensitive[0x1];
	u8         rlky[0x1];
	u8         free_ar[0x1];
	u8         reserved_at_73[0xd];

	u8         reserved_at_80[0x8];
	u8         cs_res[0x8];
	u8         reserved_at_90[0x3];
	u8         min_rnr_nak[0x5];
	u8         reserved_at_98[0x8];

	u8         reserved_at_a0[0x8];
	u8         srqn_xrqn[0x18];

	u8         reserved_at_c0[0x8];
	u8         pd[0x18];

	u8         tclass[0x8];
	u8         reserved_at_e8[0x4];
	u8         flow_label[0x14];

	u8         dc_access_key[0x40];

	u8         reserved_at_140[0x5];
	u8         mtu[0x3];
	u8         port[0x8];
	u8         pkey_index[0x10];

	u8         reserved_at_160[0x8];
	u8         my_addr_index[0x8];
	u8         reserved_at_170[0x8];
	u8         hop_limit[0x8];

	u8         dc_access_key_violation_count[0x20];

	u8         reserved_at_1a0[0x14];
	u8         dei_cfi[0x1];
	u8         eth_prio[0x3];
	u8         ecn[0x2];
	u8         dscp[0x6];

	u8         reserved_at_1c0[0x20];
	u8         ece[0x20];
};

enum {
	MLX5_CQC_STATUS_OK             = 0x0,
	MLX5_CQC_STATUS_CQ_OVERFLOW    = 0x9,
	MLX5_CQC_STATUS_CQ_WRITE_FAIL  = 0xa,
};

enum {
	MLX5_CQC_CQE_SZ_64_BYTES   = 0x0,
	MLX5_CQC_CQE_SZ_128_BYTES  = 0x1,
};

enum {
	MLX5_CQC_ST_SOLICITED_NOTIFICATION_REQUEST_ARMED  = 0x6,
	MLX5_CQC_ST_NOTIFICATION_REQUEST_ARMED            = 0x9,
	MLX5_CQC_ST_FIRED                                 = 0xa,
};

enum {
	MLX5_CQ_PERIOD_MODE_START_FROM_EQE = 0x0,
	MLX5_CQ_PERIOD_MODE_START_FROM_CQE = 0x1,
	MLX5_CQ_PERIOD_NUM_MODES
};

struct mlx5_ifc_cqc_bits {
	u8         status[0x4];
	u8         reserved_at_4[0x2];
	u8         dbr_umem_valid[0x1];
	u8         apu_cq[0x1];
	u8         cqe_sz[0x3];
	u8         cc[0x1];
	u8         reserved_at_c[0x1];
	u8         scqe_break_moderation_en[0x1];
	u8         oi[0x1];
	u8         cq_period_mode[0x2];
	u8         cqe_comp_en[0x1];
	u8         mini_cqe_res_format[0x2];
	u8         st[0x4];
	u8         reserved_at_18[0x8];

	u8         reserved_at_20[0x20];

	u8         reserved_at_40[0x14];
	u8         page_offset[0x6];
	u8         reserved_at_5a[0x6];

	u8         reserved_at_60[0x3];
	u8         log_cq_size[0x5];
	u8         uar_page[0x18];

	u8         reserved_at_80[0x4];
	u8         cq_period[0xc];
	u8         cq_max_count[0x10];

	u8         c_eqn_or_apu_element[0x20];

	u8         reserved_at_c0[0x3];
	u8         log_page_size[0x5];
	u8         reserved_at_c8[0x18];

	u8         reserved_at_e0[0x20];

	u8         reserved_at_100[0x8];
	u8         last_notified_index[0x18];

	u8         reserved_at_120[0x8];
	u8         last_solicit_index[0x18];

	u8         reserved_at_140[0x8];
	u8         consumer_counter[0x18];

	u8         reserved_at_160[0x8];
	u8         producer_counter[0x18];

	u8         reserved_at_180[0x40];

	u8         dbr_addr[0x40];
};

union mlx5_ifc_cong_control_roce_ecn_auto_bits {
	struct mlx5_ifc_cong_control_802_1qau_rp_bits cong_control_802_1qau_rp;
	struct mlx5_ifc_cong_control_r_roce_ecn_rp_bits cong_control_r_roce_ecn_rp;
	struct mlx5_ifc_cong_control_r_roce_ecn_np_bits cong_control_r_roce_ecn_np;
	u8         reserved_at_0[0x800];
};

struct mlx5_ifc_query_adapter_param_block_bits {
	u8         reserved_at_0[0xc0];

	u8         reserved_at_c0[0x8];
	u8         ieee_vendor_id[0x18];

	u8         reserved_at_e0[0x10];
	u8         vsd_vendor_id[0x10];

	u8         vsd[208][0x8];

	u8         vsd_contd_psid[16][0x8];
};

enum {
	MLX5_XRQC_STATE_GOOD   = 0x0,
	MLX5_XRQC_STATE_ERROR  = 0x1,
};

enum {
	MLX5_XRQC_TOPOLOGY_NO_SPECIAL_TOPOLOGY = 0x0,
	MLX5_XRQC_TOPOLOGY_TAG_MATCHING        = 0x1,
};

enum {
	MLX5_XRQC_OFFLOAD_RNDV = 0x1,
};

struct mlx5_ifc_tag_matching_topology_context_bits {
	u8         log_matching_list_sz[0x4];
	u8         reserved_at_4[0xc];
	u8         append_next_index[0x10];

	u8         sw_phase_cnt[0x10];
	u8         hw_phase_cnt[0x10];

	u8         reserved_at_40[0x40];
};

struct mlx5_ifc_xrqc_bits {
	u8         state[0x4];
	u8         rlkey[0x1];
	u8         reserved_at_5[0xf];
	u8         topology[0x4];
	u8         reserved_at_18[0x4];
	u8         offload[0x4];

	u8         reserved_at_20[0x8];
	u8         user_index[0x18];

	u8         reserved_at_40[0x8];
	u8         cqn[0x18];

	u8         reserved_at_60[0xa0];

	struct mlx5_ifc_tag_matching_topology_context_bits tag_matching_topology_context;

	u8         reserved_at_180[0x280];

	struct mlx5_ifc_wq_bits wq;
};

union mlx5_ifc_modify_field_select_resize_field_select_auto_bits {
	struct mlx5_ifc_modify_field_select_bits modify_field_select;
	struct mlx5_ifc_resize_field_select_bits resize_field_select;
	u8         reserved_at_0[0x20];
};

union mlx5_ifc_field_select_802_1_r_roce_auto_bits {
	struct mlx5_ifc_field_select_802_1qau_rp_bits field_select_802_1qau_rp;
	struct mlx5_ifc_field_select_r_roce_rp_bits field_select_r_roce_rp;
	struct mlx5_ifc_field_select_r_roce_np_bits field_select_r_roce_np;
	u8         reserved_at_0[0x20];
};

union mlx5_ifc_eth_cntrs_grp_data_layout_auto_bits {
	struct mlx5_ifc_eth_802_3_cntrs_grp_data_layout_bits eth_802_3_cntrs_grp_data_layout;
	struct mlx5_ifc_eth_2863_cntrs_grp_data_layout_bits eth_2863_cntrs_grp_data_layout;
	struct mlx5_ifc_eth_2819_cntrs_grp_data_layout_bits eth_2819_cntrs_grp_data_layout;
	struct mlx5_ifc_eth_3635_cntrs_grp_data_layout_bits eth_3635_cntrs_grp_data_layout;
	struct mlx5_ifc_eth_extended_cntrs_grp_data_layout_bits eth_extended_cntrs_grp_data_layout;
	struct mlx5_ifc_eth_per_prio_grp_data_layout_bits eth_per_prio_grp_data_layout;
	struct mlx5_ifc_eth_per_tc_prio_grp_data_layout_bits eth_per_tc_prio_grp_data_layout;
	struct mlx5_ifc_eth_per_tc_congest_prio_grp_data_layout_bits eth_per_tc_congest_prio_grp_data_layout;
	struct mlx5_ifc_ib_port_cntrs_grp_data_layout_bits ib_port_cntrs_grp_data_layout;
	struct mlx5_ifc_phys_layer_cntrs_bits phys_layer_cntrs;
	struct mlx5_ifc_phys_layer_statistical_cntrs_bits phys_layer_statistical_cntrs;
	u8         reserved_at_0[0x7c0];
};

union mlx5_ifc_pcie_cntrs_grp_data_layout_auto_bits {
	struct mlx5_ifc_pcie_perf_cntrs_grp_data_layout_bits pcie_perf_cntrs_grp_data_layout;
	u8         reserved_at_0[0x7c0];
};

union mlx5_ifc_event_auto_bits {
	struct mlx5_ifc_comp_event_bits comp_event;
	struct mlx5_ifc_dct_events_bits dct_events;
	struct mlx5_ifc_qp_events_bits qp_events;
	struct mlx5_ifc_wqe_associated_page_fault_event_bits wqe_associated_page_fault_event;
	struct mlx5_ifc_rdma_page_fault_event_bits rdma_page_fault_event;
	struct mlx5_ifc_cq_error_bits cq_error;
	struct mlx5_ifc_dropped_packet_logged_bits dropped_packet_logged;
	struct mlx5_ifc_port_state_change_event_bits port_state_change_event;
	struct mlx5_ifc_gpio_event_bits gpio_event;
	struct mlx5_ifc_db_bf_congestion_event_bits db_bf_congestion_event;
	struct mlx5_ifc_stall_vl_event_bits stall_vl_event;
	struct mlx5_ifc_cmd_inter_comp_event_bits cmd_inter_comp_event;
	u8         reserved_at_0[0xe0];
};

struct mlx5_ifc_health_buffer_bits {
	u8         reserved_at_0[0x100];

	u8         assert_existptr[0x20];

	u8         assert_callra[0x20];

	u8         reserved_at_140[0x20];

	u8         time[0x20];

	u8         fw_version[0x20];

	u8         hw_id[0x20];

	u8         rfr[0x1];
	u8         reserved_at_1c1[0x3];
	u8         valid[0x1];
	u8         severity[0x3];
	u8         reserved_at_1c8[0x18];

	u8         irisc_index[0x8];
	u8         synd[0x8];
	u8         ext_synd[0x10];
};

struct mlx5_ifc_register_loopback_control_bits {
	u8         no_lb[0x1];
	u8         reserved_at_1[0x7];
	u8         port[0x8];
	u8         reserved_at_10[0x10];

	u8         reserved_at_20[0x60];
};

struct mlx5_ifc_vport_tc_element_bits {
	u8         traffic_class[0x4];
	u8         reserved_at_4[0xc];
	u8         vport_number[0x10];
};

struct mlx5_ifc_vport_element_bits {
	u8         reserved_at_0[0x10];
	u8         vport_number[0x10];
};

enum {
	TSAR_ELEMENT_TSAR_TYPE_DWRR = 0x0,
	TSAR_ELEMENT_TSAR_TYPE_ROUND_ROBIN = 0x1,
	TSAR_ELEMENT_TSAR_TYPE_ETS = 0x2,
};

struct mlx5_ifc_tsar_element_bits {
	u8         reserved_at_0[0x8];
	u8         tsar_type[0x8];
	u8         reserved_at_10[0x10];
};

enum {
	MLX5_TEARDOWN_HCA_OUT_FORCE_STATE_SUCCESS = 0x0,
	MLX5_TEARDOWN_HCA_OUT_FORCE_STATE_FAIL = 0x1,
};

struct mlx5_ifc_teardown_hca_out_bits {
	u8         status[0x8];
	u8         reserved_at_8[0x18];

	u8         syndrome[0x20];

	u8         reserved_at_40[0x3f];

	u8         state[0x1];
};

enum {
	MLX5_TEARDOWN_HCA_IN_PROFILE_GRACEFUL_CLOSE  = 0x0,
	MLX5_TEARDOWN_HCA_IN_PROFILE_FORCE_CLOSE     = 0x1,
	MLX5_TEARDOWN_HCA_IN_PROFILE_PREPARE_FAST_TEARDOWN = 0x2,
};

struct mlx5_ifc_teardown_hca_in_bits {
	u8         opcode[0x10];
	u8         reserved_at_10[0x10];

	u8         reserved_at_20[0x10];
	u8         op_mod[0x10];

	u8         reserved_at_40[0x10];
	u8         profile[0x10];

	u8         reserved_at_60[0x20];
};

struct mlx5_ifc_sqerr2rts_qp_out_bits {
	u8         status[0x8];
	u8         reserved_at_8[0x18];

	u8         syndrome[0x20];

	u8         reserved_at_40[0x40];
};

struct mlx5_ifc_sqerr2rts_qp_in_bits {
	u8         opcode[0x10];
	u8         uid[0x10];

	u8         reserved_at_20[0x10];
	u8         op_mod[0x10];

	u8         reserved_at_40[0x8];
	u8         qpn[0x18];

	u8         reserved_at_60[0x20];

	u8         opt_param_mask[0x20];

	u8         reserved_at_a0[0x20];

	struct mlx5_ifc_qpc_bits qpc;

	u8         reserved_at_800[0x80];
};

struct mlx5_ifc_sqd2rts_qp_out_bits {
	u8         status[0x8];
	u8         reserved_at_8[0x18];

	u8         syndrome[0x20];

	u8         reserved_at_40[0x40];
};

struct mlx5_ifc_sqd2rts_qp_in_bits {
	u8         opcode[0x10];
	u8         uid[0x10];

	u8         reserved_at_20[0x10];
	u8         op_mod[0x10];

	u8         reserved_at_40[0x8];
	u8         qpn[0x18];

	u8         reserved_at_60[0x20];

	u8         opt_param_mask[0x20];

	u8         reserved_at_a0[0x20];

	struct mlx5_ifc_qpc_bits qpc;

	u8         reserved_at_800[0x80];
};

struct mlx5_ifc_set_roce_address_out_bits {
	u8         status[0x8];
	u8         reserved_at_8[0x18];

	u8         syndrome[0x20];

	u8         reserved_at_40[0x40];
};

struct mlx5_ifc_set_roce_address_in_bits {
	u8         opcode[0x10];
	u8         reserved_at_10[0x10];

	u8         reserved_at_20[0x10];
	u8         op_mod[0x10];

	u8         roce_address_index[0x10];
	u8         reserved_at_50[0xc];
	u8	   vhca_port_num[0x4];

	u8         reserved_at_60[0x20];

	struct mlx5_ifc_roce_addr_layout_bits roce_address;
};

struct mlx5_ifc_set_mad_demux_out_bits {
	u8         status[0x8];
	u8         reserved_at_8[0x18];

	u8         syndrome[0x20];

	u8         reserved_at_40[0x40];
};

enum {
	MLX5_SET_MAD_DEMUX_IN_DEMUX_MODE_PASS_ALL   = 0x0,
	MLX5_SET_MAD_DEMUX_IN_DEMUX_MODE_SELECTIVE  = 0x2,
};

struct mlx5_ifc_set_mad_demux_in_bits {
	u8         opcode[0x10];
	u8         reserved_at_10[0x10];

	u8         reserved_at_20[0x10];
	u8         op_mod[0x10];

	u8         reserved_at_40[0x20];

	u8         reserved_at_60[0x6];
	u8         demux_mode[0x2];
	u8         reserved_at_68[0x18];
};

struct mlx5_ifc_set_l2_table_entry_out_bits {
	u8         status[0x8];
	u8         reserved_at_8[0x18];

	u8         syndrome[0x20];

	u8         reserved_at_40[0x40];
};

struct mlx5_ifc_set_l2_table_entry_in_bits {
	u8         opcode[0x10];
	u8         reserved_at_10[0x10];

	u8         reserved_at_20[0x10];
	u8         op_mod[0x10];

	u8         reserved_at_40[0x60];

	u8         reserved_at_a0[0x8];
	u8         table_index[0x18];

	u8         reserved_at_c0[0x20];

	u8         reserved_at_e0[0x13];
	u8         vlan_valid[0x1];
	u8         vlan[0xc];

	struct mlx5_ifc_mac_address_layout_bits mac_address;

	u8         reserved_at_140[0xc0];
};

struct mlx5_ifc_set_issi_out_bits {
	u8         status[0x8];
	u8         reserved_at_8[0x18];

	u8         syndrome[0x20];

	u8         reserved_at_40[0x40];
};

struct mlx5_ifc_set_issi_in_bits {
	u8         opcode[0x10];
	u8         reserved_at_10[0x10];

	u8         reserved_at_20[0x10];
	u8         op_mod[0x10];

	u8         reserved_at_40[0x10];
	u8         current_issi[0x10];

	u8         reserved_at_60[0x20];
};

struct mlx5_ifc_set_hca_cap_out_bits {
	u8         status[0x8];
	u8         reserved_at_8[0x18];

	u8         syndrome[0x20];

	u8         reserved_at_40[0x40];
};

struct mlx5_ifc_set_hca_cap_in_bits {
	u8         opcode[0x10];
	u8         reserved_at_10[0x10];

	u8         reserved_at_20[0x10];
	u8         op_mod[0x10];

	u8         other_function[0x1];
	u8         reserved_at_41[0xf];
	u8         function_id[0x10];

	u8         reserved_at_60[0x20];

	union mlx5_ifc_hca_cap_union_bits capability;
};

enum {
	MLX5_SET_FTE_MODIFY_ENABLE_MASK_ACTION    = 0x0,
	MLX5_SET_FTE_MODIFY_ENABLE_MASK_FLOW_TAG  = 0x1,
	MLX5_SET_FTE_MODIFY_ENABLE_MASK_DESTINATION_LIST    = 0x2,
	MLX5_SET_FTE_MODIFY_ENABLE_MASK_FLOW_COUNTERS    = 0x3,
	MLX5_SET_FTE_MODIFY_ENABLE_MASK_IPSEC_OBJ_ID    = 0x4
};

struct mlx5_ifc_set_fte_out_bits {
	u8         status[0x8];
	u8         reserved_at_8[0x18];

	u8         syndrome[0x20];

	u8         reserved_at_40[0x40];
};

struct mlx5_ifc_set_fte_in_bits {
	u8         opcode[0x10];
	u8         reserved_at_10[0x10];

	u8         reserved_at_20[0x10];
	u8         op_mod[0x10];

	u8         other_vport[0x1];
	u8         reserved_at_41[0xf];
	u8         vport_number[0x10];

	u8         reserved_at_60[0x20];

	u8         table_type[0x8];
	u8         reserved_at_88[0x18];

	u8         reserved_at_a0[0x8];
	u8         table_id[0x18];

	u8         ignore_flow_level[0x1];
	u8         reserved_at_c1[0x17];
	u8         modify_enable_mask[0x8];

	u8         reserved_at_e0[0x20];

	u8         flow_index[0x20];

	u8         reserved_at_120[0xe0];

	struct mlx5_ifc_flow_context_bits flow_context;
};

struct mlx5_ifc_rts2rts_qp_out_bits {
	u8         status[0x8];
	u8         reserved_at_8[0x18];

	u8         syndrome[0x20];

	u8         reserved_at_40[0x20];
	u8         ece[0x20];
};

struct mlx5_ifc_rts2rts_qp_in_bits {
	u8         opcode[0x10];
	u8         uid[0x10];

	u8         reserved_at_20[0x10];
	u8         op_mod[0x10];

	u8         reserved_at_40[0x8];
	u8         qpn[0x18];

	u8         reserved_at_60[0x20];

	u8         opt_param_mask[0x20];

	u8         ece[0x20];

	struct mlx5_ifc_qpc_bits qpc;

	u8         reserved_at_800[0x80];
};

struct mlx5_ifc_rtr2rts_qp_out_bits {
	u8         status[0x8];
	u8         reserved_at_8[0x18];

	u8         syndrome[0x20];

	u8         reserved_at_40[0x20];
	u8         ece[0x20];
};

struct mlx5_ifc_rtr2rts_qp_in_bits {
	u8         opcode[0x10];
	u8         uid[0x10];

	u8         reserved_at_20[0x10];
	u8         op_mod[0x10];

	u8         reserved_at_40[0x8];
	u8         qpn[0x18];

	u8         reserved_at_60[0x20];

	u8         opt_param_mask[0x20];

	u8         ece[0x20];

	struct mlx5_ifc_qpc_bits qpc;

	u8         reserved_at_800[0x80];
};

struct mlx5_ifc_rst2init_qp_out_bits {
	u8         status[0x8];
	u8         reserved_at_8[0x18];

	u8         syndrome[0x20];

	u8         reserved_at_40[0x20];
	u8         ece[0x20];
};

struct mlx5_ifc_rst2init_qp_in_bits {
	u8         opcode[0x10];
	u8         uid[0x10];

	u8         reserved_at_20[0x10];
	u8         op_mod[0x10];

	u8         reserved_at_40[0x8];
	u8         qpn[0x18];

	u8         reserved_at_60[0x20];

	u8         opt_param_mask[0x20];

	u8         ece[0x20];

	struct mlx5_ifc_qpc_bits qpc;

	u8         reserved_at_800[0x80];
};

struct mlx5_ifc_query_xrq_out_bits {
	u8         status[0x8];
	u8         reserved_at_8[0x18];

	u8         syndrome[0x20];

	u8         reserved_at_40[0x40];

	struct mlx5_ifc_xrqc_bits xrq_context;
};

struct mlx5_ifc_query_xrq_in_bits {
	u8         opcode[0x10];
	u8         reserved_at_10[0x10];

	u8         reserved_at_20[0x10];
	u8         op_mod[0x10];

	u8         reserved_at_40[0x8];
	u8         xrqn[0x18];

	u8         reserved_at_60[0x20];
};

struct mlx5_ifc_query_xrc_srq_out_bits {
	u8         status[0x8];
	u8         reserved_at_8[0x18];

	u8         syndrome[0x20];

	u8         reserved_at_40[0x40];

	struct mlx5_ifc_xrc_srqc_bits xrc_srq_context_entry;

	u8         reserved_at_280[0x600];

	u8         pas[][0x40];
};

struct mlx5_ifc_query_xrc_srq_in_bits {
	u8         opcode[0x10];
	u8         reserved_at_10[0x10];

	u8         reserved_at_20[0x10];
	u8         op_mod[0x10];

	u8         reserved_at_40[0x8];
	u8         xrc_srqn[0x18];

	u8         reserved_at_60[0x20];
};

enum {
	MLX5_QUERY_VPORT_STATE_OUT_STATE_DOWN  = 0x0,
	MLX5_QUERY_VPORT_STATE_OUT_STATE_UP    = 0x1,
};

struct mlx5_ifc_query_vport_state_out_bits {
	u8         status[0x8];
	u8         reserved_at_8[0x18];

	u8         syndrome[0x20];

	u8         reserved_at_40[0x20];

	u8         reserved_at_60[0x18];
	u8         admin_state[0x4];
	u8         state[0x4];
};

enum {
	MLX5_VPORT_STATE_OP_MOD_VNIC_VPORT  = 0x0,
	MLX5_VPORT_STATE_OP_MOD_ESW_VPORT   = 0x1,
	MLX5_VPORT_STATE_OP_MOD_UPLINK      = 0x2,
};

struct mlx5_ifc_arm_monitor_counter_in_bits {
	u8         opcode[0x10];
	u8         uid[0x10];

	u8         reserved_at_20[0x10];
	u8         op_mod[0x10];

	u8         reserved_at_40[0x20];

	u8         reserved_at_60[0x20];
};

struct mlx5_ifc_arm_monitor_counter_out_bits {
	u8         status[0x8];
	u8         reserved_at_8[0x18];

	u8         syndrome[0x20];

	u8         reserved_at_40[0x40];
};

enum {
	MLX5_QUERY_MONITOR_CNT_TYPE_PPCNT     = 0x0,
	MLX5_QUERY_MONITOR_CNT_TYPE_Q_COUNTER = 0x1,
};

enum mlx5_monitor_counter_ppcnt {
	MLX5_QUERY_MONITOR_PPCNT_IN_RANGE_LENGTH_ERRORS      = 0x0,
	MLX5_QUERY_MONITOR_PPCNT_OUT_OF_RANGE_LENGTH_FIELD   = 0x1,
	MLX5_QUERY_MONITOR_PPCNT_FRAME_TOO_LONG_ERRORS       = 0x2,
	MLX5_QUERY_MONITOR_PPCNT_FRAME_CHECK_SEQUENCE_ERRORS = 0x3,
	MLX5_QUERY_MONITOR_PPCNT_ALIGNMENT_ERRORS            = 0x4,
	MLX5_QUERY_MONITOR_PPCNT_IF_OUT_DISCARDS             = 0x5,
};

enum {
	MLX5_QUERY_MONITOR_Q_COUNTER_RX_OUT_OF_BUFFER     = 0x4,
};

struct mlx5_ifc_monitor_counter_output_bits {
	u8         reserved_at_0[0x4];
	u8         type[0x4];
	u8         reserved_at_8[0x8];
	u8         counter[0x10];

	u8         counter_group_id[0x20];
};

#define MLX5_CMD_SET_MONITOR_NUM_PPCNT_COUNTER_SET1 (6)
#define MLX5_CMD_SET_MONITOR_NUM_Q_COUNTERS_SET1    (1)
#define MLX5_CMD_SET_MONITOR_NUM_COUNTER (MLX5_CMD_SET_MONITOR_NUM_PPCNT_COUNTER_SET1 +\
					  MLX5_CMD_SET_MONITOR_NUM_Q_COUNTERS_SET1)

struct mlx5_ifc_set_monitor_counter_in_bits {
	u8         opcode[0x10];
	u8         uid[0x10];

	u8         reserved_at_20[0x10];
	u8         op_mod[0x10];

	u8         reserved_at_40[0x10];
	u8         num_of_counters[0x10];

	u8         reserved_at_60[0x20];

	struct mlx5_ifc_monitor_counter_output_bits monitor_counter[MLX5_CMD_SET_MONITOR_NUM_COUNTER];
};

struct mlx5_ifc_set_monitor_counter_out_bits {
	u8         status[0x8];
	u8         reserved_at_8[0x18];

	u8         syndrome[0x20];

	u8         reserved_at_40[0x40];
};

struct mlx5_ifc_query_vport_state_in_bits {
	u8         opcode[0x10];
	u8         reserved_at_10[0x10];

	u8         reserved_at_20[0x10];
	u8         op_mod[0x10];

	u8         other_vport[0x1];
	u8         reserved_at_41[0xf];
	u8         vport_number[0x10];

	u8         reserved_at_60[0x20];
};

struct mlx5_ifc_query_vnic_env_out_bits {
	u8         status[0x8];
	u8         reserved_at_8[0x18];

	u8         syndrome[0x20];

	u8         reserved_at_40[0x40];

	struct mlx5_ifc_vnic_diagnostic_statistics_bits vport_env;
};

enum {
	MLX5_QUERY_VNIC_ENV_IN_OP_MOD_VPORT_DIAG_STATISTICS  = 0x0,
};

struct mlx5_ifc_query_vnic_env_in_bits {
	u8         opcode[0x10];
	u8         reserved_at_10[0x10];

	u8         reserved_at_20[0x10];
	u8         op_mod[0x10];

	u8         other_vport[0x1];
	u8         reserved_at_41[0xf];
	u8         vport_number[0x10];

	u8         reserved_at_60[0x20];
};

struct mlx5_ifc_query_vport_counter_out_bits {
	u8         status[0x8];
	u8         reserved_at_8[0x18];

	u8         syndrome[0x20];

	u8         reserved_at_40[0x40];

	struct mlx5_ifc_traffic_counter_bits received_errors;

	struct mlx5_ifc_traffic_counter_bits transmit_errors;

	struct mlx5_ifc_traffic_counter_bits received_ib_unicast;

	struct mlx5_ifc_traffic_counter_bits transmitted_ib_unicast;

	struct mlx5_ifc_traffic_counter_bits received_ib_multicast;

	struct mlx5_ifc_traffic_counter_bits transmitted_ib_multicast;

	struct mlx5_ifc_traffic_counter_bits received_eth_broadcast;

	struct mlx5_ifc_traffic_counter_bits transmitted_eth_broadcast;

	struct mlx5_ifc_traffic_counter_bits received_eth_unicast;

	struct mlx5_ifc_traffic_counter_bits transmitted_eth_unicast;

	struct mlx5_ifc_traffic_counter_bits received_eth_multicast;

	struct mlx5_ifc_traffic_counter_bits transmitted_eth_multicast;

	u8         reserved_at_680[0xa00];
};

enum {
	MLX5_QUERY_VPORT_COUNTER_IN_OP_MOD_VPORT_COUNTERS  = 0x0,
};

struct mlx5_ifc_query_vport_counter_in_bits {
	u8         opcode[0x10];
	u8         reserved_at_10[0x10];

	u8         reserved_at_20[0x10];
	u8         op_mod[0x10];

	u8         other_vport[0x1];
	u8         reserved_at_41[0xb];
	u8	   port_num[0x4];
	u8         vport_number[0x10];

	u8         reserved_at_60[0x60];

	u8         clear[0x1];
	u8         reserved_at_c1[0x1f];

	u8         reserved_at_e0[0x20];
};

struct mlx5_ifc_query_tis_out_bits {
	u8         status[0x8];
	u8         reserved_at_8[0x18];

	u8         syndrome[0x20];

	u8         reserved_at_40[0x40];

	struct mlx5_ifc_tisc_bits tis_context;
};

struct mlx5_ifc_query_tis_in_bits {
	u8         opcode[0x10];
	u8         reserved_at_10[0x10];

	u8         reserved_at_20[0x10];
	u8         op_mod[0x10];

	u8         reserved_at_40[0x8];
	u8         tisn[0x18];

	u8         reserved_at_60[0x20];
};

struct mlx5_ifc_query_tir_out_bits {
	u8         status[0x8];
	u8         reserved_at_8[0x18];

	u8         syndrome[0x20];

	u8         reserved_at_40[0xc0];

	struct mlx5_ifc_tirc_bits tir_context;
};

struct mlx5_ifc_query_tir_in_bits {
	u8         opcode[0x10];
	u8         reserved_at_10[0x10];

	u8         reserved_at_20[0x10];
	u8         op_mod[0x10];

	u8         reserved_at_40[0x8];
	u8         tirn[0x18];

	u8         reserved_at_60[0x20];
};

struct mlx5_ifc_query_srq_out_bits {
	u8         status[0x8];
	u8         reserved_at_8[0x18];

	u8         syndrome[0x20];

	u8         reserved_at_40[0x40];

	struct mlx5_ifc_srqc_bits srq_context_entry;

	u8         reserved_at_280[0x600];

	u8         pas[][0x40];
};

struct mlx5_ifc_query_srq_in_bits {
	u8         opcode[0x10];
	u8         reserved_at_10[0x10];

	u8         reserved_at_20[0x10];
	u8         op_mod[0x10];

	u8         reserved_at_40[0x8];
	u8         srqn[0x18];

	u8         reserved_at_60[0x20];
};

struct mlx5_ifc_query_sq_out_bits {
	u8         status[0x8];
	u8         reserved_at_8[0x18];

	u8         syndrome[0x20];

	u8         reserved_at_40[0xc0];

	struct mlx5_ifc_sqc_bits sq_context;
};

struct mlx5_ifc_query_sq_in_bits {
	u8         opcode[0x10];
	u8         reserved_at_10[0x10];

	u8         reserved_at_20[0x10];
	u8         op_mod[0x10];

	u8         reserved_at_40[0x8];
	u8         sqn[0x18];

	u8         reserved_at_60[0x20];
};

struct mlx5_ifc_query_special_contexts_out_bits {
	u8         status[0x8];
	u8         reserved_at_8[0x18];

	u8         syndrome[0x20];

	u8         dump_fill_mkey[0x20];

	u8         resd_lkey[0x20];

	u8         null_mkey[0x20];

	u8         reserved_at_a0[0x60];
};

struct mlx5_ifc_query_special_contexts_in_bits {
	u8         opcode[0x10];
	u8         reserved_at_10[0x10];

	u8         reserved_at_20[0x10];
	u8         op_mod[0x10];

	u8         reserved_at_40[0x40];
};

struct mlx5_ifc_query_scheduling_element_out_bits {
	u8         opcode[0x10];
	u8         reserved_at_10[0x10];

	u8         reserved_at_20[0x10];
	u8         op_mod[0x10];

	u8         reserved_at_40[0xc0];

	struct mlx5_ifc_scheduling_context_bits scheduling_context;

	u8         reserved_at_300[0x100];
};

enum {
	SCHEDULING_HIERARCHY_E_SWITCH = 0x2,
	SCHEDULING_HIERARCHY_NIC = 0x3,
};

struct mlx5_ifc_query_scheduling_element_in_bits {
	u8         opcode[0x10];
	u8         reserved_at_10[0x10];

	u8         reserved_at_20[0x10];
	u8         op_mod[0x10];

	u8         scheduling_hierarchy[0x8];
	u8         reserved_at_48[0x18];

	u8         scheduling_element_id[0x20];

	u8         reserved_at_80[0x180];
};

struct mlx5_ifc_query_rqt_out_bits {
	u8         status[0x8];
	u8         reserved_at_8[0x18];

	u8         syndrome[0x20];

	u8         reserved_at_40[0xc0];

	struct mlx5_ifc_rqtc_bits rqt_context;
};

struct mlx5_ifc_query_rqt_in_bits {
	u8         opcode[0x10];
	u8         reserved_at_10[0x10];

	u8         reserved_at_20[0x10];
	u8         op_mod[0x10];

	u8         reserved_at_40[0x8];
	u8         rqtn[0x18];

	u8         reserved_at_60[0x20];
};

struct mlx5_ifc_query_rq_out_bits {
	u8         status[0x8];
	u8         reserved_at_8[0x18];

	u8         syndrome[0x20];

	u8         reserved_at_40[0xc0];

	struct mlx5_ifc_rqc_bits rq_context;
};

struct mlx5_ifc_query_rq_in_bits {
	u8         opcode[0x10];
	u8         reserved_at_10[0x10];

	u8         reserved_at_20[0x10];
	u8         op_mod[0x10];

	u8         reserved_at_40[0x8];
	u8         rqn[0x18];

	u8         reserved_at_60[0x20];
};

struct mlx5_ifc_query_roce_address_out_bits {
	u8         status[0x8];
	u8         reserved_at_8[0x18];

	u8         syndrome[0x20];

	u8         reserved_at_40[0x40];

	struct mlx5_ifc_roce_addr_layout_bits roce_address;
};

struct mlx5_ifc_query_roce_address_in_bits {
	u8         opcode[0x10];
	u8         reserved_at_10[0x10];

	u8         reserved_at_20[0x10];
	u8         op_mod[0x10];

	u8         roce_address_index[0x10];
	u8         reserved_at_50[0xc];
	u8	   vhca_port_num[0x4];

	u8         reserved_at_60[0x20];
};

struct mlx5_ifc_query_rmp_out_bits {
	u8         status[0x8];
	u8         reserved_at_8[0x18];

	u8         syndrome[0x20];

	u8         reserved_at_40[0xc0];

	struct mlx5_ifc_rmpc_bits rmp_context;
};

struct mlx5_ifc_query_rmp_in_bits {
	u8         opcode[0x10];
	u8         reserved_at_10[0x10];

	u8         reserved_at_20[0x10];
	u8         op_mod[0x10];

	u8         reserved_at_40[0x8];
	u8         rmpn[0x18];

	u8         reserved_at_60[0x20];
};

struct mlx5_ifc_query_qp_out_bits {
	u8         status[0x8];
	u8         reserved_at_8[0x18];

	u8         syndrome[0x20];

	u8         reserved_at_40[0x20];
	u8         ece[0x20];

	u8         opt_param_mask[0x20];

	u8         reserved_at_a0[0x20];

	struct mlx5_ifc_qpc_bits qpc;

	u8         reserved_at_800[0x80];

	u8         pas[][0x40];
};

struct mlx5_ifc_query_qp_in_bits {
	u8         opcode[0x10];
	u8         reserved_at_10[0x10];

	u8         reserved_at_20[0x10];
	u8         op_mod[0x10];

	u8         reserved_at_40[0x8];
	u8         qpn[0x18];

	u8         reserved_at_60[0x20];
};

struct mlx5_ifc_query_q_counter_out_bits {
	u8         status[0x8];
	u8         reserved_at_8[0x18];

	u8         syndrome[0x20];

	u8         reserved_at_40[0x40];

	u8         rx_write_requests[0x20];

	u8         reserved_at_a0[0x20];

	u8         rx_read_requests[0x20];

	u8         reserved_at_e0[0x20];

	u8         rx_atomic_requests[0x20];

	u8         reserved_at_120[0x20];

	u8         rx_dct_connect[0x20];

	u8         reserved_at_160[0x20];

	u8         out_of_buffer[0x20];

	u8         reserved_at_1a0[0x20];

	u8         out_of_sequence[0x20];

	u8         reserved_at_1e0[0x20];

	u8         duplicate_request[0x20];

	u8         reserved_at_220[0x20];

	u8         rnr_nak_retry_err[0x20];

	u8         reserved_at_260[0x20];

	u8         packet_seq_err[0x20];

	u8         reserved_at_2a0[0x20];

	u8         implied_nak_seq_err[0x20];

	u8         reserved_at_2e0[0x20];

	u8         local_ack_timeout_err[0x20];

	u8         reserved_at_320[0xa0];

	u8         resp_local_length_error[0x20];

	u8         req_local_length_error[0x20];

	u8         resp_local_qp_error[0x20];

	u8         local_operation_error[0x20];

	u8         resp_local_protection[0x20];

	u8         req_local_protection[0x20];

	u8         resp_cqe_error[0x20];

	u8         req_cqe_error[0x20];

	u8         req_mw_binding[0x20];

	u8         req_bad_response[0x20];

	u8         req_remote_invalid_request[0x20];

	u8         resp_remote_invalid_request[0x20];

	u8         req_remote_access_errors[0x20];

	u8	   resp_remote_access_errors[0x20];

	u8         req_remote_operation_errors[0x20];

	u8         req_transport_retries_exceeded[0x20];

	u8         cq_overflow[0x20];

	u8         resp_cqe_flush_error[0x20];

	u8         req_cqe_flush_error[0x20];

	u8         reserved_at_620[0x20];

	u8         roce_adp_retrans[0x20];

	u8         roce_adp_retrans_to[0x20];

	u8         roce_slow_restart[0x20];

	u8         roce_slow_restart_cnps[0x20];

	u8         roce_slow_restart_trans[0x20];

	u8         reserved_at_6e0[0x120];
};

struct mlx5_ifc_query_q_counter_in_bits {
	u8         opcode[0x10];
	u8         reserved_at_10[0x10];

	u8         reserved_at_20[0x10];
	u8         op_mod[0x10];

	u8         reserved_at_40[0x80];

	u8         clear[0x1];
	u8         reserved_at_c1[0x1f];

	u8         reserved_at_e0[0x18];
	u8         counter_set_id[0x8];
};

struct mlx5_ifc_query_pages_out_bits {
	u8         status[0x8];
	u8         reserved_at_8[0x18];

	u8         syndrome[0x20];

	u8         embedded_cpu_function[0x1];
	u8         reserved_at_41[0xf];
	u8         function_id[0x10];

	u8         num_pages[0x20];
};

enum {
	MLX5_QUERY_PAGES_IN_OP_MOD_BOOT_PAGES     = 0x1,
	MLX5_QUERY_PAGES_IN_OP_MOD_INIT_PAGES     = 0x2,
	MLX5_QUERY_PAGES_IN_OP_MOD_REGULAR_PAGES  = 0x3,
};

struct mlx5_ifc_query_pages_in_bits {
	u8         opcode[0x10];
	u8         reserved_at_10[0x10];

	u8         reserved_at_20[0x10];
	u8         op_mod[0x10];

	u8         embedded_cpu_function[0x1];
	u8         reserved_at_41[0xf];
	u8         function_id[0x10];

	u8         reserved_at_60[0x20];
};

struct mlx5_ifc_query_nic_vport_context_out_bits {
	u8         status[0x8];
	u8         reserved_at_8[0x18];

	u8         syndrome[0x20];

	u8         reserved_at_40[0x40];

	struct mlx5_ifc_nic_vport_context_bits nic_vport_context;
};

struct mlx5_ifc_query_nic_vport_context_in_bits {
	u8         opcode[0x10];
	u8         reserved_at_10[0x10];

	u8         reserved_at_20[0x10];
	u8         op_mod[0x10];

	u8         other_vport[0x1];
	u8         reserved_at_41[0xf];
	u8         vport_number[0x10];

	u8         reserved_at_60[0x5];
	u8         allowed_list_type[0x3];
	u8         reserved_at_68[0x18];
};

struct mlx5_ifc_query_mkey_out_bits {
	u8         status[0x8];
	u8         reserved_at_8[0x18];

	u8         syndrome[0x20];

	u8         reserved_at_40[0x40];

	struct mlx5_ifc_mkc_bits memory_key_mkey_entry;

	u8         reserved_at_280[0x600];

	u8         bsf0_klm0_pas_mtt0_1[16][0x8];

	u8         bsf1_klm1_pas_mtt2_3[16][0x8];
};

struct mlx5_ifc_query_mkey_in_bits {
	u8         opcode[0x10];
	u8         reserved_at_10[0x10];

	u8         reserved_at_20[0x10];
	u8         op_mod[0x10];

	u8         reserved_at_40[0x8];
	u8         mkey_index[0x18];

	u8         pg_access[0x1];
	u8         reserved_at_61[0x1f];
};

struct mlx5_ifc_query_mad_demux_out_bits {
	u8         status[0x8];
	u8         reserved_at_8[0x18];

	u8         syndrome[0x20];

	u8         reserved_at_40[0x40];

	u8         mad_dumux_parameters_block[0x20];
};

struct mlx5_ifc_query_mad_demux_in_bits {
	u8         opcode[0x10];
	u8         reserved_at_10[0x10];

	u8         reserved_at_20[0x10];
	u8         op_mod[0x10];

	u8         reserved_at_40[0x40];
};

struct mlx5_ifc_query_l2_table_entry_out_bits {
	u8         status[0x8];
	u8         reserved_at_8[0x18];

	u8         syndrome[0x20];

	u8         reserved_at_40[0xa0];

	u8         reserved_at_e0[0x13];
	u8         vlan_valid[0x1];
	u8         vlan[0xc];

	struct mlx5_ifc_mac_address_layout_bits mac_address;

	u8         reserved_at_140[0xc0];
};

struct mlx5_ifc_query_l2_table_entry_in_bits {
	u8         opcode[0x10];
	u8         reserved_at_10[0x10];

	u8         reserved_at_20[0x10];
	u8         op_mod[0x10];

	u8         reserved_at_40[0x60];

	u8         reserved_at_a0[0x8];
	u8         table_index[0x18];

	u8         reserved_at_c0[0x140];
};

struct mlx5_ifc_query_issi_out_bits {
	u8         status[0x8];
	u8         reserved_at_8[0x18];

	u8         syndrome[0x20];

	u8         reserved_at_40[0x10];
	u8         current_issi[0x10];

	u8         reserved_at_60[0xa0];

	u8         reserved_at_100[76][0x8];
	u8         supported_issi_dw0[0x20];
};

struct mlx5_ifc_query_issi_in_bits {
	u8         opcode[0x10];
	u8         reserved_at_10[0x10];

	u8         reserved_at_20[0x10];
	u8         op_mod[0x10];

	u8         reserved_at_40[0x40];
};

struct mlx5_ifc_set_driver_version_out_bits {
	u8         status[0x8];
	u8         reserved_0[0x18];

	u8         syndrome[0x20];
	u8         reserved_1[0x40];
};

struct mlx5_ifc_set_driver_version_in_bits {
	u8         opcode[0x10];
	u8         reserved_0[0x10];

	u8         reserved_1[0x10];
	u8         op_mod[0x10];

	u8         reserved_2[0x40];
	u8         driver_version[64][0x8];
};

struct mlx5_ifc_query_hca_vport_pkey_out_bits {
	u8         status[0x8];
	u8         reserved_at_8[0x18];

	u8         syndrome[0x20];

	u8         reserved_at_40[0x40];

	struct mlx5_ifc_pkey_bits pkey[];
};

struct mlx5_ifc_query_hca_vport_pkey_in_bits {
	u8         opcode[0x10];
	u8         reserved_at_10[0x10];

	u8         reserved_at_20[0x10];
	u8         op_mod[0x10];

	u8         other_vport[0x1];
	u8         reserved_at_41[0xb];
	u8         port_num[0x4];
	u8         vport_number[0x10];

	u8         reserved_at_60[0x10];
	u8         pkey_index[0x10];
};

enum {
	MLX5_HCA_VPORT_SEL_PORT_GUID	= 1 << 0,
	MLX5_HCA_VPORT_SEL_NODE_GUID	= 1 << 1,
	MLX5_HCA_VPORT_SEL_STATE_POLICY	= 1 << 2,
};

struct mlx5_ifc_query_hca_vport_gid_out_bits {
	u8         status[0x8];
	u8         reserved_at_8[0x18];

	u8         syndrome[0x20];

	u8         reserved_at_40[0x20];

	u8         gids_num[0x10];
	u8         reserved_at_70[0x10];

	struct mlx5_ifc_array128_auto_bits gid[];
};

struct mlx5_ifc_query_hca_vport_gid_in_bits {
	u8         opcode[0x10];
	u8         reserved_at_10[0x10];

	u8         reserved_at_20[0x10];
	u8         op_mod[0x10];

	u8         other_vport[0x1];
	u8         reserved_at_41[0xb];
	u8         port_num[0x4];
	u8         vport_number[0x10];

	u8         reserved_at_60[0x10];
	u8         gid_index[0x10];
};

struct mlx5_ifc_query_hca_vport_context_out_bits {
	u8         status[0x8];
	u8         reserved_at_8[0x18];

	u8         syndrome[0x20];

	u8         reserved_at_40[0x40];

	struct mlx5_ifc_hca_vport_context_bits hca_vport_context;
};

struct mlx5_ifc_query_hca_vport_context_in_bits {
	u8         opcode[0x10];
	u8         reserved_at_10[0x10];

	u8         reserved_at_20[0x10];
	u8         op_mod[0x10];

	u8         other_vport[0x1];
	u8         reserved_at_41[0xb];
	u8         port_num[0x4];
	u8         vport_number[0x10];

	u8         reserved_at_60[0x20];
};

struct mlx5_ifc_query_hca_cap_out_bits {
	u8         status[0x8];
	u8         reserved_at_8[0x18];

	u8         syndrome[0x20];

	u8         reserved_at_40[0x40];

	union mlx5_ifc_hca_cap_union_bits capability;
};

struct mlx5_ifc_query_hca_cap_in_bits {
	u8         opcode[0x10];
	u8         reserved_at_10[0x10];

	u8         reserved_at_20[0x10];
	u8         op_mod[0x10];

	u8         other_function[0x1];
	u8         reserved_at_41[0xf];
	u8         function_id[0x10];

	u8         reserved_at_60[0x20];
};

struct mlx5_ifc_other_hca_cap_bits {
	u8         roce[0x1];
	u8         reserved_at_1[0x27f];
};

struct mlx5_ifc_query_other_hca_cap_out_bits {
	u8         status[0x8];
	u8         reserved_at_8[0x18];

	u8         syndrome[0x20];

	u8         reserved_at_40[0x40];

	struct     mlx5_ifc_other_hca_cap_bits other_capability;
};

struct mlx5_ifc_query_other_hca_cap_in_bits {
	u8         opcode[0x10];
	u8         reserved_at_10[0x10];

	u8         reserved_at_20[0x10];
	u8         op_mod[0x10];

	u8         reserved_at_40[0x10];
	u8         function_id[0x10];

	u8         reserved_at_60[0x20];
};

struct mlx5_ifc_modify_other_hca_cap_out_bits {
	u8         status[0x8];
	u8         reserved_at_8[0x18];

	u8         syndrome[0x20];

	u8         reserved_at_40[0x40];
};

struct mlx5_ifc_modify_other_hca_cap_in_bits {
	u8         opcode[0x10];
	u8         reserved_at_10[0x10];

	u8         reserved_at_20[0x10];
	u8         op_mod[0x10];

	u8         reserved_at_40[0x10];
	u8         function_id[0x10];
	u8         field_select[0x20];

	struct     mlx5_ifc_other_hca_cap_bits other_capability;
};

struct mlx5_ifc_flow_table_context_bits {
	u8         reformat_en[0x1];
	u8         decap_en[0x1];
	u8         sw_owner[0x1];
	u8         termination_table[0x1];
	u8         table_miss_action[0x4];
	u8         level[0x8];
	u8         reserved_at_10[0x8];
	u8         log_size[0x8];

	u8         reserved_at_20[0x8];
	u8         table_miss_id[0x18];

	u8         reserved_at_40[0x8];
	u8         lag_master_next_table_id[0x18];

	u8         reserved_at_60[0x60];

	u8         sw_owner_icm_root_1[0x40];

	u8         sw_owner_icm_root_0[0x40];

};

struct mlx5_ifc_query_flow_table_out_bits {
	u8         status[0x8];
	u8         reserved_at_8[0x18];

	u8         syndrome[0x20];

	u8         reserved_at_40[0x80];

	struct mlx5_ifc_flow_table_context_bits flow_table_context;
};

struct mlx5_ifc_query_flow_table_in_bits {
	u8         opcode[0x10];
	u8         reserved_at_10[0x10];

	u8         reserved_at_20[0x10];
	u8         op_mod[0x10];

	u8         reserved_at_40[0x40];

	u8         table_type[0x8];
	u8         reserved_at_88[0x18];

	u8         reserved_at_a0[0x8];
	u8         table_id[0x18];

	u8         reserved_at_c0[0x140];
};

struct mlx5_ifc_query_fte_out_bits {
	u8         status[0x8];
	u8         reserved_at_8[0x18];

	u8         syndrome[0x20];

	u8         reserved_at_40[0x1c0];

	struct mlx5_ifc_flow_context_bits flow_context;
};

struct mlx5_ifc_query_fte_in_bits {
	u8         opcode[0x10];
	u8         reserved_at_10[0x10];

	u8         reserved_at_20[0x10];
	u8         op_mod[0x10];

	u8         reserved_at_40[0x40];

	u8         table_type[0x8];
	u8         reserved_at_88[0x18];

	u8         reserved_at_a0[0x8];
	u8         table_id[0x18];

	u8         reserved_at_c0[0x40];

	u8         flow_index[0x20];

	u8         reserved_at_120[0xe0];
};

struct mlx5_ifc_match_definer_format_0_bits {
	u8         reserved_at_0[0x100];

	u8         metadata_reg_c_0[0x20];

	u8         metadata_reg_c_1[0x20];

	u8         outer_dmac_47_16[0x20];

	u8         outer_dmac_15_0[0x10];
	u8         outer_ethertype[0x10];

	u8         reserved_at_180[0x1];
	u8         sx_sniffer[0x1];
	u8         functional_lb[0x1];
	u8         outer_ip_frag[0x1];
	u8         outer_qp_type[0x2];
	u8         outer_encap_type[0x2];
	u8         port_number[0x2];
	u8         outer_l3_type[0x2];
	u8         outer_l4_type[0x2];
	u8         outer_first_vlan_type[0x2];
	u8         outer_first_vlan_prio[0x3];
	u8         outer_first_vlan_cfi[0x1];
	u8         outer_first_vlan_vid[0xc];

	u8         outer_l4_type_ext[0x4];
	u8         reserved_at_1a4[0x2];
	u8         outer_ipsec_layer[0x2];
	u8         outer_l2_type[0x2];
	u8         force_lb[0x1];
	u8         outer_l2_ok[0x1];
	u8         outer_l3_ok[0x1];
	u8         outer_l4_ok[0x1];
	u8         outer_second_vlan_type[0x2];
	u8         outer_second_vlan_prio[0x3];
	u8         outer_second_vlan_cfi[0x1];
	u8         outer_second_vlan_vid[0xc];

	u8         outer_smac_47_16[0x20];

	u8         outer_smac_15_0[0x10];
	u8         inner_ipv4_checksum_ok[0x1];
	u8         inner_l4_checksum_ok[0x1];
	u8         outer_ipv4_checksum_ok[0x1];
	u8         outer_l4_checksum_ok[0x1];
	u8         inner_l3_ok[0x1];
	u8         inner_l4_ok[0x1];
	u8         outer_l3_ok_duplicate[0x1];
	u8         outer_l4_ok_duplicate[0x1];
	u8         outer_tcp_cwr[0x1];
	u8         outer_tcp_ece[0x1];
	u8         outer_tcp_urg[0x1];
	u8         outer_tcp_ack[0x1];
	u8         outer_tcp_psh[0x1];
	u8         outer_tcp_rst[0x1];
	u8         outer_tcp_syn[0x1];
	u8         outer_tcp_fin[0x1];
};

struct mlx5_ifc_match_definer_format_22_bits {
	u8         reserved_at_0[0x100];

	u8         outer_ip_src_addr[0x20];

	u8         outer_ip_dest_addr[0x20];

	u8         outer_l4_sport[0x10];
	u8         outer_l4_dport[0x10];

	u8         reserved_at_160[0x1];
	u8         sx_sniffer[0x1];
	u8         functional_lb[0x1];
	u8         outer_ip_frag[0x1];
	u8         outer_qp_type[0x2];
	u8         outer_encap_type[0x2];
	u8         port_number[0x2];
	u8         outer_l3_type[0x2];
	u8         outer_l4_type[0x2];
	u8         outer_first_vlan_type[0x2];
	u8         outer_first_vlan_prio[0x3];
	u8         outer_first_vlan_cfi[0x1];
	u8         outer_first_vlan_vid[0xc];

	u8         metadata_reg_c_0[0x20];

	u8         outer_dmac_47_16[0x20];

	u8         outer_smac_47_16[0x20];

	u8         outer_smac_15_0[0x10];
	u8         outer_dmac_15_0[0x10];
};

struct mlx5_ifc_match_definer_format_23_bits {
	u8         reserved_at_0[0x100];

	u8         inner_ip_src_addr[0x20];

	u8         inner_ip_dest_addr[0x20];

	u8         inner_l4_sport[0x10];
	u8         inner_l4_dport[0x10];

	u8         reserved_at_160[0x1];
	u8         sx_sniffer[0x1];
	u8         functional_lb[0x1];
	u8         inner_ip_frag[0x1];
	u8         inner_qp_type[0x2];
	u8         inner_encap_type[0x2];
	u8         port_number[0x2];
	u8         inner_l3_type[0x2];
	u8         inner_l4_type[0x2];
	u8         inner_first_vlan_type[0x2];
	u8         inner_first_vlan_prio[0x3];
	u8         inner_first_vlan_cfi[0x1];
	u8         inner_first_vlan_vid[0xc];

	u8         tunnel_header_0[0x20];

	u8         inner_dmac_47_16[0x20];

	u8         inner_smac_47_16[0x20];

	u8         inner_smac_15_0[0x10];
	u8         inner_dmac_15_0[0x10];
};

struct mlx5_ifc_match_definer_format_29_bits {
	u8         reserved_at_0[0xc0];

	u8         outer_ip_dest_addr[0x80];

	u8         outer_ip_src_addr[0x80];

	u8         outer_l4_sport[0x10];
	u8         outer_l4_dport[0x10];

	u8         reserved_at_1e0[0x20];
};

struct mlx5_ifc_match_definer_format_30_bits {
	u8         reserved_at_0[0xa0];

	u8         outer_ip_dest_addr[0x80];

	u8         outer_ip_src_addr[0x80];

	u8         outer_dmac_47_16[0x20];

	u8         outer_smac_47_16[0x20];

	u8         outer_smac_15_0[0x10];
	u8         outer_dmac_15_0[0x10];
};

struct mlx5_ifc_match_definer_format_31_bits {
	u8         reserved_at_0[0xc0];

	u8         inner_ip_dest_addr[0x80];

	u8         inner_ip_src_addr[0x80];

	u8         inner_l4_sport[0x10];
	u8         inner_l4_dport[0x10];

	u8         reserved_at_1e0[0x20];
};

struct mlx5_ifc_match_definer_format_32_bits {
	u8         reserved_at_0[0xa0];

	u8         inner_ip_dest_addr[0x80];

	u8         inner_ip_src_addr[0x80];

	u8         inner_dmac_47_16[0x20];

	u8         inner_smac_47_16[0x20];

	u8         inner_smac_15_0[0x10];
	u8         inner_dmac_15_0[0x10];
};

struct mlx5_ifc_match_definer_bits {
	u8         modify_field_select[0x40];

	u8         reserved_at_40[0x40];

	u8         reserved_at_80[0x10];
	u8         format_id[0x10];

	u8         reserved_at_a0[0x160];

	u8         match_mask[16][0x20];
};

struct mlx5_ifc_general_obj_in_cmd_hdr_bits {
	u8         opcode[0x10];
	u8         uid[0x10];

	u8         vhca_tunnel_id[0x10];
	u8         obj_type[0x10];

	u8         obj_id[0x20];

	u8         reserved_at_60[0x20];
};

struct mlx5_ifc_general_obj_out_cmd_hdr_bits {
	u8         status[0x8];
	u8         reserved_at_8[0x18];

	u8         syndrome[0x20];

	u8         obj_id[0x20];

	u8         reserved_at_60[0x20];
};

struct mlx5_ifc_create_match_definer_in_bits {
	struct mlx5_ifc_general_obj_in_cmd_hdr_bits general_obj_in_cmd_hdr;

	struct mlx5_ifc_match_definer_bits obj_context;
};

struct mlx5_ifc_create_match_definer_out_bits {
	struct mlx5_ifc_general_obj_out_cmd_hdr_bits general_obj_out_cmd_hdr;
};

enum {
	MLX5_QUERY_FLOW_GROUP_OUT_MATCH_CRITERIA_ENABLE_OUTER_HEADERS    = 0x0,
	MLX5_QUERY_FLOW_GROUP_OUT_MATCH_CRITERIA_ENABLE_MISC_PARAMETERS  = 0x1,
	MLX5_QUERY_FLOW_GROUP_OUT_MATCH_CRITERIA_ENABLE_INNER_HEADERS    = 0x2,
	MLX5_QUERY_FLOW_GROUP_IN_MATCH_CRITERIA_ENABLE_MISC_PARAMETERS_2 = 0x3,
	MLX5_QUERY_FLOW_GROUP_IN_MATCH_CRITERIA_ENABLE_MISC_PARAMETERS_3 = 0x4,
	MLX5_QUERY_FLOW_GROUP_IN_MATCH_CRITERIA_ENABLE_MISC_PARAMETERS_4 = 0x5,
};

struct mlx5_ifc_query_flow_group_out_bits {
	u8         status[0x8];
	u8         reserved_at_8[0x18];

	u8         syndrome[0x20];

	u8         reserved_at_40[0xa0];

	u8         start_flow_index[0x20];

	u8         reserved_at_100[0x20];

	u8         end_flow_index[0x20];

	u8         reserved_at_140[0xa0];

	u8         reserved_at_1e0[0x18];
	u8         match_criteria_enable[0x8];

	struct mlx5_ifc_fte_match_param_bits match_criteria;

	u8         reserved_at_1200[0xe00];
};

struct mlx5_ifc_query_flow_group_in_bits {
	u8         opcode[0x10];
	u8         reserved_at_10[0x10];

	u8         reserved_at_20[0x10];
	u8         op_mod[0x10];

	u8         reserved_at_40[0x40];

	u8         table_type[0x8];
	u8         reserved_at_88[0x18];

	u8         reserved_at_a0[0x8];
	u8         table_id[0x18];

	u8         group_id[0x20];

	u8         reserved_at_e0[0x120];
};

struct mlx5_ifc_query_flow_counter_out_bits {
	u8         status[0x8];
	u8         reserved_at_8[0x18];

	u8         syndrome[0x20];

	u8         reserved_at_40[0x40];

	struct mlx5_ifc_traffic_counter_bits flow_statistics[];
};

struct mlx5_ifc_query_flow_counter_in_bits {
	u8         opcode[0x10];
	u8         reserved_at_10[0x10];

	u8         reserved_at_20[0x10];
	u8         op_mod[0x10];

	u8         reserved_at_40[0x80];

	u8         clear[0x1];
	u8         reserved_at_c1[0xf];
	u8         num_of_counters[0x10];

	u8         flow_counter_id[0x20];
};

struct mlx5_ifc_query_esw_vport_context_out_bits {
	u8         status[0x8];
	u8         reserved_at_8[0x18];

	u8         syndrome[0x20];

	u8         reserved_at_40[0x40];

	struct mlx5_ifc_esw_vport_context_bits esw_vport_context;
};

struct mlx5_ifc_query_esw_vport_context_in_bits {
	u8         opcode[0x10];
	u8         reserved_at_10[0x10];

	u8         reserved_at_20[0x10];
	u8         op_mod[0x10];

	u8         other_vport[0x1];
	u8         reserved_at_41[0xf];
	u8         vport_number[0x10];

	u8         reserved_at_60[0x20];
};

struct mlx5_ifc_modify_esw_vport_context_out_bits {
	u8         status[0x8];
	u8         reserved_at_8[0x18];

	u8         syndrome[0x20];

	u8         reserved_at_40[0x40];
};

struct mlx5_ifc_esw_vport_context_fields_select_bits {
	u8         reserved_at_0[0x1b];
	u8         fdb_to_vport_reg_c_id[0x1];
	u8         vport_cvlan_insert[0x1];
	u8         vport_svlan_insert[0x1];
	u8         vport_cvlan_strip[0x1];
	u8         vport_svlan_strip[0x1];
};

struct mlx5_ifc_modify_esw_vport_context_in_bits {
	u8         opcode[0x10];
	u8         reserved_at_10[0x10];

	u8         reserved_at_20[0x10];
	u8         op_mod[0x10];

	u8         other_vport[0x1];
	u8         reserved_at_41[0xf];
	u8         vport_number[0x10];

	struct mlx5_ifc_esw_vport_context_fields_select_bits field_select;

	struct mlx5_ifc_esw_vport_context_bits esw_vport_context;
};

struct mlx5_ifc_query_eq_out_bits {
	u8         status[0x8];
	u8         reserved_at_8[0x18];

	u8         syndrome[0x20];

	u8         reserved_at_40[0x40];

	struct mlx5_ifc_eqc_bits eq_context_entry;

	u8         reserved_at_280[0x40];

	u8         event_bitmask[0x40];

	u8         reserved_at_300[0x580];

	u8         pas[][0x40];
};

struct mlx5_ifc_query_eq_in_bits {
	u8         opcode[0x10];
	u8         reserved_at_10[0x10];

	u8         reserved_at_20[0x10];
	u8         op_mod[0x10];

	u8         reserved_at_40[0x18];
	u8         eq_number[0x8];

	u8         reserved_at_60[0x20];
};

struct mlx5_ifc_packet_reformat_context_in_bits {
	u8         reformat_type[0x8];
	u8         reserved_at_8[0x4];
	u8         reformat_param_0[0x4];
	u8         reserved_at_10[0x6];
	u8         reformat_data_size[0xa];

	u8         reformat_param_1[0x8];
	u8         reserved_at_28[0x8];
	u8         reformat_data[2][0x8];

	u8         more_reformat_data[][0x8];
};

struct mlx5_ifc_query_packet_reformat_context_out_bits {
	u8         status[0x8];
	u8         reserved_at_8[0x18];

	u8         syndrome[0x20];

	u8         reserved_at_40[0xa0];

	struct mlx5_ifc_packet_reformat_context_in_bits packet_reformat_context[];
};

struct mlx5_ifc_query_packet_reformat_context_in_bits {
	u8         opcode[0x10];
	u8         reserved_at_10[0x10];

	u8         reserved_at_20[0x10];
	u8         op_mod[0x10];

	u8         packet_reformat_id[0x20];

	u8         reserved_at_60[0xa0];
};

struct mlx5_ifc_alloc_packet_reformat_context_out_bits {
	u8         status[0x8];
	u8         reserved_at_8[0x18];

	u8         syndrome[0x20];

	u8         packet_reformat_id[0x20];

	u8         reserved_at_60[0x20];
};

enum {
	MLX5_REFORMAT_CONTEXT_ANCHOR_MAC_START = 0x1,
	MLX5_REFORMAT_CONTEXT_ANCHOR_IP_START = 0x7,
	MLX5_REFORMAT_CONTEXT_ANCHOR_TCP_UDP_START = 0x9,
};

enum mlx5_reformat_ctx_type {
	MLX5_REFORMAT_TYPE_L2_TO_VXLAN = 0x0,
	MLX5_REFORMAT_TYPE_L2_TO_NVGRE = 0x1,
	MLX5_REFORMAT_TYPE_L2_TO_L2_TUNNEL = 0x2,
	MLX5_REFORMAT_TYPE_L3_TUNNEL_TO_L2 = 0x3,
	MLX5_REFORMAT_TYPE_L2_TO_L3_TUNNEL = 0x4,
	MLX5_REFORMAT_TYPE_INSERT_HDR = 0xf,
	MLX5_REFORMAT_TYPE_REMOVE_HDR = 0x10,
};

struct mlx5_ifc_alloc_packet_reformat_context_in_bits {
	u8         opcode[0x10];
	u8         reserved_at_10[0x10];

	u8         reserved_at_20[0x10];
	u8         op_mod[0x10];

	u8         reserved_at_40[0xa0];

	struct mlx5_ifc_packet_reformat_context_in_bits packet_reformat_context;
};

struct mlx5_ifc_dealloc_packet_reformat_context_out_bits {
	u8         status[0x8];
	u8         reserved_at_8[0x18];

	u8         syndrome[0x20];

	u8         reserved_at_40[0x40];
};

struct mlx5_ifc_dealloc_packet_reformat_context_in_bits {
	u8         opcode[0x10];
	u8         reserved_at_10[0x10];

	u8         reserved_20[0x10];
	u8         op_mod[0x10];

	u8         packet_reformat_id[0x20];

	u8         reserved_60[0x20];
};

struct mlx5_ifc_set_action_in_bits {
	u8         action_type[0x4];
	u8         field[0xc];
	u8         reserved_at_10[0x3];
	u8         offset[0x5];
	u8         reserved_at_18[0x3];
	u8         length[0x5];

	u8         data[0x20];
};

struct mlx5_ifc_add_action_in_bits {
	u8         action_type[0x4];
	u8         field[0xc];
	u8         reserved_at_10[0x10];

	u8         data[0x20];
};

struct mlx5_ifc_copy_action_in_bits {
	u8         action_type[0x4];
	u8         src_field[0xc];
	u8         reserved_at_10[0x3];
	u8         src_offset[0x5];
	u8         reserved_at_18[0x3];
	u8         length[0x5];

	u8         reserved_at_20[0x4];
	u8         dst_field[0xc];
	u8         reserved_at_30[0x3];
	u8         dst_offset[0x5];
	u8         reserved_at_38[0x8];
};

union mlx5_ifc_set_add_copy_action_in_auto_bits {
	struct mlx5_ifc_set_action_in_bits  set_action_in;
	struct mlx5_ifc_add_action_in_bits  add_action_in;
	struct mlx5_ifc_copy_action_in_bits copy_action_in;
	u8         reserved_at_0[0x40];
};

enum {
	MLX5_ACTION_TYPE_SET   = 0x1,
	MLX5_ACTION_TYPE_ADD   = 0x2,
	MLX5_ACTION_TYPE_COPY  = 0x3,
};

enum {
	MLX5_ACTION_IN_FIELD_OUT_SMAC_47_16    = 0x1,
	MLX5_ACTION_IN_FIELD_OUT_SMAC_15_0     = 0x2,
	MLX5_ACTION_IN_FIELD_OUT_ETHERTYPE     = 0x3,
	MLX5_ACTION_IN_FIELD_OUT_DMAC_47_16    = 0x4,
	MLX5_ACTION_IN_FIELD_OUT_DMAC_15_0     = 0x5,
	MLX5_ACTION_IN_FIELD_OUT_IP_DSCP       = 0x6,
	MLX5_ACTION_IN_FIELD_OUT_TCP_FLAGS     = 0x7,
	MLX5_ACTION_IN_FIELD_OUT_TCP_SPORT     = 0x8,
	MLX5_ACTION_IN_FIELD_OUT_TCP_DPORT     = 0x9,
	MLX5_ACTION_IN_FIELD_OUT_IP_TTL        = 0xa,
	MLX5_ACTION_IN_FIELD_OUT_UDP_SPORT     = 0xb,
	MLX5_ACTION_IN_FIELD_OUT_UDP_DPORT     = 0xc,
	MLX5_ACTION_IN_FIELD_OUT_SIPV6_127_96  = 0xd,
	MLX5_ACTION_IN_FIELD_OUT_SIPV6_95_64   = 0xe,
	MLX5_ACTION_IN_FIELD_OUT_SIPV6_63_32   = 0xf,
	MLX5_ACTION_IN_FIELD_OUT_SIPV6_31_0    = 0x10,
	MLX5_ACTION_IN_FIELD_OUT_DIPV6_127_96  = 0x11,
	MLX5_ACTION_IN_FIELD_OUT_DIPV6_95_64   = 0x12,
	MLX5_ACTION_IN_FIELD_OUT_DIPV6_63_32   = 0x13,
	MLX5_ACTION_IN_FIELD_OUT_DIPV6_31_0    = 0x14,
	MLX5_ACTION_IN_FIELD_OUT_SIPV4         = 0x15,
	MLX5_ACTION_IN_FIELD_OUT_DIPV4         = 0x16,
	MLX5_ACTION_IN_FIELD_OUT_FIRST_VID     = 0x17,
	MLX5_ACTION_IN_FIELD_OUT_IPV6_HOPLIMIT = 0x47,
	MLX5_ACTION_IN_FIELD_METADATA_REG_A    = 0x49,
	MLX5_ACTION_IN_FIELD_METADATA_REG_B    = 0x50,
	MLX5_ACTION_IN_FIELD_METADATA_REG_C_0  = 0x51,
	MLX5_ACTION_IN_FIELD_METADATA_REG_C_1  = 0x52,
	MLX5_ACTION_IN_FIELD_METADATA_REG_C_2  = 0x53,
	MLX5_ACTION_IN_FIELD_METADATA_REG_C_3  = 0x54,
	MLX5_ACTION_IN_FIELD_METADATA_REG_C_4  = 0x55,
	MLX5_ACTION_IN_FIELD_METADATA_REG_C_5  = 0x56,
	MLX5_ACTION_IN_FIELD_METADATA_REG_C_6  = 0x57,
	MLX5_ACTION_IN_FIELD_METADATA_REG_C_7  = 0x58,
	MLX5_ACTION_IN_FIELD_OUT_TCP_SEQ_NUM   = 0x59,
	MLX5_ACTION_IN_FIELD_OUT_TCP_ACK_NUM   = 0x5B,
	MLX5_ACTION_IN_FIELD_IPSEC_SYNDROME    = 0x5D,
	MLX5_ACTION_IN_FIELD_OUT_EMD_47_32     = 0x6F,
	MLX5_ACTION_IN_FIELD_OUT_EMD_31_0      = 0x70,
};

struct mlx5_ifc_alloc_modify_header_context_out_bits {
	u8         status[0x8];
	u8         reserved_at_8[0x18];

	u8         syndrome[0x20];

	u8         modify_header_id[0x20];

	u8         reserved_at_60[0x20];
};

struct mlx5_ifc_alloc_modify_header_context_in_bits {
	u8         opcode[0x10];
	u8         reserved_at_10[0x10];

	u8         reserved_at_20[0x10];
	u8         op_mod[0x10];

	u8         reserved_at_40[0x20];

	u8         table_type[0x8];
	u8         reserved_at_68[0x10];
	u8         num_of_actions[0x8];

	union mlx5_ifc_set_add_copy_action_in_auto_bits actions[];
};

struct mlx5_ifc_dealloc_modify_header_context_out_bits {
	u8         status[0x8];
	u8         reserved_at_8[0x18];

	u8         syndrome[0x20];

	u8         reserved_at_40[0x40];
};

struct mlx5_ifc_dealloc_modify_header_context_in_bits {
	u8         opcode[0x10];
	u8         reserved_at_10[0x10];

	u8         reserved_at_20[0x10];
	u8         op_mod[0x10];

	u8         modify_header_id[0x20];

	u8         reserved_at_60[0x20];
};

struct mlx5_ifc_query_modify_header_context_in_bits {
	u8         opcode[0x10];
	u8         uid[0x10];

	u8         reserved_at_20[0x10];
	u8         op_mod[0x10];

	u8         modify_header_id[0x20];

	u8         reserved_at_60[0xa0];
};

struct mlx5_ifc_query_dct_out_bits {
	u8         status[0x8];
	u8         reserved_at_8[0x18];

	u8         syndrome[0x20];

	u8         reserved_at_40[0x40];

	struct mlx5_ifc_dctc_bits dct_context_entry;

	u8         reserved_at_280[0x180];
};

struct mlx5_ifc_query_dct_in_bits {
	u8         opcode[0x10];
	u8         reserved_at_10[0x10];

	u8         reserved_at_20[0x10];
	u8         op_mod[0x10];

	u8         reserved_at_40[0x8];
	u8         dctn[0x18];

	u8         reserved_at_60[0x20];
};

struct mlx5_ifc_query_cq_out_bits {
	u8         status[0x8];
	u8         reserved_at_8[0x18];

	u8         syndrome[0x20];

	u8         reserved_at_40[0x40];

	struct mlx5_ifc_cqc_bits cq_context;

	u8         reserved_at_280[0x600];

	u8         pas[][0x40];
};

struct mlx5_ifc_query_cq_in_bits {
	u8         opcode[0x10];
	u8         reserved_at_10[0x10];

	u8         reserved_at_20[0x10];
	u8         op_mod[0x10];

	u8         reserved_at_40[0x8];
	u8         cqn[0x18];

	u8         reserved_at_60[0x20];
};

struct mlx5_ifc_query_cong_status_out_bits {
	u8         status[0x8];
	u8         reserved_at_8[0x18];

	u8         syndrome[0x20];

	u8         reserved_at_40[0x20];

	u8         enable[0x1];
	u8         tag_enable[0x1];
	u8         reserved_at_62[0x1e];
};

struct mlx5_ifc_query_cong_status_in_bits {
	u8         opcode[0x10];
	u8         reserved_at_10[0x10];

	u8         reserved_at_20[0x10];
	u8         op_mod[0x10];

	u8         reserved_at_40[0x18];
	u8         priority[0x4];
	u8         cong_protocol[0x4];

	u8         reserved_at_60[0x20];
};

struct mlx5_ifc_query_cong_statistics_out_bits {
	u8         status[0x8];
	u8         reserved_at_8[0x18];

	u8         syndrome[0x20];

	u8         reserved_at_40[0x40];

	u8         rp_cur_flows[0x20];

	u8         sum_flows[0x20];

	u8         rp_cnp_ignored_high[0x20];

	u8         rp_cnp_ignored_low[0x20];

	u8         rp_cnp_handled_high[0x20];

	u8         rp_cnp_handled_low[0x20];

	u8         reserved_at_140[0x100];

	u8         time_stamp_high[0x20];

	u8         time_stamp_low[0x20];

	u8         accumulators_period[0x20];

	u8         np_ecn_marked_roce_packets_high[0x20];

	u8         np_ecn_marked_roce_packets_low[0x20];

	u8         np_cnp_sent_high[0x20];

	u8         np_cnp_sent_low[0x20];

	u8         reserved_at_320[0x560];
};

struct mlx5_ifc_query_cong_statistics_in_bits {
	u8         opcode[0x10];
	u8         reserved_at_10[0x10];

	u8         reserved_at_20[0x10];
	u8         op_mod[0x10];

	u8         clear[0x1];
	u8         reserved_at_41[0x1f];

	u8         reserved_at_60[0x20];
};

struct mlx5_ifc_query_cong_params_out_bits {
	u8         status[0x8];
	u8         reserved_at_8[0x18];

	u8         syndrome[0x20];

	u8         reserved_at_40[0x40];

	union mlx5_ifc_cong_control_roce_ecn_auto_bits congestion_parameters;
};

struct mlx5_ifc_query_cong_params_in_bits {
	u8         opcode[0x10];
	u8         reserved_at_10[0x10];

	u8         reserved_at_20[0x10];
	u8         op_mod[0x10];

	u8         reserved_at_40[0x1c];
	u8         cong_protocol[0x4];

	u8         reserved_at_60[0x20];
};

struct mlx5_ifc_query_adapter_out_bits {
	u8         status[0x8];
	u8         reserved_at_8[0x18];

	u8         syndrome[0x20];

	u8         reserved_at_40[0x40];

	struct mlx5_ifc_query_adapter_param_block_bits query_adapter_struct;
};

struct mlx5_ifc_query_adapter_in_bits {
	u8         opcode[0x10];
	u8         reserved_at_10[0x10];

	u8         reserved_at_20[0x10];
	u8         op_mod[0x10];

	u8         reserved_at_40[0x40];
};

struct mlx5_ifc_qp_2rst_out_bits {
	u8         status[0x8];
	u8         reserved_at_8[0x18];

	u8         syndrome[0x20];

	u8         reserved_at_40[0x40];
};

struct mlx5_ifc_qp_2rst_in_bits {
	u8         opcode[0x10];
	u8         uid[0x10];

	u8         reserved_at_20[0x10];
	u8         op_mod[0x10];

	u8         reserved_at_40[0x8];
	u8         qpn[0x18];

	u8         reserved_at_60[0x20];
};

struct mlx5_ifc_qp_2err_out_bits {
	u8         status[0x8];
	u8         reserved_at_8[0x18];

	u8         syndrome[0x20];

	u8         reserved_at_40[0x40];
};

struct mlx5_ifc_qp_2err_in_bits {
	u8         opcode[0x10];
	u8         uid[0x10];

	u8         reserved_at_20[0x10];
	u8         op_mod[0x10];

	u8         reserved_at_40[0x8];
	u8         qpn[0x18];

	u8         reserved_at_60[0x20];
};

struct mlx5_ifc_page_fault_resume_out_bits {
	u8         status[0x8];
	u8         reserved_at_8[0x18];

	u8         syndrome[0x20];

	u8         reserved_at_40[0x40];
};

struct mlx5_ifc_page_fault_resume_in_bits {
	u8         opcode[0x10];
	u8         reserved_at_10[0x10];

	u8         reserved_at_20[0x10];
	u8         op_mod[0x10];

	u8         error[0x1];
	u8         reserved_at_41[0x4];
	u8         page_fault_type[0x3];
	u8         wq_number[0x18];

	u8         reserved_at_60[0x8];
	u8         token[0x18];
};

struct mlx5_ifc_nop_out_bits {
	u8         status[0x8];
	u8         reserved_at_8[0x18];

	u8         syndrome[0x20];

	u8         reserved_at_40[0x40];
};

struct mlx5_ifc_nop_in_bits {
	u8         opcode[0x10];
	u8         reserved_at_10[0x10];

	u8         reserved_at_20[0x10];
	u8         op_mod[0x10];

	u8         reserved_at_40[0x40];
};

struct mlx5_ifc_modify_vport_state_out_bits {
	u8         status[0x8];
	u8         reserved_at_8[0x18];

	u8         syndrome[0x20];

	u8         reserved_at_40[0x40];
};

struct mlx5_ifc_modify_vport_state_in_bits {
	u8         opcode[0x10];
	u8         reserved_at_10[0x10];

	u8         reserved_at_20[0x10];
	u8         op_mod[0x10];

	u8         other_vport[0x1];
	u8         reserved_at_41[0xf];
	u8         vport_number[0x10];

	u8         reserved_at_60[0x18];
	u8         admin_state[0x4];
	u8         reserved_at_7c[0x4];
};

struct mlx5_ifc_modify_tis_out_bits {
	u8         status[0x8];
	u8         reserved_at_8[0x18];

	u8         syndrome[0x20];

	u8         reserved_at_40[0x40];
};

struct mlx5_ifc_modify_tis_bitmask_bits {
	u8         reserved_at_0[0x20];

	u8         reserved_at_20[0x1d];
	u8         lag_tx_port_affinity[0x1];
	u8         strict_lag_tx_port_affinity[0x1];
	u8         prio[0x1];
};

struct mlx5_ifc_modify_tis_in_bits {
	u8         opcode[0x10];
	u8         uid[0x10];

	u8         reserved_at_20[0x10];
	u8         op_mod[0x10];

	u8         reserved_at_40[0x8];
	u8         tisn[0x18];

	u8         reserved_at_60[0x20];

	struct mlx5_ifc_modify_tis_bitmask_bits bitmask;

	u8         reserved_at_c0[0x40];

	struct mlx5_ifc_tisc_bits ctx;
};

struct mlx5_ifc_modify_tir_bitmask_bits {
	u8	   reserved_at_0[0x20];

	u8         reserved_at_20[0x1b];
	u8         self_lb_en[0x1];
	u8         reserved_at_3c[0x1];
	u8         hash[0x1];
	u8         reserved_at_3e[0x1];
	u8         packet_merge[0x1];
};

struct mlx5_ifc_modify_tir_out_bits {
	u8         status[0x8];
	u8         reserved_at_8[0x18];

	u8         syndrome[0x20];

	u8         reserved_at_40[0x40];
};

struct mlx5_ifc_modify_tir_in_bits {
	u8         opcode[0x10];
	u8         uid[0x10];

	u8         reserved_at_20[0x10];
	u8         op_mod[0x10];

	u8         reserved_at_40[0x8];
	u8         tirn[0x18];

	u8         reserved_at_60[0x20];

	struct mlx5_ifc_modify_tir_bitmask_bits bitmask;

	u8         reserved_at_c0[0x40];

	struct mlx5_ifc_tirc_bits ctx;
};

struct mlx5_ifc_modify_sq_out_bits {
	u8         status[0x8];
	u8         reserved_at_8[0x18];

	u8         syndrome[0x20];

	u8         reserved_at_40[0x40];
};

struct mlx5_ifc_modify_sq_in_bits {
	u8         opcode[0x10];
	u8         uid[0x10];

	u8         reserved_at_20[0x10];
	u8         op_mod[0x10];

	u8         sq_state[0x4];
	u8         reserved_at_44[0x4];
	u8         sqn[0x18];

	u8         reserved_at_60[0x20];

	u8         modify_bitmask[0x40];

	u8         reserved_at_c0[0x40];

	struct mlx5_ifc_sqc_bits ctx;
};

struct mlx5_ifc_modify_scheduling_element_out_bits {
	u8         status[0x8];
	u8         reserved_at_8[0x18];

	u8         syndrome[0x20];

	u8         reserved_at_40[0x1c0];
};

enum {
	MODIFY_SCHEDULING_ELEMENT_IN_MODIFY_BITMASK_BW_SHARE = 0x1,
	MODIFY_SCHEDULING_ELEMENT_IN_MODIFY_BITMASK_MAX_AVERAGE_BW = 0x2,
};

struct mlx5_ifc_modify_scheduling_element_in_bits {
	u8         opcode[0x10];
	u8         reserved_at_10[0x10];

	u8         reserved_at_20[0x10];
	u8         op_mod[0x10];

	u8         scheduling_hierarchy[0x8];
	u8         reserved_at_48[0x18];

	u8         scheduling_element_id[0x20];

	u8         reserved_at_80[0x20];

	u8         modify_bitmask[0x20];

	u8         reserved_at_c0[0x40];

	struct mlx5_ifc_scheduling_context_bits scheduling_context;

	u8         reserved_at_300[0x100];
};

struct mlx5_ifc_modify_rqt_out_bits {
	u8         status[0x8];
	u8         reserved_at_8[0x18];

	u8         syndrome[0x20];

	u8         reserved_at_40[0x40];
};

struct mlx5_ifc_rqt_bitmask_bits {
	u8	   reserved_at_0[0x20];

	u8         reserved_at_20[0x1f];
	u8         rqn_list[0x1];
};

struct mlx5_ifc_modify_rqt_in_bits {
	u8         opcode[0x10];
	u8         uid[0x10];

	u8         reserved_at_20[0x10];
	u8         op_mod[0x10];

	u8         reserved_at_40[0x8];
	u8         rqtn[0x18];

	u8         reserved_at_60[0x20];

	struct mlx5_ifc_rqt_bitmask_bits bitmask;

	u8         reserved_at_c0[0x40];

	struct mlx5_ifc_rqtc_bits ctx;
};

struct mlx5_ifc_modify_rq_out_bits {
	u8         status[0x8];
	u8         reserved_at_8[0x18];

	u8         syndrome[0x20];

	u8         reserved_at_40[0x40];
};

enum {
	MLX5_MODIFY_RQ_IN_MODIFY_BITMASK_VSD = 1ULL << 1,
	MLX5_MODIFY_RQ_IN_MODIFY_BITMASK_SCATTER_FCS = 1ULL << 2,
	MLX5_MODIFY_RQ_IN_MODIFY_BITMASK_RQ_COUNTER_SET_ID = 1ULL << 3,
};

struct mlx5_ifc_modify_rq_in_bits {
	u8         opcode[0x10];
	u8         uid[0x10];

	u8         reserved_at_20[0x10];
	u8         op_mod[0x10];

	u8         rq_state[0x4];
	u8         reserved_at_44[0x4];
	u8         rqn[0x18];

	u8         reserved_at_60[0x20];

	u8         modify_bitmask[0x40];

	u8         reserved_at_c0[0x40];

	struct mlx5_ifc_rqc_bits ctx;
};

struct mlx5_ifc_modify_rmp_out_bits {
	u8         status[0x8];
	u8         reserved_at_8[0x18];

	u8         syndrome[0x20];

	u8         reserved_at_40[0x40];
};

struct mlx5_ifc_rmp_bitmask_bits {
	u8	   reserved_at_0[0x20];

	u8         reserved_at_20[0x1f];
	u8         lwm[0x1];
};

struct mlx5_ifc_modify_rmp_in_bits {
	u8         opcode[0x10];
	u8         uid[0x10];

	u8         reserved_at_20[0x10];
	u8         op_mod[0x10];

	u8         rmp_state[0x4];
	u8         reserved_at_44[0x4];
	u8         rmpn[0x18];

	u8         reserved_at_60[0x20];

	struct mlx5_ifc_rmp_bitmask_bits bitmask;

	u8         reserved_at_c0[0x40];

	struct mlx5_ifc_rmpc_bits ctx;
};

struct mlx5_ifc_modify_nic_vport_context_out_bits {
	u8         status[0x8];
	u8         reserved_at_8[0x18];

	u8         syndrome[0x20];

	u8         reserved_at_40[0x40];
};

struct mlx5_ifc_modify_nic_vport_field_select_bits {
	u8         reserved_at_0[0x12];
	u8	   affiliation[0x1];
	u8	   reserved_at_13[0x1];
	u8         disable_uc_local_lb[0x1];
	u8         disable_mc_local_lb[0x1];
	u8         node_guid[0x1];
	u8         port_guid[0x1];
	u8         min_inline[0x1];
	u8         mtu[0x1];
	u8         change_event[0x1];
	u8         promisc[0x1];
	u8         permanent_address[0x1];
	u8         addresses_list[0x1];
	u8         roce_en[0x1];
	u8         reserved_at_1f[0x1];
};

struct mlx5_ifc_modify_nic_vport_context_in_bits {
	u8         opcode[0x10];
	u8         reserved_at_10[0x10];

	u8         reserved_at_20[0x10];
	u8         op_mod[0x10];

	u8         other_vport[0x1];
	u8         reserved_at_41[0xf];
	u8         vport_number[0x10];

	struct mlx5_ifc_modify_nic_vport_field_select_bits field_select;

	u8         reserved_at_80[0x780];

	struct mlx5_ifc_nic_vport_context_bits nic_vport_context;
};

struct mlx5_ifc_modify_hca_vport_context_out_bits {
	u8         status[0x8];
	u8         reserved_at_8[0x18];

	u8         syndrome[0x20];

	u8         reserved_at_40[0x40];
};

struct mlx5_ifc_modify_hca_vport_context_in_bits {
	u8         opcode[0x10];
	u8         reserved_at_10[0x10];

	u8         reserved_at_20[0x10];
	u8         op_mod[0x10];

	u8         other_vport[0x1];
	u8         reserved_at_41[0xb];
	u8         port_num[0x4];
	u8         vport_number[0x10];

	u8         reserved_at_60[0x20];

	struct mlx5_ifc_hca_vport_context_bits hca_vport_context;
};

struct mlx5_ifc_modify_cq_out_bits {
	u8         status[0x8];
	u8         reserved_at_8[0x18];

	u8         syndrome[0x20];

	u8         reserved_at_40[0x40];
};

enum {
	MLX5_MODIFY_CQ_IN_OP_MOD_MODIFY_CQ  = 0x0,
	MLX5_MODIFY_CQ_IN_OP_MOD_RESIZE_CQ  = 0x1,
};

struct mlx5_ifc_modify_cq_in_bits {
	u8         opcode[0x10];
	u8         uid[0x10];

	u8         reserved_at_20[0x10];
	u8         op_mod[0x10];

	u8         reserved_at_40[0x8];
	u8         cqn[0x18];

	union mlx5_ifc_modify_field_select_resize_field_select_auto_bits modify_field_select_resize_field_select;

	struct mlx5_ifc_cqc_bits cq_context;

	u8         reserved_at_280[0x60];

	u8         cq_umem_valid[0x1];
	u8         reserved_at_2e1[0x1f];

	u8         reserved_at_300[0x580];

	u8         pas[][0x40];
};

struct mlx5_ifc_modify_cong_status_out_bits {
	u8         status[0x8];
	u8         reserved_at_8[0x18];

	u8         syndrome[0x20];

	u8         reserved_at_40[0x40];
};

struct mlx5_ifc_modify_cong_status_in_bits {
	u8         opcode[0x10];
	u8         reserved_at_10[0x10];

	u8         reserved_at_20[0x10];
	u8         op_mod[0x10];

	u8         reserved_at_40[0x18];
	u8         priority[0x4];
	u8         cong_protocol[0x4];

	u8         enable[0x1];
	u8         tag_enable[0x1];
	u8         reserved_at_62[0x1e];
};

struct mlx5_ifc_modify_cong_params_out_bits {
	u8         status[0x8];
	u8         reserved_at_8[0x18];

	u8         syndrome[0x20];

	u8         reserved_at_40[0x40];
};

struct mlx5_ifc_modify_cong_params_in_bits {
	u8         opcode[0x10];
	u8         reserved_at_10[0x10];

	u8         reserved_at_20[0x10];
	u8         op_mod[0x10];

	u8         reserved_at_40[0x1c];
	u8         cong_protocol[0x4];

	union mlx5_ifc_field_select_802_1_r_roce_auto_bits field_select;

	u8         reserved_at_80[0x80];

	union mlx5_ifc_cong_control_roce_ecn_auto_bits congestion_parameters;
};

struct mlx5_ifc_manage_pages_out_bits {
	u8         status[0x8];
	u8         reserved_at_8[0x18];

	u8         syndrome[0x20];

	u8         output_num_entries[0x20];

	u8         reserved_at_60[0x20];

	u8         pas[][0x40];
};

enum {
	MLX5_MANAGE_PAGES_IN_OP_MOD_ALLOCATION_FAIL     = 0x0,
	MLX5_MANAGE_PAGES_IN_OP_MOD_ALLOCATION_SUCCESS  = 0x1,
	MLX5_MANAGE_PAGES_IN_OP_MOD_HCA_RETURN_PAGES    = 0x2,
};

struct mlx5_ifc_manage_pages_in_bits {
	u8         opcode[0x10];
	u8         reserved_at_10[0x10];

	u8         reserved_at_20[0x10];
	u8         op_mod[0x10];

	u8         embedded_cpu_function[0x1];
	u8         reserved_at_41[0xf];
	u8         function_id[0x10];

	u8         input_num_entries[0x20];

	u8         pas[][0x40];
};

struct mlx5_ifc_mad_ifc_out_bits {
	u8         status[0x8];
	u8         reserved_at_8[0x18];

	u8         syndrome[0x20];

	u8         reserved_at_40[0x40];

	u8         response_mad_packet[256][0x8];
};

struct mlx5_ifc_mad_ifc_in_bits {
	u8         opcode[0x10];
	u8         reserved_at_10[0x10];

	u8         reserved_at_20[0x10];
	u8         op_mod[0x10];

	u8         remote_lid[0x10];
	u8         reserved_at_50[0x8];
	u8         port[0x8];

	u8         reserved_at_60[0x20];

	u8         mad[256][0x8];
};

struct mlx5_ifc_init_hca_out_bits {
	u8         status[0x8];
	u8         reserved_at_8[0x18];

	u8         syndrome[0x20];

	u8         reserved_at_40[0x40];
};

struct mlx5_ifc_init_hca_in_bits {
	u8         opcode[0x10];
	u8         reserved_at_10[0x10];

	u8         reserved_at_20[0x10];
	u8         op_mod[0x10];

	u8         reserved_at_40[0x40];
	u8	   sw_owner_id[4][0x20];
};

struct mlx5_ifc_init2rtr_qp_out_bits {
	u8         status[0x8];
	u8         reserved_at_8[0x18];

	u8         syndrome[0x20];

	u8         reserved_at_40[0x20];
	u8         ece[0x20];
};

struct mlx5_ifc_init2rtr_qp_in_bits {
	u8         opcode[0x10];
	u8         uid[0x10];

	u8         reserved_at_20[0x10];
	u8         op_mod[0x10];

	u8         reserved_at_40[0x8];
	u8         qpn[0x18];

	u8         reserved_at_60[0x20];

	u8         opt_param_mask[0x20];

	u8         ece[0x20];

	struct mlx5_ifc_qpc_bits qpc;

	u8         reserved_at_800[0x80];
};

struct mlx5_ifc_init2init_qp_out_bits {
	u8         status[0x8];
	u8         reserved_at_8[0x18];

	u8         syndrome[0x20];

	u8         reserved_at_40[0x20];
	u8         ece[0x20];
};

struct mlx5_ifc_init2init_qp_in_bits {
	u8         opcode[0x10];
	u8         uid[0x10];

	u8         reserved_at_20[0x10];
	u8         op_mod[0x10];

	u8         reserved_at_40[0x8];
	u8         qpn[0x18];

	u8         reserved_at_60[0x20];

	u8         opt_param_mask[0x20];

	u8         ece[0x20];

	struct mlx5_ifc_qpc_bits qpc;

	u8         reserved_at_800[0x80];
};

struct mlx5_ifc_get_dropped_packet_log_out_bits {
	u8         status[0x8];
	u8         reserved_at_8[0x18];

	u8         syndrome[0x20];

	u8         reserved_at_40[0x40];

	u8         packet_headers_log[128][0x8];

	u8         packet_syndrome[64][0x8];
};

struct mlx5_ifc_get_dropped_packet_log_in_bits {
	u8         opcode[0x10];
	u8         reserved_at_10[0x10];

	u8         reserved_at_20[0x10];
	u8         op_mod[0x10];

	u8         reserved_at_40[0x40];
};

struct mlx5_ifc_gen_eqe_in_bits {
	u8         opcode[0x10];
	u8         reserved_at_10[0x10];

	u8         reserved_at_20[0x10];
	u8         op_mod[0x10];

	u8         reserved_at_40[0x18];
	u8         eq_number[0x8];

	u8         reserved_at_60[0x20];

	u8         eqe[64][0x8];
};

struct mlx5_ifc_gen_eq_out_bits {
	u8         status[0x8];
	u8         reserved_at_8[0x18];

	u8         syndrome[0x20];

	u8         reserved_at_40[0x40];
};

struct mlx5_ifc_enable_hca_out_bits {
	u8         status[0x8];
	u8         reserved_at_8[0x18];

	u8         syndrome[0x20];

	u8         reserved_at_40[0x20];
};

struct mlx5_ifc_enable_hca_in_bits {
	u8         opcode[0x10];
	u8         reserved_at_10[0x10];

	u8         reserved_at_20[0x10];
	u8         op_mod[0x10];

	u8         embedded_cpu_function[0x1];
	u8         reserved_at_41[0xf];
	u8         function_id[0x10];

	u8         reserved_at_60[0x20];
};

struct mlx5_ifc_drain_dct_out_bits {
	u8         status[0x8];
	u8         reserved_at_8[0x18];

	u8         syndrome[0x20];

	u8         reserved_at_40[0x40];
};

struct mlx5_ifc_drain_dct_in_bits {
	u8         opcode[0x10];
	u8         uid[0x10];

	u8         reserved_at_20[0x10];
	u8         op_mod[0x10];

	u8         reserved_at_40[0x8];
	u8         dctn[0x18];

	u8         reserved_at_60[0x20];
};

struct mlx5_ifc_disable_hca_out_bits {
	u8         status[0x8];
	u8         reserved_at_8[0x18];

	u8         syndrome[0x20];

	u8         reserved_at_40[0x20];
};

struct mlx5_ifc_disable_hca_in_bits {
	u8         opcode[0x10];
	u8         reserved_at_10[0x10];

	u8         reserved_at_20[0x10];
	u8         op_mod[0x10];

	u8         embedded_cpu_function[0x1];
	u8         reserved_at_41[0xf];
	u8         function_id[0x10];

	u8         reserved_at_60[0x20];
};

struct mlx5_ifc_detach_from_mcg_out_bits {
	u8         status[0x8];
	u8         reserved_at_8[0x18];

	u8         syndrome[0x20];

	u8         reserved_at_40[0x40];
};

struct mlx5_ifc_detach_from_mcg_in_bits {
	u8         opcode[0x10];
	u8         uid[0x10];

	u8         reserved_at_20[0x10];
	u8         op_mod[0x10];

	u8         reserved_at_40[0x8];
	u8         qpn[0x18];

	u8         reserved_at_60[0x20];

	u8         multicast_gid[16][0x8];
};

struct mlx5_ifc_destroy_xrq_out_bits {
	u8         status[0x8];
	u8         reserved_at_8[0x18];

	u8         syndrome[0x20];

	u8         reserved_at_40[0x40];
};

struct mlx5_ifc_destroy_xrq_in_bits {
	u8         opcode[0x10];
	u8         uid[0x10];

	u8         reserved_at_20[0x10];
	u8         op_mod[0x10];

	u8         reserved_at_40[0x8];
	u8         xrqn[0x18];

	u8         reserved_at_60[0x20];
};

struct mlx5_ifc_destroy_xrc_srq_out_bits {
	u8         status[0x8];
	u8         reserved_at_8[0x18];

	u8         syndrome[0x20];

	u8         reserved_at_40[0x40];
};

struct mlx5_ifc_destroy_xrc_srq_in_bits {
	u8         opcode[0x10];
	u8         uid[0x10];

	u8         reserved_at_20[0x10];
	u8         op_mod[0x10];

	u8         reserved_at_40[0x8];
	u8         xrc_srqn[0x18];

	u8         reserved_at_60[0x20];
};

struct mlx5_ifc_destroy_tis_out_bits {
	u8         status[0x8];
	u8         reserved_at_8[0x18];

	u8         syndrome[0x20];

	u8         reserved_at_40[0x40];
};

struct mlx5_ifc_destroy_tis_in_bits {
	u8         opcode[0x10];
	u8         uid[0x10];

	u8         reserved_at_20[0x10];
	u8         op_mod[0x10];

	u8         reserved_at_40[0x8];
	u8         tisn[0x18];

	u8         reserved_at_60[0x20];
};

struct mlx5_ifc_destroy_tir_out_bits {
	u8         status[0x8];
	u8         reserved_at_8[0x18];

	u8         syndrome[0x20];

	u8         reserved_at_40[0x40];
};

struct mlx5_ifc_destroy_tir_in_bits {
	u8         opcode[0x10];
	u8         uid[0x10];

	u8         reserved_at_20[0x10];
	u8         op_mod[0x10];

	u8         reserved_at_40[0x8];
	u8         tirn[0x18];

	u8         reserved_at_60[0x20];
};

struct mlx5_ifc_destroy_srq_out_bits {
	u8         status[0x8];
	u8         reserved_at_8[0x18];

	u8         syndrome[0x20];

	u8         reserved_at_40[0x40];
};

struct mlx5_ifc_destroy_srq_in_bits {
	u8         opcode[0x10];
	u8         uid[0x10];

	u8         reserved_at_20[0x10];
	u8         op_mod[0x10];

	u8         reserved_at_40[0x8];
	u8         srqn[0x18];

	u8         reserved_at_60[0x20];
};

struct mlx5_ifc_destroy_sq_out_bits {
	u8         status[0x8];
	u8         reserved_at_8[0x18];

	u8         syndrome[0x20];

	u8         reserved_at_40[0x40];
};

struct mlx5_ifc_destroy_sq_in_bits {
	u8         opcode[0x10];
	u8         uid[0x10];

	u8         reserved_at_20[0x10];
	u8         op_mod[0x10];

	u8         reserved_at_40[0x8];
	u8         sqn[0x18];

	u8         reserved_at_60[0x20];
};

struct mlx5_ifc_destroy_scheduling_element_out_bits {
	u8         status[0x8];
	u8         reserved_at_8[0x18];

	u8         syndrome[0x20];

	u8         reserved_at_40[0x1c0];
};

struct mlx5_ifc_destroy_scheduling_element_in_bits {
	u8         opcode[0x10];
	u8         reserved_at_10[0x10];

	u8         reserved_at_20[0x10];
	u8         op_mod[0x10];

	u8         scheduling_hierarchy[0x8];
	u8         reserved_at_48[0x18];

	u8         scheduling_element_id[0x20];

	u8         reserved_at_80[0x180];
};

struct mlx5_ifc_destroy_rqt_out_bits {
	u8         status[0x8];
	u8         reserved_at_8[0x18];

	u8         syndrome[0x20];

	u8         reserved_at_40[0x40];
};

struct mlx5_ifc_destroy_rqt_in_bits {
	u8         opcode[0x10];
	u8         uid[0x10];

	u8         reserved_at_20[0x10];
	u8         op_mod[0x10];

	u8         reserved_at_40[0x8];
	u8         rqtn[0x18];

	u8         reserved_at_60[0x20];
};

struct mlx5_ifc_destroy_rq_out_bits {
	u8         status[0x8];
	u8         reserved_at_8[0x18];

	u8         syndrome[0x20];

	u8         reserved_at_40[0x40];
};

struct mlx5_ifc_destroy_rq_in_bits {
	u8         opcode[0x10];
	u8         uid[0x10];

	u8         reserved_at_20[0x10];
	u8         op_mod[0x10];

	u8         reserved_at_40[0x8];
	u8         rqn[0x18];

	u8         reserved_at_60[0x20];
};

struct mlx5_ifc_set_delay_drop_params_in_bits {
	u8         opcode[0x10];
	u8         reserved_at_10[0x10];

	u8         reserved_at_20[0x10];
	u8         op_mod[0x10];

	u8         reserved_at_40[0x20];

	u8         reserved_at_60[0x10];
	u8         delay_drop_timeout[0x10];
};

struct mlx5_ifc_set_delay_drop_params_out_bits {
	u8         status[0x8];
	u8         reserved_at_8[0x18];

	u8         syndrome[0x20];

	u8         reserved_at_40[0x40];
};

struct mlx5_ifc_destroy_rmp_out_bits {
	u8         status[0x8];
	u8         reserved_at_8[0x18];

	u8         syndrome[0x20];

	u8         reserved_at_40[0x40];
};

struct mlx5_ifc_destroy_rmp_in_bits {
	u8         opcode[0x10];
	u8         uid[0x10];

	u8         reserved_at_20[0x10];
	u8         op_mod[0x10];

	u8         reserved_at_40[0x8];
	u8         rmpn[0x18];

	u8         reserved_at_60[0x20];
};

struct mlx5_ifc_destroy_qp_out_bits {
	u8         status[0x8];
	u8         reserved_at_8[0x18];

	u8         syndrome[0x20];

	u8         reserved_at_40[0x40];
};

struct mlx5_ifc_destroy_qp_in_bits {
	u8         opcode[0x10];
	u8         uid[0x10];

	u8         reserved_at_20[0x10];
	u8         op_mod[0x10];

	u8         reserved_at_40[0x8];
	u8         qpn[0x18];

	u8         reserved_at_60[0x20];
};

struct mlx5_ifc_destroy_psv_out_bits {
	u8         status[0x8];
	u8         reserved_at_8[0x18];

	u8         syndrome[0x20];

	u8         reserved_at_40[0x40];
};

struct mlx5_ifc_destroy_psv_in_bits {
	u8         opcode[0x10];
	u8         reserved_at_10[0x10];

	u8         reserved_at_20[0x10];
	u8         op_mod[0x10];

	u8         reserved_at_40[0x8];
	u8         psvn[0x18];

	u8         reserved_at_60[0x20];
};

struct mlx5_ifc_destroy_mkey_out_bits {
	u8         status[0x8];
	u8         reserved_at_8[0x18];

	u8         syndrome[0x20];

	u8         reserved_at_40[0x40];
};

struct mlx5_ifc_destroy_mkey_in_bits {
	u8         opcode[0x10];
	u8         uid[0x10];

	u8         reserved_at_20[0x10];
	u8         op_mod[0x10];

	u8         reserved_at_40[0x8];
	u8         mkey_index[0x18];

	u8         reserved_at_60[0x20];
};

struct mlx5_ifc_destroy_flow_table_out_bits {
	u8         status[0x8];
	u8         reserved_at_8[0x18];

	u8         syndrome[0x20];

	u8         reserved_at_40[0x40];
};

struct mlx5_ifc_destroy_flow_table_in_bits {
	u8         opcode[0x10];
	u8         reserved_at_10[0x10];

	u8         reserved_at_20[0x10];
	u8         op_mod[0x10];

	u8         other_vport[0x1];
	u8         reserved_at_41[0xf];
	u8         vport_number[0x10];

	u8         reserved_at_60[0x20];

	u8         table_type[0x8];
	u8         reserved_at_88[0x18];

	u8         reserved_at_a0[0x8];
	u8         table_id[0x18];

	u8         reserved_at_c0[0x140];
};

struct mlx5_ifc_destroy_flow_group_out_bits {
	u8         status[0x8];
	u8         reserved_at_8[0x18];

	u8         syndrome[0x20];

	u8         reserved_at_40[0x40];
};

struct mlx5_ifc_destroy_flow_group_in_bits {
	u8         opcode[0x10];
	u8         reserved_at_10[0x10];

	u8         reserved_at_20[0x10];
	u8         op_mod[0x10];

	u8         other_vport[0x1];
	u8         reserved_at_41[0xf];
	u8         vport_number[0x10];

	u8         reserved_at_60[0x20];

	u8         table_type[0x8];
	u8         reserved_at_88[0x18];

	u8         reserved_at_a0[0x8];
	u8         table_id[0x18];

	u8         group_id[0x20];

	u8         reserved_at_e0[0x120];
};

struct mlx5_ifc_destroy_eq_out_bits {
	u8         status[0x8];
	u8         reserved_at_8[0x18];

	u8         syndrome[0x20];

	u8         reserved_at_40[0x40];
};

struct mlx5_ifc_destroy_eq_in_bits {
	u8         opcode[0x10];
	u8         reserved_at_10[0x10];

	u8         reserved_at_20[0x10];
	u8         op_mod[0x10];

	u8         reserved_at_40[0x18];
	u8         eq_number[0x8];

	u8         reserved_at_60[0x20];
};

struct mlx5_ifc_destroy_dct_out_bits {
	u8         status[0x8];
	u8         reserved_at_8[0x18];

	u8         syndrome[0x20];

	u8         reserved_at_40[0x40];
};

struct mlx5_ifc_destroy_dct_in_bits {
	u8         opcode[0x10];
	u8         uid[0x10];

	u8         reserved_at_20[0x10];
	u8         op_mod[0x10];

	u8         reserved_at_40[0x8];
	u8         dctn[0x18];

	u8         reserved_at_60[0x20];
};

struct mlx5_ifc_destroy_cq_out_bits {
	u8         status[0x8];
	u8         reserved_at_8[0x18];

	u8         syndrome[0x20];

	u8         reserved_at_40[0x40];
};

struct mlx5_ifc_destroy_cq_in_bits {
	u8         opcode[0x10];
	u8         uid[0x10];

	u8         reserved_at_20[0x10];
	u8         op_mod[0x10];

	u8         reserved_at_40[0x8];
	u8         cqn[0x18];

	u8         reserved_at_60[0x20];
};

struct mlx5_ifc_delete_vxlan_udp_dport_out_bits {
	u8         status[0x8];
	u8         reserved_at_8[0x18];

	u8         syndrome[0x20];

	u8         reserved_at_40[0x40];
};

struct mlx5_ifc_delete_vxlan_udp_dport_in_bits {
	u8         opcode[0x10];
	u8         reserved_at_10[0x10];

	u8         reserved_at_20[0x10];
	u8         op_mod[0x10];

	u8         reserved_at_40[0x20];

	u8         reserved_at_60[0x10];
	u8         vxlan_udp_port[0x10];
};

struct mlx5_ifc_delete_l2_table_entry_out_bits {
	u8         status[0x8];
	u8         reserved_at_8[0x18];

	u8         syndrome[0x20];

	u8         reserved_at_40[0x40];
};

struct mlx5_ifc_delete_l2_table_entry_in_bits {
	u8         opcode[0x10];
	u8         reserved_at_10[0x10];

	u8         reserved_at_20[0x10];
	u8         op_mod[0x10];

	u8         reserved_at_40[0x60];

	u8         reserved_at_a0[0x8];
	u8         table_index[0x18];

	u8         reserved_at_c0[0x140];
};

struct mlx5_ifc_delete_fte_out_bits {
	u8         status[0x8];
	u8         reserved_at_8[0x18];

	u8         syndrome[0x20];

	u8         reserved_at_40[0x40];
};

struct mlx5_ifc_delete_fte_in_bits {
	u8         opcode[0x10];
	u8         reserved_at_10[0x10];

	u8         reserved_at_20[0x10];
	u8         op_mod[0x10];

	u8         other_vport[0x1];
	u8         reserved_at_41[0xf];
	u8         vport_number[0x10];

	u8         reserved_at_60[0x20];

	u8         table_type[0x8];
	u8         reserved_at_88[0x18];

	u8         reserved_at_a0[0x8];
	u8         table_id[0x18];

	u8         reserved_at_c0[0x40];

	u8         flow_index[0x20];

	u8         reserved_at_120[0xe0];
};

struct mlx5_ifc_dealloc_xrcd_out_bits {
	u8         status[0x8];
	u8         reserved_at_8[0x18];

	u8         syndrome[0x20];

	u8         reserved_at_40[0x40];
};

struct mlx5_ifc_dealloc_xrcd_in_bits {
	u8         opcode[0x10];
	u8         uid[0x10];

	u8         reserved_at_20[0x10];
	u8         op_mod[0x10];

	u8         reserved_at_40[0x8];
	u8         xrcd[0x18];

	u8         reserved_at_60[0x20];
};

struct mlx5_ifc_dealloc_uar_out_bits {
	u8         status[0x8];
	u8         reserved_at_8[0x18];

	u8         syndrome[0x20];

	u8         reserved_at_40[0x40];
};

struct mlx5_ifc_dealloc_uar_in_bits {
	u8         opcode[0x10];
	u8         uid[0x10];

	u8         reserved_at_20[0x10];
	u8         op_mod[0x10];

	u8         reserved_at_40[0x8];
	u8         uar[0x18];

	u8         reserved_at_60[0x20];
};

struct mlx5_ifc_dealloc_transport_domain_out_bits {
	u8         status[0x8];
	u8         reserved_at_8[0x18];

	u8         syndrome[0x20];

	u8         reserved_at_40[0x40];
};

struct mlx5_ifc_dealloc_transport_domain_in_bits {
	u8         opcode[0x10];
	u8         uid[0x10];

	u8         reserved_at_20[0x10];
	u8         op_mod[0x10];

	u8         reserved_at_40[0x8];
	u8         transport_domain[0x18];

	u8         reserved_at_60[0x20];
};

struct mlx5_ifc_dealloc_q_counter_out_bits {
	u8         status[0x8];
	u8         reserved_at_8[0x18];

	u8         syndrome[0x20];

	u8         reserved_at_40[0x40];
};

struct mlx5_ifc_dealloc_q_counter_in_bits {
	u8         opcode[0x10];
	u8         reserved_at_10[0x10];

	u8         reserved_at_20[0x10];
	u8         op_mod[0x10];

	u8         reserved_at_40[0x18];
	u8         counter_set_id[0x8];

	u8         reserved_at_60[0x20];
};

struct mlx5_ifc_dealloc_pd_out_bits {
	u8         status[0x8];
	u8         reserved_at_8[0x18];

	u8         syndrome[0x20];

	u8         reserved_at_40[0x40];
};

struct mlx5_ifc_dealloc_pd_in_bits {
	u8         opcode[0x10];
	u8         uid[0x10];

	u8         reserved_at_20[0x10];
	u8         op_mod[0x10];

	u8         reserved_at_40[0x8];
	u8         pd[0x18];

	u8         reserved_at_60[0x20];
};

struct mlx5_ifc_dealloc_flow_counter_out_bits {
	u8         status[0x8];
	u8         reserved_at_8[0x18];

	u8         syndrome[0x20];

	u8         reserved_at_40[0x40];
};

struct mlx5_ifc_dealloc_flow_counter_in_bits {
	u8         opcode[0x10];
	u8         reserved_at_10[0x10];

	u8         reserved_at_20[0x10];
	u8         op_mod[0x10];

	u8         flow_counter_id[0x20];

	u8         reserved_at_60[0x20];
};

struct mlx5_ifc_create_xrq_out_bits {
	u8         status[0x8];
	u8         reserved_at_8[0x18];

	u8         syndrome[0x20];

	u8         reserved_at_40[0x8];
	u8         xrqn[0x18];

	u8         reserved_at_60[0x20];
};

struct mlx5_ifc_create_xrq_in_bits {
	u8         opcode[0x10];
	u8         uid[0x10];

	u8         reserved_at_20[0x10];
	u8         op_mod[0x10];

	u8         reserved_at_40[0x40];

	struct mlx5_ifc_xrqc_bits xrq_context;
};

struct mlx5_ifc_create_xrc_srq_out_bits {
	u8         status[0x8];
	u8         reserved_at_8[0x18];

	u8         syndrome[0x20];

	u8         reserved_at_40[0x8];
	u8         xrc_srqn[0x18];

	u8         reserved_at_60[0x20];
};

struct mlx5_ifc_create_xrc_srq_in_bits {
	u8         opcode[0x10];
	u8         uid[0x10];

	u8         reserved_at_20[0x10];
	u8         op_mod[0x10];

	u8         reserved_at_40[0x40];

	struct mlx5_ifc_xrc_srqc_bits xrc_srq_context_entry;

	u8         reserved_at_280[0x60];

	u8         xrc_srq_umem_valid[0x1];
	u8         reserved_at_2e1[0x1f];

	u8         reserved_at_300[0x580];

	u8         pas[][0x40];
};

struct mlx5_ifc_create_tis_out_bits {
	u8         status[0x8];
	u8         reserved_at_8[0x18];

	u8         syndrome[0x20];

	u8         reserved_at_40[0x8];
	u8         tisn[0x18];

	u8         reserved_at_60[0x20];
};

struct mlx5_ifc_create_tis_in_bits {
	u8         opcode[0x10];
	u8         uid[0x10];

	u8         reserved_at_20[0x10];
	u8         op_mod[0x10];

	u8         reserved_at_40[0xc0];

	struct mlx5_ifc_tisc_bits ctx;
};

struct mlx5_ifc_create_tir_out_bits {
	u8         status[0x8];
	u8         icm_address_63_40[0x18];

	u8         syndrome[0x20];

	u8         icm_address_39_32[0x8];
	u8         tirn[0x18];

	u8         icm_address_31_0[0x20];
};

struct mlx5_ifc_create_tir_in_bits {
	u8         opcode[0x10];
	u8         uid[0x10];

	u8         reserved_at_20[0x10];
	u8         op_mod[0x10];

	u8         reserved_at_40[0xc0];

	struct mlx5_ifc_tirc_bits ctx;
};

struct mlx5_ifc_create_srq_out_bits {
	u8         status[0x8];
	u8         reserved_at_8[0x18];

	u8         syndrome[0x20];

	u8         reserved_at_40[0x8];
	u8         srqn[0x18];

	u8         reserved_at_60[0x20];
};

struct mlx5_ifc_create_srq_in_bits {
	u8         opcode[0x10];
	u8         uid[0x10];

	u8         reserved_at_20[0x10];
	u8         op_mod[0x10];

	u8         reserved_at_40[0x40];

	struct mlx5_ifc_srqc_bits srq_context_entry;

	u8         reserved_at_280[0x600];

	u8         pas[][0x40];
};

struct mlx5_ifc_create_sq_out_bits {
	u8         status[0x8];
	u8         reserved_at_8[0x18];

	u8         syndrome[0x20];

	u8         reserved_at_40[0x8];
	u8         sqn[0x18];

	u8         reserved_at_60[0x20];
};

struct mlx5_ifc_create_sq_in_bits {
	u8         opcode[0x10];
	u8         uid[0x10];

	u8         reserved_at_20[0x10];
	u8         op_mod[0x10];

	u8         reserved_at_40[0xc0];

	struct mlx5_ifc_sqc_bits ctx;
};

struct mlx5_ifc_create_scheduling_element_out_bits {
	u8         status[0x8];
	u8         reserved_at_8[0x18];

	u8         syndrome[0x20];

	u8         reserved_at_40[0x40];

	u8         scheduling_element_id[0x20];

	u8         reserved_at_a0[0x160];
};

struct mlx5_ifc_create_scheduling_element_in_bits {
	u8         opcode[0x10];
	u8         reserved_at_10[0x10];

	u8         reserved_at_20[0x10];
	u8         op_mod[0x10];

	u8         scheduling_hierarchy[0x8];
	u8         reserved_at_48[0x18];

	u8         reserved_at_60[0xa0];

	struct mlx5_ifc_scheduling_context_bits scheduling_context;

	u8         reserved_at_300[0x100];
};

struct mlx5_ifc_create_rqt_out_bits {
	u8         status[0x8];
	u8         reserved_at_8[0x18];

	u8         syndrome[0x20];

	u8         reserved_at_40[0x8];
	u8         rqtn[0x18];

	u8         reserved_at_60[0x20];
};

struct mlx5_ifc_create_rqt_in_bits {
	u8         opcode[0x10];
	u8         uid[0x10];

	u8         reserved_at_20[0x10];
	u8         op_mod[0x10];

	u8         reserved_at_40[0xc0];

	struct mlx5_ifc_rqtc_bits rqt_context;
};

struct mlx5_ifc_create_rq_out_bits {
	u8         status[0x8];
	u8         reserved_at_8[0x18];

	u8         syndrome[0x20];

	u8         reserved_at_40[0x8];
	u8         rqn[0x18];

	u8         reserved_at_60[0x20];
};

struct mlx5_ifc_create_rq_in_bits {
	u8         opcode[0x10];
	u8         uid[0x10];

	u8         reserved_at_20[0x10];
	u8         op_mod[0x10];

	u8         reserved_at_40[0xc0];

	struct mlx5_ifc_rqc_bits ctx;
};

struct mlx5_ifc_create_rmp_out_bits {
	u8         status[0x8];
	u8         reserved_at_8[0x18];

	u8         syndrome[0x20];

	u8         reserved_at_40[0x8];
	u8         rmpn[0x18];

	u8         reserved_at_60[0x20];
};

struct mlx5_ifc_create_rmp_in_bits {
	u8         opcode[0x10];
	u8         uid[0x10];

	u8         reserved_at_20[0x10];
	u8         op_mod[0x10];

	u8         reserved_at_40[0xc0];

	struct mlx5_ifc_rmpc_bits ctx;
};

struct mlx5_ifc_create_qp_out_bits {
	u8         status[0x8];
	u8         reserved_at_8[0x18];

	u8         syndrome[0x20];

	u8         reserved_at_40[0x8];
	u8         qpn[0x18];

	u8         ece[0x20];
};

struct mlx5_ifc_create_qp_in_bits {
	u8         opcode[0x10];
	u8         uid[0x10];

	u8         reserved_at_20[0x10];
	u8         op_mod[0x10];

	u8         reserved_at_40[0x8];
	u8         input_qpn[0x18];

	u8         reserved_at_60[0x20];
	u8         opt_param_mask[0x20];

	u8         ece[0x20];

	struct mlx5_ifc_qpc_bits qpc;

	u8         reserved_at_800[0x60];

	u8         wq_umem_valid[0x1];
	u8         reserved_at_861[0x1f];

	u8         pas[][0x40];
};

struct mlx5_ifc_create_psv_out_bits {
	u8         status[0x8];
	u8         reserved_at_8[0x18];

	u8         syndrome[0x20];

	u8         reserved_at_40[0x40];

	u8         reserved_at_80[0x8];
	u8         psv0_index[0x18];

	u8         reserved_at_a0[0x8];
	u8         psv1_index[0x18];

	u8         reserved_at_c0[0x8];
	u8         psv2_index[0x18];

	u8         reserved_at_e0[0x8];
	u8         psv3_index[0x18];
};

struct mlx5_ifc_create_psv_in_bits {
	u8         opcode[0x10];
	u8         reserved_at_10[0x10];

	u8         reserved_at_20[0x10];
	u8         op_mod[0x10];

	u8         num_psv[0x4];
	u8         reserved_at_44[0x4];
	u8         pd[0x18];

	u8         reserved_at_60[0x20];
};

struct mlx5_ifc_create_mkey_out_bits {
	u8         status[0x8];
	u8         reserved_at_8[0x18];

	u8         syndrome[0x20];

	u8         reserved_at_40[0x8];
	u8         mkey_index[0x18];

	u8         reserved_at_60[0x20];
};

struct mlx5_ifc_create_mkey_in_bits {
	u8         opcode[0x10];
	u8         uid[0x10];

	u8         reserved_at_20[0x10];
	u8         op_mod[0x10];

	u8         reserved_at_40[0x20];

	u8         pg_access[0x1];
	u8         mkey_umem_valid[0x1];
	u8         reserved_at_62[0x1e];

	struct mlx5_ifc_mkc_bits memory_key_mkey_entry;

	u8         reserved_at_280[0x80];

	u8         translations_octword_actual_size[0x20];

	u8         reserved_at_320[0x560];

	u8         klm_pas_mtt[][0x20];
};

enum {
	MLX5_FLOW_TABLE_TYPE_NIC_RX		= 0x0,
	MLX5_FLOW_TABLE_TYPE_NIC_TX		= 0x1,
	MLX5_FLOW_TABLE_TYPE_ESW_EGRESS_ACL	= 0x2,
	MLX5_FLOW_TABLE_TYPE_ESW_INGRESS_ACL	= 0x3,
	MLX5_FLOW_TABLE_TYPE_FDB		= 0X4,
	MLX5_FLOW_TABLE_TYPE_SNIFFER_RX		= 0X5,
	MLX5_FLOW_TABLE_TYPE_SNIFFER_TX		= 0X6,
};

struct mlx5_ifc_create_flow_table_out_bits {
	u8         status[0x8];
	u8         icm_address_63_40[0x18];

	u8         syndrome[0x20];

	u8         icm_address_39_32[0x8];
	u8         table_id[0x18];

	u8         icm_address_31_0[0x20];
};

struct mlx5_ifc_create_flow_table_in_bits {
	u8         opcode[0x10];
	u8         reserved_at_10[0x10];

	u8         reserved_at_20[0x10];
	u8         op_mod[0x10];

	u8         other_vport[0x1];
	u8         reserved_at_41[0xf];
	u8         vport_number[0x10];

	u8         reserved_at_60[0x20];

	u8         table_type[0x8];
	u8         reserved_at_88[0x18];

	u8         reserved_at_a0[0x20];

	struct mlx5_ifc_flow_table_context_bits flow_table_context;
};

struct mlx5_ifc_create_flow_group_out_bits {
	u8         status[0x8];
	u8         reserved_at_8[0x18];

	u8         syndrome[0x20];

	u8         reserved_at_40[0x8];
	u8         group_id[0x18];

	u8         reserved_at_60[0x20];
};

enum {
	MLX5_CREATE_FLOW_GROUP_IN_GROUP_TYPE_TCAM_SUBTABLE  = 0x0,
	MLX5_CREATE_FLOW_GROUP_IN_GROUP_TYPE_HASH_SPLIT     = 0x1,
};

enum {
	MLX5_CREATE_FLOW_GROUP_IN_MATCH_CRITERIA_ENABLE_OUTER_HEADERS     = 0x0,
	MLX5_CREATE_FLOW_GROUP_IN_MATCH_CRITERIA_ENABLE_MISC_PARAMETERS   = 0x1,
	MLX5_CREATE_FLOW_GROUP_IN_MATCH_CRITERIA_ENABLE_INNER_HEADERS     = 0x2,
	MLX5_CREATE_FLOW_GROUP_IN_MATCH_CRITERIA_ENABLE_MISC_PARAMETERS_2 = 0x3,
};

struct mlx5_ifc_create_flow_group_in_bits {
	u8         opcode[0x10];
	u8         reserved_at_10[0x10];

	u8         reserved_at_20[0x10];
	u8         op_mod[0x10];

	u8         other_vport[0x1];
	u8         reserved_at_41[0xf];
	u8         vport_number[0x10];

	u8         reserved_at_60[0x20];

	u8         table_type[0x8];
	u8         reserved_at_88[0x4];
	u8         group_type[0x4];
	u8         reserved_at_90[0x10];

	u8         reserved_at_a0[0x8];
	u8         table_id[0x18];

	u8         source_eswitch_owner_vhca_id_valid[0x1];

	u8         reserved_at_c1[0x1f];

	u8         start_flow_index[0x20];

	u8         reserved_at_100[0x20];

	u8         end_flow_index[0x20];

	u8         reserved_at_140[0x10];
	u8         match_definer_id[0x10];

	u8         reserved_at_160[0x80];

	u8         reserved_at_1e0[0x18];
	u8         match_criteria_enable[0x8];

	struct mlx5_ifc_fte_match_param_bits match_criteria;

	u8         reserved_at_1200[0xe00];
};

struct mlx5_ifc_create_eq_out_bits {
	u8         status[0x8];
	u8         reserved_at_8[0x18];

	u8         syndrome[0x20];

	u8         reserved_at_40[0x18];
	u8         eq_number[0x8];

	u8         reserved_at_60[0x20];
};

struct mlx5_ifc_create_eq_in_bits {
	u8         opcode[0x10];
	u8         uid[0x10];

	u8         reserved_at_20[0x10];
	u8         op_mod[0x10];

	u8         reserved_at_40[0x40];

	struct mlx5_ifc_eqc_bits eq_context_entry;

	u8         reserved_at_280[0x40];

	u8         event_bitmask[4][0x40];

	u8         reserved_at_3c0[0x4c0];

	u8         pas[][0x40];
};

struct mlx5_ifc_create_dct_out_bits {
	u8         status[0x8];
	u8         reserved_at_8[0x18];

	u8         syndrome[0x20];

	u8         reserved_at_40[0x8];
	u8         dctn[0x18];

	u8         ece[0x20];
};

struct mlx5_ifc_create_dct_in_bits {
	u8         opcode[0x10];
	u8         uid[0x10];

	u8         reserved_at_20[0x10];
	u8         op_mod[0x10];

	u8         reserved_at_40[0x40];

	struct mlx5_ifc_dctc_bits dct_context_entry;

	u8         reserved_at_280[0x180];
};

struct mlx5_ifc_create_cq_out_bits {
	u8         status[0x8];
	u8         reserved_at_8[0x18];

	u8         syndrome[0x20];

	u8         reserved_at_40[0x8];
	u8         cqn[0x18];

	u8         reserved_at_60[0x20];
};

struct mlx5_ifc_create_cq_in_bits {
	u8         opcode[0x10];
	u8         uid[0x10];

	u8         reserved_at_20[0x10];
	u8         op_mod[0x10];

	u8         reserved_at_40[0x40];

	struct mlx5_ifc_cqc_bits cq_context;

	u8         reserved_at_280[0x60];

	u8         cq_umem_valid[0x1];
	u8         reserved_at_2e1[0x59f];

	u8         pas[][0x40];
};

struct mlx5_ifc_config_int_moderation_out_bits {
	u8         status[0x8];
	u8         reserved_at_8[0x18];

	u8         syndrome[0x20];

	u8         reserved_at_40[0x4];
	u8         min_delay[0xc];
	u8         int_vector[0x10];

	u8         reserved_at_60[0x20];
};

enum {
	MLX5_CONFIG_INT_MODERATION_IN_OP_MOD_WRITE  = 0x0,
	MLX5_CONFIG_INT_MODERATION_IN_OP_MOD_READ   = 0x1,
};

struct mlx5_ifc_config_int_moderation_in_bits {
	u8         opcode[0x10];
	u8         reserved_at_10[0x10];

	u8         reserved_at_20[0x10];
	u8         op_mod[0x10];

	u8         reserved_at_40[0x4];
	u8         min_delay[0xc];
	u8         int_vector[0x10];

	u8         reserved_at_60[0x20];
};

struct mlx5_ifc_attach_to_mcg_out_bits {
	u8         status[0x8];
	u8         reserved_at_8[0x18];

	u8         syndrome[0x20];

	u8         reserved_at_40[0x40];
};

struct mlx5_ifc_attach_to_mcg_in_bits {
	u8         opcode[0x10];
	u8         uid[0x10];

	u8         reserved_at_20[0x10];
	u8         op_mod[0x10];

	u8         reserved_at_40[0x8];
	u8         qpn[0x18];

	u8         reserved_at_60[0x20];

	u8         multicast_gid[16][0x8];
};

struct mlx5_ifc_arm_xrq_out_bits {
	u8         status[0x8];
	u8         reserved_at_8[0x18];

	u8         syndrome[0x20];

	u8         reserved_at_40[0x40];
};

struct mlx5_ifc_arm_xrq_in_bits {
	u8         opcode[0x10];
	u8         reserved_at_10[0x10];

	u8         reserved_at_20[0x10];
	u8         op_mod[0x10];

	u8         reserved_at_40[0x8];
	u8         xrqn[0x18];

	u8         reserved_at_60[0x10];
	u8         lwm[0x10];
};

struct mlx5_ifc_arm_xrc_srq_out_bits {
	u8         status[0x8];
	u8         reserved_at_8[0x18];

	u8         syndrome[0x20];

	u8         reserved_at_40[0x40];
};

enum {
	MLX5_ARM_XRC_SRQ_IN_OP_MOD_XRC_SRQ  = 0x1,
};

struct mlx5_ifc_arm_xrc_srq_in_bits {
	u8         opcode[0x10];
	u8         uid[0x10];

	u8         reserved_at_20[0x10];
	u8         op_mod[0x10];

	u8         reserved_at_40[0x8];
	u8         xrc_srqn[0x18];

	u8         reserved_at_60[0x10];
	u8         lwm[0x10];
};

struct mlx5_ifc_arm_rq_out_bits {
	u8         status[0x8];
	u8         reserved_at_8[0x18];

	u8         syndrome[0x20];

	u8         reserved_at_40[0x40];
};

enum {
	MLX5_ARM_RQ_IN_OP_MOD_SRQ = 0x1,
	MLX5_ARM_RQ_IN_OP_MOD_XRQ = 0x2,
};

struct mlx5_ifc_arm_rq_in_bits {
	u8         opcode[0x10];
	u8         uid[0x10];

	u8         reserved_at_20[0x10];
	u8         op_mod[0x10];

	u8         reserved_at_40[0x8];
	u8         srq_number[0x18];

	u8         reserved_at_60[0x10];
	u8         lwm[0x10];
};

struct mlx5_ifc_arm_dct_out_bits {
	u8         status[0x8];
	u8         reserved_at_8[0x18];

	u8         syndrome[0x20];

	u8         reserved_at_40[0x40];
};

struct mlx5_ifc_arm_dct_in_bits {
	u8         opcode[0x10];
	u8         reserved_at_10[0x10];

	u8         reserved_at_20[0x10];
	u8         op_mod[0x10];

	u8         reserved_at_40[0x8];
	u8         dct_number[0x18];

	u8         reserved_at_60[0x20];
};

struct mlx5_ifc_alloc_xrcd_out_bits {
	u8         status[0x8];
	u8         reserved_at_8[0x18];

	u8         syndrome[0x20];

	u8         reserved_at_40[0x8];
	u8         xrcd[0x18];

	u8         reserved_at_60[0x20];
};

struct mlx5_ifc_alloc_xrcd_in_bits {
	u8         opcode[0x10];
	u8         uid[0x10];

	u8         reserved_at_20[0x10];
	u8         op_mod[0x10];

	u8         reserved_at_40[0x40];
};

struct mlx5_ifc_alloc_uar_out_bits {
	u8         status[0x8];
	u8         reserved_at_8[0x18];

	u8         syndrome[0x20];

	u8         reserved_at_40[0x8];
	u8         uar[0x18];

	u8         reserved_at_60[0x20];
};

struct mlx5_ifc_alloc_uar_in_bits {
	u8         opcode[0x10];
	u8         uid[0x10];

	u8         reserved_at_20[0x10];
	u8         op_mod[0x10];

	u8         reserved_at_40[0x40];
};

struct mlx5_ifc_alloc_transport_domain_out_bits {
	u8         status[0x8];
	u8         reserved_at_8[0x18];

	u8         syndrome[0x20];

	u8         reserved_at_40[0x8];
	u8         transport_domain[0x18];

	u8         reserved_at_60[0x20];
};

struct mlx5_ifc_alloc_transport_domain_in_bits {
	u8         opcode[0x10];
	u8         uid[0x10];

	u8         reserved_at_20[0x10];
	u8         op_mod[0x10];

	u8         reserved_at_40[0x40];
};

struct mlx5_ifc_alloc_q_counter_out_bits {
	u8         status[0x8];
	u8         reserved_at_8[0x18];

	u8         syndrome[0x20];

	u8         reserved_at_40[0x18];
	u8         counter_set_id[0x8];

	u8         reserved_at_60[0x20];
};

struct mlx5_ifc_alloc_q_counter_in_bits {
	u8         opcode[0x10];
	u8         uid[0x10];

	u8         reserved_at_20[0x10];
	u8         op_mod[0x10];

	u8         reserved_at_40[0x40];
};

struct mlx5_ifc_alloc_pd_out_bits {
	u8         status[0x8];
	u8         reserved_at_8[0x18];

	u8         syndrome[0x20];

	u8         reserved_at_40[0x8];
	u8         pd[0x18];

	u8         reserved_at_60[0x20];
};

struct mlx5_ifc_alloc_pd_in_bits {
	u8         opcode[0x10];
	u8         uid[0x10];

	u8         reserved_at_20[0x10];
	u8         op_mod[0x10];

	u8         reserved_at_40[0x40];
};

struct mlx5_ifc_alloc_flow_counter_out_bits {
	u8         status[0x8];
	u8         reserved_at_8[0x18];

	u8         syndrome[0x20];

	u8         flow_counter_id[0x20];

	u8         reserved_at_60[0x20];
};

struct mlx5_ifc_alloc_flow_counter_in_bits {
	u8         opcode[0x10];
	u8         reserved_at_10[0x10];

	u8         reserved_at_20[0x10];
	u8         op_mod[0x10];

	u8         reserved_at_40[0x38];
	u8         flow_counter_bulk[0x8];
};

struct mlx5_ifc_add_vxlan_udp_dport_out_bits {
	u8         status[0x8];
	u8         reserved_at_8[0x18];

	u8         syndrome[0x20];

	u8         reserved_at_40[0x40];
};

struct mlx5_ifc_add_vxlan_udp_dport_in_bits {
	u8         opcode[0x10];
	u8         reserved_at_10[0x10];

	u8         reserved_at_20[0x10];
	u8         op_mod[0x10];

	u8         reserved_at_40[0x20];

	u8         reserved_at_60[0x10];
	u8         vxlan_udp_port[0x10];
};

struct mlx5_ifc_set_pp_rate_limit_out_bits {
	u8         status[0x8];
	u8         reserved_at_8[0x18];

	u8         syndrome[0x20];

	u8         reserved_at_40[0x40];
};

struct mlx5_ifc_set_pp_rate_limit_context_bits {
	u8         rate_limit[0x20];

	u8	   burst_upper_bound[0x20];

	u8         reserved_at_40[0x10];
	u8	   typical_packet_size[0x10];

	u8         reserved_at_60[0x120];
};

struct mlx5_ifc_set_pp_rate_limit_in_bits {
	u8         opcode[0x10];
	u8         uid[0x10];

	u8         reserved_at_20[0x10];
	u8         op_mod[0x10];

	u8         reserved_at_40[0x10];
	u8         rate_limit_index[0x10];

	u8         reserved_at_60[0x20];

	struct mlx5_ifc_set_pp_rate_limit_context_bits ctx;
};

struct mlx5_ifc_access_register_out_bits {
	u8         status[0x8];
	u8         reserved_at_8[0x18];

	u8         syndrome[0x20];

	u8         reserved_at_40[0x40];

	u8         register_data[][0x20];
};

enum {
	MLX5_ACCESS_REGISTER_IN_OP_MOD_WRITE  = 0x0,
	MLX5_ACCESS_REGISTER_IN_OP_MOD_READ   = 0x1,
};

struct mlx5_ifc_access_register_in_bits {
	u8         opcode[0x10];
	u8         reserved_at_10[0x10];

	u8         reserved_at_20[0x10];
	u8         op_mod[0x10];

	u8         reserved_at_40[0x10];
	u8         register_id[0x10];

	u8         argument[0x20];

	u8         register_data[][0x20];
};

struct mlx5_ifc_sltp_reg_bits {
	u8         status[0x4];
	u8         version[0x4];
	u8         local_port[0x8];
	u8         pnat[0x2];
	u8         reserved_at_12[0x2];
	u8         lane[0x4];
	u8         reserved_at_18[0x8];

	u8         reserved_at_20[0x20];

	u8         reserved_at_40[0x7];
	u8         polarity[0x1];
	u8         ob_tap0[0x8];
	u8         ob_tap1[0x8];
	u8         ob_tap2[0x8];

	u8         reserved_at_60[0xc];
	u8         ob_preemp_mode[0x4];
	u8         ob_reg[0x8];
	u8         ob_bias[0x8];

	u8         reserved_at_80[0x20];
};

struct mlx5_ifc_slrg_reg_bits {
	u8         status[0x4];
	u8         version[0x4];
	u8         local_port[0x8];
	u8         pnat[0x2];
	u8         reserved_at_12[0x2];
	u8         lane[0x4];
	u8         reserved_at_18[0x8];

	u8         time_to_link_up[0x10];
	u8         reserved_at_30[0xc];
	u8         grade_lane_speed[0x4];

	u8         grade_version[0x8];
	u8         grade[0x18];

	u8         reserved_at_60[0x4];
	u8         height_grade_type[0x4];
	u8         height_grade[0x18];

	u8         height_dz[0x10];
	u8         height_dv[0x10];

	u8         reserved_at_a0[0x10];
	u8         height_sigma[0x10];

	u8         reserved_at_c0[0x20];

	u8         reserved_at_e0[0x4];
	u8         phase_grade_type[0x4];
	u8         phase_grade[0x18];

	u8         reserved_at_100[0x8];
	u8         phase_eo_pos[0x8];
	u8         reserved_at_110[0x8];
	u8         phase_eo_neg[0x8];

	u8         ffe_set_tested[0x10];
	u8         test_errors_per_lane[0x10];
};

struct mlx5_ifc_pvlc_reg_bits {
	u8         reserved_at_0[0x8];
	u8         local_port[0x8];
	u8         reserved_at_10[0x10];

	u8         reserved_at_20[0x1c];
	u8         vl_hw_cap[0x4];

	u8         reserved_at_40[0x1c];
	u8         vl_admin[0x4];

	u8         reserved_at_60[0x1c];
	u8         vl_operational[0x4];
};

struct mlx5_ifc_pude_reg_bits {
	u8         swid[0x8];
	u8         local_port[0x8];
	u8         reserved_at_10[0x4];
	u8         admin_status[0x4];
	u8         reserved_at_18[0x4];
	u8         oper_status[0x4];

	u8         reserved_at_20[0x60];
};

struct mlx5_ifc_ptys_reg_bits {
	u8         reserved_at_0[0x1];
	u8         an_disable_admin[0x1];
	u8         an_disable_cap[0x1];
	u8         reserved_at_3[0x5];
	u8         local_port[0x8];
	u8         reserved_at_10[0xd];
	u8         proto_mask[0x3];

	u8         an_status[0x4];
	u8         reserved_at_24[0xc];
	u8         data_rate_oper[0x10];

	u8         ext_eth_proto_capability[0x20];

	u8         eth_proto_capability[0x20];

	u8         ib_link_width_capability[0x10];
	u8         ib_proto_capability[0x10];

	u8         ext_eth_proto_admin[0x20];

	u8         eth_proto_admin[0x20];

	u8         ib_link_width_admin[0x10];
	u8         ib_proto_admin[0x10];

	u8         ext_eth_proto_oper[0x20];

	u8         eth_proto_oper[0x20];

	u8         ib_link_width_oper[0x10];
	u8         ib_proto_oper[0x10];

	u8         reserved_at_160[0x1c];
	u8         connector_type[0x4];

	u8         eth_proto_lp_advertise[0x20];

	u8         reserved_at_1a0[0x60];
};

struct mlx5_ifc_mlcr_reg_bits {
	u8         reserved_at_0[0x8];
	u8         local_port[0x8];
	u8         reserved_at_10[0x20];

	u8         beacon_duration[0x10];
	u8         reserved_at_40[0x10];

	u8         beacon_remain[0x10];
};

struct mlx5_ifc_ptas_reg_bits {
	u8         reserved_at_0[0x20];

	u8         algorithm_options[0x10];
	u8         reserved_at_30[0x4];
	u8         repetitions_mode[0x4];
	u8         num_of_repetitions[0x8];

	u8         grade_version[0x8];
	u8         height_grade_type[0x4];
	u8         phase_grade_type[0x4];
	u8         height_grade_weight[0x8];
	u8         phase_grade_weight[0x8];

	u8         gisim_measure_bits[0x10];
	u8         adaptive_tap_measure_bits[0x10];

	u8         ber_bath_high_error_threshold[0x10];
	u8         ber_bath_mid_error_threshold[0x10];

	u8         ber_bath_low_error_threshold[0x10];
	u8         one_ratio_high_threshold[0x10];

	u8         one_ratio_high_mid_threshold[0x10];
	u8         one_ratio_low_mid_threshold[0x10];

	u8         one_ratio_low_threshold[0x10];
	u8         ndeo_error_threshold[0x10];

	u8         mixer_offset_step_size[0x10];
	u8         reserved_at_110[0x8];
	u8         mix90_phase_for_voltage_bath[0x8];

	u8         mixer_offset_start[0x10];
	u8         mixer_offset_end[0x10];

	u8         reserved_at_140[0x15];
	u8         ber_test_time[0xb];
};

struct mlx5_ifc_pspa_reg_bits {
	u8         swid[0x8];
	u8         local_port[0x8];
	u8         sub_port[0x8];
	u8         reserved_at_18[0x8];

	u8         reserved_at_20[0x20];
};

struct mlx5_ifc_pqdr_reg_bits {
	u8         reserved_at_0[0x8];
	u8         local_port[0x8];
	u8         reserved_at_10[0x5];
	u8         prio[0x3];
	u8         reserved_at_18[0x6];
	u8         mode[0x2];

	u8         reserved_at_20[0x20];

	u8         reserved_at_40[0x10];
	u8         min_threshold[0x10];

	u8         reserved_at_60[0x10];
	u8         max_threshold[0x10];

	u8         reserved_at_80[0x10];
	u8         mark_probability_denominator[0x10];

	u8         reserved_at_a0[0x60];
};

struct mlx5_ifc_ppsc_reg_bits {
	u8         reserved_at_0[0x8];
	u8         local_port[0x8];
	u8         reserved_at_10[0x10];

	u8         reserved_at_20[0x60];

	u8         reserved_at_80[0x1c];
	u8         wrps_admin[0x4];

	u8         reserved_at_a0[0x1c];
	u8         wrps_status[0x4];

	u8         reserved_at_c0[0x8];
	u8         up_threshold[0x8];
	u8         reserved_at_d0[0x8];
	u8         down_threshold[0x8];

	u8         reserved_at_e0[0x20];

	u8         reserved_at_100[0x1c];
	u8         srps_admin[0x4];

	u8         reserved_at_120[0x1c];
	u8         srps_status[0x4];

	u8         reserved_at_140[0x40];
};

struct mlx5_ifc_pplr_reg_bits {
	u8         reserved_at_0[0x8];
	u8         local_port[0x8];
	u8         reserved_at_10[0x10];

	u8         reserved_at_20[0x8];
	u8         lb_cap[0x8];
	u8         reserved_at_30[0x8];
	u8         lb_en[0x8];
};

struct mlx5_ifc_pplm_reg_bits {
	u8         reserved_at_0[0x8];
	u8	   local_port[0x8];
	u8	   reserved_at_10[0x10];

	u8	   reserved_at_20[0x20];

	u8	   port_profile_mode[0x8];
	u8	   static_port_profile[0x8];
	u8	   active_port_profile[0x8];
	u8	   reserved_at_58[0x8];

	u8	   retransmission_active[0x8];
	u8	   fec_mode_active[0x18];

	u8	   rs_fec_correction_bypass_cap[0x4];
	u8	   reserved_at_84[0x8];
	u8	   fec_override_cap_56g[0x4];
	u8	   fec_override_cap_100g[0x4];
	u8	   fec_override_cap_50g[0x4];
	u8	   fec_override_cap_25g[0x4];
	u8	   fec_override_cap_10g_40g[0x4];

	u8	   rs_fec_correction_bypass_admin[0x4];
	u8	   reserved_at_a4[0x8];
	u8	   fec_override_admin_56g[0x4];
	u8	   fec_override_admin_100g[0x4];
	u8	   fec_override_admin_50g[0x4];
	u8	   fec_override_admin_25g[0x4];
	u8	   fec_override_admin_10g_40g[0x4];

	u8         fec_override_cap_400g_8x[0x10];
	u8         fec_override_cap_200g_4x[0x10];

	u8         fec_override_cap_100g_2x[0x10];
	u8         fec_override_cap_50g_1x[0x10];

	u8         fec_override_admin_400g_8x[0x10];
	u8         fec_override_admin_200g_4x[0x10];

	u8         fec_override_admin_100g_2x[0x10];
	u8         fec_override_admin_50g_1x[0x10];

	u8         reserved_at_140[0x140];
};

struct mlx5_ifc_ppcnt_reg_bits {
	u8         swid[0x8];
	u8         local_port[0x8];
	u8         pnat[0x2];
	u8         reserved_at_12[0x8];
	u8         grp[0x6];

	u8         clr[0x1];
	u8         reserved_at_21[0x1c];
	u8         prio_tc[0x3];

	union mlx5_ifc_eth_cntrs_grp_data_layout_auto_bits counter_set;
};

struct mlx5_ifc_mpein_reg_bits {
	u8         reserved_at_0[0x2];
	u8         depth[0x6];
	u8         pcie_index[0x8];
	u8         node[0x8];
	u8         reserved_at_18[0x8];

	u8         capability_mask[0x20];

	u8         reserved_at_40[0x8];
	u8         link_width_enabled[0x8];
	u8         link_speed_enabled[0x10];

	u8         lane0_physical_position[0x8];
	u8         link_width_active[0x8];
	u8         link_speed_active[0x10];

	u8         num_of_pfs[0x10];
	u8         num_of_vfs[0x10];

	u8         bdf0[0x10];
	u8         reserved_at_b0[0x10];

	u8         max_read_request_size[0x4];
	u8         max_payload_size[0x4];
	u8         reserved_at_c8[0x5];
	u8         pwr_status[0x3];
	u8         port_type[0x4];
	u8         reserved_at_d4[0xb];
	u8         lane_reversal[0x1];

	u8         reserved_at_e0[0x14];
	u8         pci_power[0xc];

	u8         reserved_at_100[0x20];

	u8         device_status[0x10];
	u8         port_state[0x8];
	u8         reserved_at_138[0x8];

	u8         reserved_at_140[0x10];
	u8         receiver_detect_result[0x10];

	u8         reserved_at_160[0x20];
};

struct mlx5_ifc_mpcnt_reg_bits {
	u8         reserved_at_0[0x8];
	u8         pcie_index[0x8];
	u8         reserved_at_10[0xa];
	u8         grp[0x6];

	u8         clr[0x1];
	u8         reserved_at_21[0x1f];

	union mlx5_ifc_pcie_cntrs_grp_data_layout_auto_bits counter_set;
};

struct mlx5_ifc_ppad_reg_bits {
	u8         reserved_at_0[0x3];
	u8         single_mac[0x1];
	u8         reserved_at_4[0x4];
	u8         local_port[0x8];
	u8         mac_47_32[0x10];

	u8         mac_31_0[0x20];

	u8         reserved_at_40[0x40];
};

struct mlx5_ifc_pmtu_reg_bits {
	u8         reserved_at_0[0x8];
	u8         local_port[0x8];
	u8         reserved_at_10[0x10];

	u8         max_mtu[0x10];
	u8         reserved_at_30[0x10];

	u8         admin_mtu[0x10];
	u8         reserved_at_50[0x10];

	u8         oper_mtu[0x10];
	u8         reserved_at_70[0x10];
};

struct mlx5_ifc_pmpr_reg_bits {
	u8         reserved_at_0[0x8];
	u8         module[0x8];
	u8         reserved_at_10[0x10];

	u8         reserved_at_20[0x18];
	u8         attenuation_5g[0x8];

	u8         reserved_at_40[0x18];
	u8         attenuation_7g[0x8];

	u8         reserved_at_60[0x18];
	u8         attenuation_12g[0x8];
};

struct mlx5_ifc_pmpe_reg_bits {
	u8         reserved_at_0[0x8];
	u8         module[0x8];
	u8         reserved_at_10[0xc];
	u8         module_status[0x4];

	u8         reserved_at_20[0x60];
};

struct mlx5_ifc_pmpc_reg_bits {
	u8         module_state_updated[32][0x8];
};

struct mlx5_ifc_pmlpn_reg_bits {
	u8         reserved_at_0[0x4];
	u8         mlpn_status[0x4];
	u8         local_port[0x8];
	u8         reserved_at_10[0x10];

	u8         e[0x1];
	u8         reserved_at_21[0x1f];
};

struct mlx5_ifc_pmlp_reg_bits {
	u8         rxtx[0x1];
	u8         reserved_at_1[0x7];
	u8         local_port[0x8];
	u8         reserved_at_10[0x8];
	u8         width[0x8];

	u8         lane0_module_mapping[0x20];

	u8         lane1_module_mapping[0x20];

	u8         lane2_module_mapping[0x20];

	u8         lane3_module_mapping[0x20];

	u8         reserved_at_a0[0x160];
};

struct mlx5_ifc_pmaos_reg_bits {
	u8         reserved_at_0[0x8];
	u8         module[0x8];
	u8         reserved_at_10[0x4];
	u8         admin_status[0x4];
	u8         reserved_at_18[0x4];
	u8         oper_status[0x4];

	u8         ase[0x1];
	u8         ee[0x1];
	u8         reserved_at_22[0x1c];
	u8         e[0x2];

	u8         reserved_at_40[0x40];
};

struct mlx5_ifc_plpc_reg_bits {
	u8         reserved_at_0[0x4];
	u8         profile_id[0xc];
	u8         reserved_at_10[0x4];
	u8         proto_mask[0x4];
	u8         reserved_at_18[0x8];

	u8         reserved_at_20[0x10];
	u8         lane_speed[0x10];

	u8         reserved_at_40[0x17];
	u8         lpbf[0x1];
	u8         fec_mode_policy[0x8];

	u8         retransmission_capability[0x8];
	u8         fec_mode_capability[0x18];

	u8         retransmission_support_admin[0x8];
	u8         fec_mode_support_admin[0x18];

	u8         retransmission_request_admin[0x8];
	u8         fec_mode_request_admin[0x18];

	u8         reserved_at_c0[0x80];
};

struct mlx5_ifc_plib_reg_bits {
	u8         reserved_at_0[0x8];
	u8         local_port[0x8];
	u8         reserved_at_10[0x8];
	u8         ib_port[0x8];

	u8         reserved_at_20[0x60];
};

struct mlx5_ifc_plbf_reg_bits {
	u8         reserved_at_0[0x8];
	u8         local_port[0x8];
	u8         reserved_at_10[0xd];
	u8         lbf_mode[0x3];

	u8         reserved_at_20[0x20];
};

struct mlx5_ifc_pipg_reg_bits {
	u8         reserved_at_0[0x8];
	u8         local_port[0x8];
	u8         reserved_at_10[0x10];

	u8         dic[0x1];
	u8         reserved_at_21[0x19];
	u8         ipg[0x4];
	u8         reserved_at_3e[0x2];
};

struct mlx5_ifc_pifr_reg_bits {
	u8         reserved_at_0[0x8];
	u8         local_port[0x8];
	u8         reserved_at_10[0x10];

	u8         reserved_at_20[0xe0];

	u8         port_filter[8][0x20];

	u8         port_filter_update_en[8][0x20];
};

struct mlx5_ifc_pfcc_reg_bits {
	u8         reserved_at_0[0x8];
	u8         local_port[0x8];
	u8         reserved_at_10[0xb];
	u8         ppan_mask_n[0x1];
	u8         minor_stall_mask[0x1];
	u8         critical_stall_mask[0x1];
	u8         reserved_at_1e[0x2];

	u8         ppan[0x4];
	u8         reserved_at_24[0x4];
	u8         prio_mask_tx[0x8];
	u8         reserved_at_30[0x8];
	u8         prio_mask_rx[0x8];

	u8         pptx[0x1];
	u8         aptx[0x1];
	u8         pptx_mask_n[0x1];
	u8         reserved_at_43[0x5];
	u8         pfctx[0x8];
	u8         reserved_at_50[0x10];

	u8         pprx[0x1];
	u8         aprx[0x1];
	u8         pprx_mask_n[0x1];
	u8         reserved_at_63[0x5];
	u8         pfcrx[0x8];
	u8         reserved_at_70[0x10];

	u8         device_stall_minor_watermark[0x10];
	u8         device_stall_critical_watermark[0x10];

	u8         reserved_at_a0[0x60];
};

struct mlx5_ifc_pelc_reg_bits {
	u8         op[0x4];
	u8         reserved_at_4[0x4];
	u8         local_port[0x8];
	u8         reserved_at_10[0x10];

	u8         op_admin[0x8];
	u8         op_capability[0x8];
	u8         op_request[0x8];
	u8         op_active[0x8];

	u8         admin[0x40];

	u8         capability[0x40];

	u8         request[0x40];

	u8         active[0x40];

	u8         reserved_at_140[0x80];
};

struct mlx5_ifc_peir_reg_bits {
	u8         reserved_at_0[0x8];
	u8         local_port[0x8];
	u8         reserved_at_10[0x10];

	u8         reserved_at_20[0xc];
	u8         error_count[0x4];
	u8         reserved_at_30[0x10];

	u8         reserved_at_40[0xc];
	u8         lane[0x4];
	u8         reserved_at_50[0x8];
	u8         error_type[0x8];
};

struct mlx5_ifc_mpegc_reg_bits {
	u8         reserved_at_0[0x30];
	u8         field_select[0x10];

	u8         tx_overflow_sense[0x1];
	u8         mark_cqe[0x1];
	u8         mark_cnp[0x1];
	u8         reserved_at_43[0x1b];
	u8         tx_lossy_overflow_oper[0x2];

	u8         reserved_at_60[0x100];
};

enum {
	MLX5_MTUTC_OPERATION_SET_TIME_IMMEDIATE   = 0x1,
	MLX5_MTUTC_OPERATION_ADJUST_TIME          = 0x2,
	MLX5_MTUTC_OPERATION_ADJUST_FREQ_UTC      = 0x3,
};

struct mlx5_ifc_mtutc_reg_bits {
	u8         reserved_at_0[0x1c];
	u8         operation[0x4];

	u8         freq_adjustment[0x20];

	u8         reserved_at_40[0x40];

	u8         utc_sec[0x20];

	u8         reserved_at_a0[0x2];
	u8         utc_nsec[0x1e];

	u8         time_adjustment[0x20];
};

struct mlx5_ifc_pcam_enhanced_features_bits {
	u8         reserved_at_0[0x68];
	u8         fec_50G_per_lane_in_pplm[0x1];
	u8         reserved_at_69[0x4];
	u8         rx_icrc_encapsulated_counter[0x1];
	u8	   reserved_at_6e[0x4];
	u8         ptys_extended_ethernet[0x1];
	u8	   reserved_at_73[0x3];
	u8         pfcc_mask[0x1];
	u8         reserved_at_77[0x3];
	u8         per_lane_error_counters[0x1];
	u8         rx_buffer_fullness_counters[0x1];
	u8         ptys_connector_type[0x1];
	u8         reserved_at_7d[0x1];
	u8         ppcnt_discard_group[0x1];
	u8         ppcnt_statistical_group[0x1];
};

struct mlx5_ifc_pcam_regs_5000_to_507f_bits {
	u8         port_access_reg_cap_mask_127_to_96[0x20];
	u8         port_access_reg_cap_mask_95_to_64[0x20];

	u8         port_access_reg_cap_mask_63_to_36[0x1c];
	u8         pplm[0x1];
	u8         port_access_reg_cap_mask_34_to_32[0x3];

	u8         port_access_reg_cap_mask_31_to_13[0x13];
	u8         pbmc[0x1];
	u8         pptb[0x1];
	u8         port_access_reg_cap_mask_10_to_09[0x2];
	u8         ppcnt[0x1];
	u8         port_access_reg_cap_mask_07_to_00[0x8];
};

struct mlx5_ifc_pcam_reg_bits {
	u8         reserved_at_0[0x8];
	u8         feature_group[0x8];
	u8         reserved_at_10[0x8];
	u8         access_reg_group[0x8];

	u8         reserved_at_20[0x20];

	union {
		struct mlx5_ifc_pcam_regs_5000_to_507f_bits regs_5000_to_507f;
		u8         reserved_at_0[0x80];
	} port_access_reg_cap_mask;

	u8         reserved_at_c0[0x80];

	union {
		struct mlx5_ifc_pcam_enhanced_features_bits enhanced_features;
		u8         reserved_at_0[0x80];
	} feature_cap_mask;

	u8         reserved_at_1c0[0xc0];
};

struct mlx5_ifc_mcam_enhanced_features_bits {
	u8         reserved_at_0[0x6b];
	u8         ptpcyc2realtime_modify[0x1];
	u8         reserved_at_6c[0x2];
	u8         pci_status_and_power[0x1];
	u8         reserved_at_6f[0x5];
	u8         mark_tx_action_cnp[0x1];
	u8         mark_tx_action_cqe[0x1];
	u8         dynamic_tx_overflow[0x1];
	u8         reserved_at_77[0x4];
	u8         pcie_outbound_stalled[0x1];
	u8         tx_overflow_buffer_pkt[0x1];
	u8         mtpps_enh_out_per_adj[0x1];
	u8         mtpps_fs[0x1];
	u8         pcie_performance_group[0x1];
};

struct mlx5_ifc_mcam_access_reg_bits {
	u8         reserved_at_0[0x1c];
	u8         mcda[0x1];
	u8         mcc[0x1];
	u8         mcqi[0x1];
	u8         mcqs[0x1];

	u8         regs_95_to_87[0x9];
	u8         mpegc[0x1];
	u8         mtutc[0x1];
	u8         regs_84_to_68[0x11];
	u8         tracer_registers[0x4];

	u8         regs_63_to_46[0x12];
	u8         mrtc[0x1];
	u8         regs_44_to_32[0xd];

	u8         regs_31_to_0[0x20];
};

struct mlx5_ifc_mcam_access_reg_bits1 {
	u8         regs_127_to_96[0x20];

	u8         regs_95_to_64[0x20];

	u8         regs_63_to_32[0x20];

	u8         regs_31_to_0[0x20];
};

struct mlx5_ifc_mcam_access_reg_bits2 {
	u8         regs_127_to_99[0x1d];
	u8         mirc[0x1];
	u8         regs_97_to_96[0x2];

	u8         regs_95_to_64[0x20];

	u8         regs_63_to_32[0x20];

	u8         regs_31_to_0[0x20];
};

struct mlx5_ifc_mcam_reg_bits {
	u8         reserved_at_0[0x8];
	u8         feature_group[0x8];
	u8         reserved_at_10[0x8];
	u8         access_reg_group[0x8];

	u8         reserved_at_20[0x20];

	union {
		struct mlx5_ifc_mcam_access_reg_bits access_regs;
		struct mlx5_ifc_mcam_access_reg_bits1 access_regs1;
		struct mlx5_ifc_mcam_access_reg_bits2 access_regs2;
		u8         reserved_at_0[0x80];
	} mng_access_reg_cap_mask;

	u8         reserved_at_c0[0x80];

	union {
		struct mlx5_ifc_mcam_enhanced_features_bits enhanced_features;
		u8         reserved_at_0[0x80];
	} mng_feature_cap_mask;

	u8         reserved_at_1c0[0x80];
};

struct mlx5_ifc_qcam_access_reg_cap_mask {
	u8         qcam_access_reg_cap_mask_127_to_20[0x6C];
	u8         qpdpm[0x1];
	u8         qcam_access_reg_cap_mask_18_to_4[0x0F];
	u8         qdpm[0x1];
	u8         qpts[0x1];
	u8         qcap[0x1];
	u8         qcam_access_reg_cap_mask_0[0x1];
};

struct mlx5_ifc_qcam_qos_feature_cap_mask {
	u8         qcam_qos_feature_cap_mask_127_to_1[0x7F];
	u8         qpts_trust_both[0x1];
};

struct mlx5_ifc_qcam_reg_bits {
	u8         reserved_at_0[0x8];
	u8         feature_group[0x8];
	u8         reserved_at_10[0x8];
	u8         access_reg_group[0x8];
	u8         reserved_at_20[0x20];

	union {
		struct mlx5_ifc_qcam_access_reg_cap_mask reg_cap;
		u8  reserved_at_0[0x80];
	} qos_access_reg_cap_mask;

	u8         reserved_at_c0[0x80];

	union {
		struct mlx5_ifc_qcam_qos_feature_cap_mask feature_cap;
		u8  reserved_at_0[0x80];
	} qos_feature_cap_mask;

	u8         reserved_at_1c0[0x80];
};

struct mlx5_ifc_core_dump_reg_bits {
	u8         reserved_at_0[0x18];
	u8         core_dump_type[0x8];

	u8         reserved_at_20[0x30];
	u8         vhca_id[0x10];

	u8         reserved_at_60[0x8];
	u8         qpn[0x18];
	u8         reserved_at_80[0x180];
};

struct mlx5_ifc_pcap_reg_bits {
	u8         reserved_at_0[0x8];
	u8         local_port[0x8];
	u8         reserved_at_10[0x10];

	u8         port_capability_mask[4][0x20];
};

struct mlx5_ifc_paos_reg_bits {
	u8         swid[0x8];
	u8         local_port[0x8];
	u8         reserved_at_10[0x4];
	u8         admin_status[0x4];
	u8         reserved_at_18[0x4];
	u8         oper_status[0x4];

	u8         ase[0x1];
	u8         ee[0x1];
	u8         reserved_at_22[0x1c];
	u8         e[0x2];

	u8         reserved_at_40[0x40];
};

struct mlx5_ifc_pamp_reg_bits {
	u8         reserved_at_0[0x8];
	u8         opamp_group[0x8];
	u8         reserved_at_10[0xc];
	u8         opamp_group_type[0x4];

	u8         start_index[0x10];
	u8         reserved_at_30[0x4];
	u8         num_of_indices[0xc];

	u8         index_data[18][0x10];
};

struct mlx5_ifc_pcmr_reg_bits {
	u8         reserved_at_0[0x8];
	u8         local_port[0x8];
	u8         reserved_at_10[0x10];

	u8         entropy_force_cap[0x1];
	u8         entropy_calc_cap[0x1];
	u8         entropy_gre_calc_cap[0x1];
	u8         reserved_at_23[0xf];
	u8         rx_ts_over_crc_cap[0x1];
	u8         reserved_at_33[0xb];
	u8         fcs_cap[0x1];
	u8         reserved_at_3f[0x1];

	u8         entropy_force[0x1];
	u8         entropy_calc[0x1];
	u8         entropy_gre_calc[0x1];
	u8         reserved_at_43[0xf];
	u8         rx_ts_over_crc[0x1];
	u8         reserved_at_53[0xb];
	u8         fcs_chk[0x1];
	u8         reserved_at_5f[0x1];
};

struct mlx5_ifc_lane_2_module_mapping_bits {
	u8         reserved_at_0[0x6];
	u8         rx_lane[0x2];
	u8         reserved_at_8[0x6];
	u8         tx_lane[0x2];
	u8         reserved_at_10[0x8];
	u8         module[0x8];
};

struct mlx5_ifc_bufferx_reg_bits {
	u8         reserved_at_0[0x6];
	u8         lossy[0x1];
	u8         epsb[0x1];
	u8         reserved_at_8[0xc];
	u8         size[0xc];

	u8         xoff_threshold[0x10];
	u8         xon_threshold[0x10];
};

struct mlx5_ifc_set_node_in_bits {
	u8         node_description[64][0x8];
};

struct mlx5_ifc_register_power_settings_bits {
	u8         reserved_at_0[0x18];
	u8         power_settings_level[0x8];

	u8         reserved_at_20[0x60];
};

struct mlx5_ifc_register_host_endianness_bits {
	u8         he[0x1];
	u8         reserved_at_1[0x1f];

	u8         reserved_at_20[0x60];
};

struct mlx5_ifc_umr_pointer_desc_argument_bits {
	u8         reserved_at_0[0x20];

	u8         mkey[0x20];

	u8         addressh_63_32[0x20];

	u8         addressl_31_0[0x20];
};

struct mlx5_ifc_ud_adrs_vector_bits {
	u8         dc_key[0x40];

	u8         ext[0x1];
	u8         reserved_at_41[0x7];
	u8         destination_qp_dct[0x18];

	u8         static_rate[0x4];
	u8         sl_eth_prio[0x4];
	u8         fl[0x1];
	u8         mlid[0x7];
	u8         rlid_udp_sport[0x10];

	u8         reserved_at_80[0x20];

	u8         rmac_47_16[0x20];

	u8         rmac_15_0[0x10];
	u8         tclass[0x8];
	u8         hop_limit[0x8];

	u8         reserved_at_e0[0x1];
	u8         grh[0x1];
	u8         reserved_at_e2[0x2];
	u8         src_addr_index[0x8];
	u8         flow_label[0x14];

	u8         rgid_rip[16][0x8];
};

struct mlx5_ifc_pages_req_event_bits {
	u8         reserved_at_0[0x10];
	u8         function_id[0x10];

	u8         num_pages[0x20];

	u8         reserved_at_40[0xa0];
};

struct mlx5_ifc_eqe_bits {
	u8         reserved_at_0[0x8];
	u8         event_type[0x8];
	u8         reserved_at_10[0x8];
	u8         event_sub_type[0x8];

	u8         reserved_at_20[0xe0];

	union mlx5_ifc_event_auto_bits event_data;

	u8         reserved_at_1e0[0x10];
	u8         signature[0x8];
	u8         reserved_at_1f8[0x7];
	u8         owner[0x1];
};

enum {
	MLX5_CMD_QUEUE_ENTRY_TYPE_PCIE_CMD_IF_TRANSPORT  = 0x7,
};

struct mlx5_ifc_cmd_queue_entry_bits {
	u8         type[0x8];
	u8         reserved_at_8[0x18];

	u8         input_length[0x20];

	u8         input_mailbox_pointer_63_32[0x20];

	u8         input_mailbox_pointer_31_9[0x17];
	u8         reserved_at_77[0x9];

	u8         command_input_inline_data[16][0x8];

	u8         command_output_inline_data[16][0x8];

	u8         output_mailbox_pointer_63_32[0x20];

	u8         output_mailbox_pointer_31_9[0x17];
	u8         reserved_at_1b7[0x9];

	u8         output_length[0x20];

	u8         token[0x8];
	u8         signature[0x8];
	u8         reserved_at_1f0[0x8];
	u8         status[0x7];
	u8         ownership[0x1];
};

struct mlx5_ifc_cmd_out_bits {
	u8         status[0x8];
	u8         reserved_at_8[0x18];

	u8         syndrome[0x20];

	u8         command_output[0x20];
};

struct mlx5_ifc_cmd_in_bits {
	u8         opcode[0x10];
	u8         reserved_at_10[0x10];

	u8         reserved_at_20[0x10];
	u8         op_mod[0x10];

	u8         command[][0x20];
};

struct mlx5_ifc_cmd_if_box_bits {
	u8         mailbox_data[512][0x8];

	u8         reserved_at_1000[0x180];

	u8         next_pointer_63_32[0x20];

	u8         next_pointer_31_10[0x16];
	u8         reserved_at_11b6[0xa];

	u8         block_number[0x20];

	u8         reserved_at_11e0[0x8];
	u8         token[0x8];
	u8         ctrl_signature[0x8];
	u8         signature[0x8];
};

struct mlx5_ifc_mtt_bits {
	u8         ptag_63_32[0x20];

	u8         ptag_31_8[0x18];
	u8         reserved_at_38[0x6];
	u8         wr_en[0x1];
	u8         rd_en[0x1];
};

struct mlx5_ifc_query_wol_rol_out_bits {
	u8         status[0x8];
	u8         reserved_at_8[0x18];

	u8         syndrome[0x20];

	u8         reserved_at_40[0x10];
	u8         rol_mode[0x8];
	u8         wol_mode[0x8];

	u8         reserved_at_60[0x20];
};

struct mlx5_ifc_query_wol_rol_in_bits {
	u8         opcode[0x10];
	u8         reserved_at_10[0x10];

	u8         reserved_at_20[0x10];
	u8         op_mod[0x10];

	u8         reserved_at_40[0x40];
};

struct mlx5_ifc_set_wol_rol_out_bits {
	u8         status[0x8];
	u8         reserved_at_8[0x18];

	u8         syndrome[0x20];

	u8         reserved_at_40[0x40];
};

struct mlx5_ifc_set_wol_rol_in_bits {
	u8         opcode[0x10];
	u8         reserved_at_10[0x10];

	u8         reserved_at_20[0x10];
	u8         op_mod[0x10];

	u8         rol_mode_valid[0x1];
	u8         wol_mode_valid[0x1];
	u8         reserved_at_42[0xe];
	u8         rol_mode[0x8];
	u8         wol_mode[0x8];

	u8         reserved_at_60[0x20];
};

enum {
	MLX5_INITIAL_SEG_NIC_INTERFACE_FULL_DRIVER  = 0x0,
	MLX5_INITIAL_SEG_NIC_INTERFACE_DISABLED     = 0x1,
	MLX5_INITIAL_SEG_NIC_INTERFACE_NO_DRAM_NIC  = 0x2,
};

enum {
	MLX5_INITIAL_SEG_NIC_INTERFACE_SUPPORTED_FULL_DRIVER  = 0x0,
	MLX5_INITIAL_SEG_NIC_INTERFACE_SUPPORTED_DISABLED     = 0x1,
	MLX5_INITIAL_SEG_NIC_INTERFACE_SUPPORTED_NO_DRAM_NIC  = 0x2,
};

enum {
	MLX5_INITIAL_SEG_HEALTH_SYNDROME_FW_INTERNAL_ERR              = 0x1,
	MLX5_INITIAL_SEG_HEALTH_SYNDROME_DEAD_IRISC                   = 0x7,
	MLX5_INITIAL_SEG_HEALTH_SYNDROME_HW_FATAL_ERR                 = 0x8,
	MLX5_INITIAL_SEG_HEALTH_SYNDROME_FW_CRC_ERR                   = 0x9,
	MLX5_INITIAL_SEG_HEALTH_SYNDROME_ICM_FETCH_PCI_ERR            = 0xa,
	MLX5_INITIAL_SEG_HEALTH_SYNDROME_ICM_PAGE_ERR                 = 0xb,
	MLX5_INITIAL_SEG_HEALTH_SYNDROME_ASYNCHRONOUS_EQ_BUF_OVERRUN  = 0xc,
	MLX5_INITIAL_SEG_HEALTH_SYNDROME_EQ_IN_ERR                    = 0xd,
	MLX5_INITIAL_SEG_HEALTH_SYNDROME_EQ_INV                       = 0xe,
	MLX5_INITIAL_SEG_HEALTH_SYNDROME_FFSER_ERR                    = 0xf,
	MLX5_INITIAL_SEG_HEALTH_SYNDROME_HIGH_TEMP_ERR                = 0x10,
};

struct mlx5_ifc_initial_seg_bits {
	u8         fw_rev_minor[0x10];
	u8         fw_rev_major[0x10];

	u8         cmd_interface_rev[0x10];
	u8         fw_rev_subminor[0x10];

	u8         reserved_at_40[0x40];

	u8         cmdq_phy_addr_63_32[0x20];

	u8         cmdq_phy_addr_31_12[0x14];
	u8         reserved_at_b4[0x2];
	u8         nic_interface[0x2];
	u8         log_cmdq_size[0x4];
	u8         log_cmdq_stride[0x4];

	u8         command_doorbell_vector[0x20];

	u8         reserved_at_e0[0xf00];

	u8         initializing[0x1];
	u8         reserved_at_fe1[0x4];
	u8         nic_interface_supported[0x3];
	u8         embedded_cpu[0x1];
	u8         reserved_at_fe9[0x17];

	struct mlx5_ifc_health_buffer_bits health_buffer;

	u8         no_dram_nic_offset[0x20];

	u8         reserved_at_1220[0x6e40];

	u8         reserved_at_8060[0x1f];
	u8         clear_int[0x1];

	u8         health_syndrome[0x8];
	u8         health_counter[0x18];

	u8         reserved_at_80a0[0x17fc0];
};

struct mlx5_ifc_mtpps_reg_bits {
	u8         reserved_at_0[0xc];
	u8         cap_number_of_pps_pins[0x4];
	u8         reserved_at_10[0x4];
	u8         cap_max_num_of_pps_in_pins[0x4];
	u8         reserved_at_18[0x4];
	u8         cap_max_num_of_pps_out_pins[0x4];

	u8         reserved_at_20[0x24];
	u8         cap_pin_3_mode[0x4];
	u8         reserved_at_48[0x4];
	u8         cap_pin_2_mode[0x4];
	u8         reserved_at_50[0x4];
	u8         cap_pin_1_mode[0x4];
	u8         reserved_at_58[0x4];
	u8         cap_pin_0_mode[0x4];

	u8         reserved_at_60[0x4];
	u8         cap_pin_7_mode[0x4];
	u8         reserved_at_68[0x4];
	u8         cap_pin_6_mode[0x4];
	u8         reserved_at_70[0x4];
	u8         cap_pin_5_mode[0x4];
	u8         reserved_at_78[0x4];
	u8         cap_pin_4_mode[0x4];

	u8         field_select[0x20];
	u8         reserved_at_a0[0x60];

	u8         enable[0x1];
	u8         reserved_at_101[0xb];
	u8         pattern[0x4];
	u8         reserved_at_110[0x4];
	u8         pin_mode[0x4];
	u8         pin[0x8];

	u8         reserved_at_120[0x20];

	u8         time_stamp[0x40];

	u8         out_pulse_duration[0x10];
	u8         out_periodic_adjustment[0x10];
	u8         enhanced_out_periodic_adjustment[0x20];

	u8         reserved_at_1c0[0x20];
};

struct mlx5_ifc_mtppse_reg_bits {
	u8         reserved_at_0[0x18];
	u8         pin[0x8];
	u8         event_arm[0x1];
	u8         reserved_at_21[0x1b];
	u8         event_generation_mode[0x4];
	u8         reserved_at_40[0x40];
};

struct mlx5_ifc_mcqs_reg_bits {
	u8         last_index_flag[0x1];
	u8         reserved_at_1[0x7];
	u8         fw_device[0x8];
	u8         component_index[0x10];

	u8         reserved_at_20[0x10];
	u8         identifier[0x10];

	u8         reserved_at_40[0x17];
	u8         component_status[0x5];
	u8         component_update_state[0x4];

	u8         last_update_state_changer_type[0x4];
	u8         last_update_state_changer_host_id[0x4];
	u8         reserved_at_68[0x18];
};

struct mlx5_ifc_mcqi_cap_bits {
	u8         supported_info_bitmask[0x20];

	u8         component_size[0x20];

	u8         max_component_size[0x20];

	u8         log_mcda_word_size[0x4];
	u8         reserved_at_64[0xc];
	u8         mcda_max_write_size[0x10];

	u8         rd_en[0x1];
	u8         reserved_at_81[0x1];
	u8         match_chip_id[0x1];
	u8         match_psid[0x1];
	u8         check_user_timestamp[0x1];
	u8         match_base_guid_mac[0x1];
	u8         reserved_at_86[0x1a];
};

struct mlx5_ifc_mcqi_version_bits {
	u8         reserved_at_0[0x2];
	u8         build_time_valid[0x1];
	u8         user_defined_time_valid[0x1];
	u8         reserved_at_4[0x14];
	u8         version_string_length[0x8];

	u8         version[0x20];

	u8         build_time[0x40];

	u8         user_defined_time[0x40];

	u8         build_tool_version[0x20];

	u8         reserved_at_e0[0x20];

	u8         version_string[92][0x8];
};

struct mlx5_ifc_mcqi_activation_method_bits {
	u8         pending_server_ac_power_cycle[0x1];
	u8         pending_server_dc_power_cycle[0x1];
	u8         pending_server_reboot[0x1];
	u8         pending_fw_reset[0x1];
	u8         auto_activate[0x1];
	u8         all_hosts_sync[0x1];
	u8         device_hw_reset[0x1];
	u8         reserved_at_7[0x19];
};

union mlx5_ifc_mcqi_reg_data_bits {
	struct mlx5_ifc_mcqi_cap_bits               mcqi_caps;
	struct mlx5_ifc_mcqi_version_bits           mcqi_version;
	struct mlx5_ifc_mcqi_activation_method_bits mcqi_activation_mathod;
};

struct mlx5_ifc_mcqi_reg_bits {
	u8         read_pending_component[0x1];
	u8         reserved_at_1[0xf];
	u8         component_index[0x10];

	u8         reserved_at_20[0x20];

	u8         reserved_at_40[0x1b];
	u8         info_type[0x5];

	u8         info_size[0x20];

	u8         offset[0x20];

	u8         reserved_at_a0[0x10];
	u8         data_size[0x10];

	union mlx5_ifc_mcqi_reg_data_bits data[];
};

struct mlx5_ifc_mcc_reg_bits {
	u8         reserved_at_0[0x4];
	u8         time_elapsed_since_last_cmd[0xc];
	u8         reserved_at_10[0x8];
	u8         instruction[0x8];

	u8         reserved_at_20[0x10];
	u8         component_index[0x10];

	u8         reserved_at_40[0x8];
	u8         update_handle[0x18];

	u8         handle_owner_type[0x4];
	u8         handle_owner_host_id[0x4];
	u8         reserved_at_68[0x1];
	u8         control_progress[0x7];
	u8         error_code[0x8];
	u8         reserved_at_78[0x4];
	u8         control_state[0x4];

	u8         component_size[0x20];

	u8         reserved_at_a0[0x60];
};

struct mlx5_ifc_mcda_reg_bits {
	u8         reserved_at_0[0x8];
	u8         update_handle[0x18];

	u8         offset[0x20];

	u8         reserved_at_40[0x10];
	u8         size[0x10];

	u8         reserved_at_60[0x20];

	u8         data[][0x20];
};

enum {
	MLX5_MFRL_REG_RESET_TYPE_FULL_CHIP = BIT(0),
	MLX5_MFRL_REG_RESET_TYPE_NET_PORT_ALIVE = BIT(1),
};

enum {
	MLX5_MFRL_REG_RESET_LEVEL0 = BIT(0),
	MLX5_MFRL_REG_RESET_LEVEL3 = BIT(3),
	MLX5_MFRL_REG_RESET_LEVEL6 = BIT(6),
};

struct mlx5_ifc_mfrl_reg_bits {
	u8         reserved_at_0[0x20];

	u8         reserved_at_20[0x2];
	u8         pci_sync_for_fw_update_start[0x1];
	u8         pci_sync_for_fw_update_resp[0x2];
	u8         rst_type_sel[0x3];
	u8         reserved_at_28[0x8];
	u8         reset_type[0x8];
	u8         reset_level[0x8];
};

struct mlx5_ifc_mirc_reg_bits {
	u8         reserved_at_0[0x18];
	u8         status_code[0x8];

	u8         reserved_at_20[0x20];
};

struct mlx5_ifc_pddr_monitor_opcode_bits {
	u8         reserved_at_0[0x10];
	u8         monitor_opcode[0x10];
};

union mlx5_ifc_pddr_troubleshooting_page_status_opcode_auto_bits {
	struct mlx5_ifc_pddr_monitor_opcode_bits pddr_monitor_opcode;
	u8         reserved_at_0[0x20];
};

enum {
	/* Monitor opcodes */
	MLX5_PDDR_REG_TRBLSH_GROUP_OPCODE_MONITOR = 0x0,
};

struct mlx5_ifc_pddr_troubleshooting_page_bits {
	u8         reserved_at_0[0x10];
	u8         group_opcode[0x10];

	union mlx5_ifc_pddr_troubleshooting_page_status_opcode_auto_bits status_opcode;

	u8         reserved_at_40[0x20];

	u8         status_message[59][0x20];
};

union mlx5_ifc_pddr_reg_page_data_auto_bits {
	struct mlx5_ifc_pddr_troubleshooting_page_bits pddr_troubleshooting_page;
	u8         reserved_at_0[0x7c0];
};

enum {
	MLX5_PDDR_REG_PAGE_SELECT_TROUBLESHOOTING_INFO_PAGE      = 0x1,
};

struct mlx5_ifc_pddr_reg_bits {
	u8         reserved_at_0[0x8];
	u8         local_port[0x8];
	u8         pnat[0x2];
	u8         reserved_at_12[0xe];

	u8         reserved_at_20[0x18];
	u8         page_select[0x8];

	union mlx5_ifc_pddr_reg_page_data_auto_bits page_data;
};

struct mlx5_ifc_mrtc_reg_bits {
	u8         time_synced[0x1];
	u8         reserved_at_1[0x1f];

	u8         reserved_at_20[0x20];

	u8         time_h[0x20];

	u8         time_l[0x20];
};

union mlx5_ifc_ports_control_registers_document_bits {
	struct mlx5_ifc_bufferx_reg_bits bufferx_reg;
	struct mlx5_ifc_eth_2819_cntrs_grp_data_layout_bits eth_2819_cntrs_grp_data_layout;
	struct mlx5_ifc_eth_2863_cntrs_grp_data_layout_bits eth_2863_cntrs_grp_data_layout;
	struct mlx5_ifc_eth_3635_cntrs_grp_data_layout_bits eth_3635_cntrs_grp_data_layout;
	struct mlx5_ifc_eth_802_3_cntrs_grp_data_layout_bits eth_802_3_cntrs_grp_data_layout;
	struct mlx5_ifc_eth_extended_cntrs_grp_data_layout_bits eth_extended_cntrs_grp_data_layout;
	struct mlx5_ifc_eth_per_prio_grp_data_layout_bits eth_per_prio_grp_data_layout;
	struct mlx5_ifc_eth_per_tc_prio_grp_data_layout_bits eth_per_tc_prio_grp_data_layout;
	struct mlx5_ifc_eth_per_tc_congest_prio_grp_data_layout_bits eth_per_tc_congest_prio_grp_data_layout;
	struct mlx5_ifc_lane_2_module_mapping_bits lane_2_module_mapping;
	struct mlx5_ifc_pamp_reg_bits pamp_reg;
	struct mlx5_ifc_paos_reg_bits paos_reg;
	struct mlx5_ifc_pcap_reg_bits pcap_reg;
	struct mlx5_ifc_pddr_monitor_opcode_bits pddr_monitor_opcode;
	struct mlx5_ifc_pddr_reg_bits pddr_reg;
	struct mlx5_ifc_pddr_troubleshooting_page_bits pddr_troubleshooting_page;
	struct mlx5_ifc_peir_reg_bits peir_reg;
	struct mlx5_ifc_pelc_reg_bits pelc_reg;
	struct mlx5_ifc_pfcc_reg_bits pfcc_reg;
	struct mlx5_ifc_ib_port_cntrs_grp_data_layout_bits ib_port_cntrs_grp_data_layout;
	struct mlx5_ifc_phys_layer_cntrs_bits phys_layer_cntrs;
	struct mlx5_ifc_pifr_reg_bits pifr_reg;
	struct mlx5_ifc_pipg_reg_bits pipg_reg;
	struct mlx5_ifc_plbf_reg_bits plbf_reg;
	struct mlx5_ifc_plib_reg_bits plib_reg;
	struct mlx5_ifc_plpc_reg_bits plpc_reg;
	struct mlx5_ifc_pmaos_reg_bits pmaos_reg;
	struct mlx5_ifc_pmlp_reg_bits pmlp_reg;
	struct mlx5_ifc_pmlpn_reg_bits pmlpn_reg;
	struct mlx5_ifc_pmpc_reg_bits pmpc_reg;
	struct mlx5_ifc_pmpe_reg_bits pmpe_reg;
	struct mlx5_ifc_pmpr_reg_bits pmpr_reg;
	struct mlx5_ifc_pmtu_reg_bits pmtu_reg;
	struct mlx5_ifc_ppad_reg_bits ppad_reg;
	struct mlx5_ifc_ppcnt_reg_bits ppcnt_reg;
	struct mlx5_ifc_mpein_reg_bits mpein_reg;
	struct mlx5_ifc_mpcnt_reg_bits mpcnt_reg;
	struct mlx5_ifc_pplm_reg_bits pplm_reg;
	struct mlx5_ifc_pplr_reg_bits pplr_reg;
	struct mlx5_ifc_ppsc_reg_bits ppsc_reg;
	struct mlx5_ifc_pqdr_reg_bits pqdr_reg;
	struct mlx5_ifc_pspa_reg_bits pspa_reg;
	struct mlx5_ifc_ptas_reg_bits ptas_reg;
	struct mlx5_ifc_ptys_reg_bits ptys_reg;
	struct mlx5_ifc_mlcr_reg_bits mlcr_reg;
	struct mlx5_ifc_pude_reg_bits pude_reg;
	struct mlx5_ifc_pvlc_reg_bits pvlc_reg;
	struct mlx5_ifc_slrg_reg_bits slrg_reg;
	struct mlx5_ifc_sltp_reg_bits sltp_reg;
	struct mlx5_ifc_mtpps_reg_bits mtpps_reg;
	struct mlx5_ifc_mtppse_reg_bits mtppse_reg;
	struct mlx5_ifc_fpga_access_reg_bits fpga_access_reg;
	struct mlx5_ifc_fpga_ctrl_bits fpga_ctrl_bits;
	struct mlx5_ifc_fpga_cap_bits fpga_cap_bits;
	struct mlx5_ifc_mcqi_reg_bits mcqi_reg;
	struct mlx5_ifc_mcc_reg_bits mcc_reg;
	struct mlx5_ifc_mcda_reg_bits mcda_reg;
	struct mlx5_ifc_mirc_reg_bits mirc_reg;
	struct mlx5_ifc_mfrl_reg_bits mfrl_reg;
	struct mlx5_ifc_mtutc_reg_bits mtutc_reg;
	struct mlx5_ifc_mrtc_reg_bits mrtc_reg;
	u8         reserved_at_0[0x60e0];
};

union mlx5_ifc_debug_enhancements_document_bits {
	struct mlx5_ifc_health_buffer_bits health_buffer;
	u8         reserved_at_0[0x200];
};

union mlx5_ifc_uplink_pci_interface_document_bits {
	struct mlx5_ifc_initial_seg_bits initial_seg;
	u8         reserved_at_0[0x20060];
};

struct mlx5_ifc_set_flow_table_root_out_bits {
	u8         status[0x8];
	u8         reserved_at_8[0x18];

	u8         syndrome[0x20];

	u8         reserved_at_40[0x40];
};

struct mlx5_ifc_set_flow_table_root_in_bits {
	u8         opcode[0x10];
	u8         reserved_at_10[0x10];

	u8         reserved_at_20[0x10];
	u8         op_mod[0x10];

	u8         other_vport[0x1];
	u8         reserved_at_41[0xf];
	u8         vport_number[0x10];

	u8         reserved_at_60[0x20];

	u8         table_type[0x8];
	u8         reserved_at_88[0x7];
	u8         table_of_other_vport[0x1];
	u8         table_vport_number[0x10];

	u8         reserved_at_a0[0x8];
	u8         table_id[0x18];

	u8         reserved_at_c0[0x8];
	u8         underlay_qpn[0x18];
	u8         table_eswitch_owner_vhca_id_valid[0x1];
	u8         reserved_at_e1[0xf];
	u8         table_eswitch_owner_vhca_id[0x10];
	u8         reserved_at_100[0x100];
};

enum {
	MLX5_MODIFY_FLOW_TABLE_MISS_TABLE_ID     = (1UL << 0),
	MLX5_MODIFY_FLOW_TABLE_LAG_NEXT_TABLE_ID = (1UL << 15),
};

struct mlx5_ifc_modify_flow_table_out_bits {
	u8         status[0x8];
	u8         reserved_at_8[0x18];

	u8         syndrome[0x20];

	u8         reserved_at_40[0x40];
};

struct mlx5_ifc_modify_flow_table_in_bits {
	u8         opcode[0x10];
	u8         reserved_at_10[0x10];

	u8         reserved_at_20[0x10];
	u8         op_mod[0x10];

	u8         other_vport[0x1];
	u8         reserved_at_41[0xf];
	u8         vport_number[0x10];

	u8         reserved_at_60[0x10];
	u8         modify_field_select[0x10];

	u8         table_type[0x8];
	u8         reserved_at_88[0x18];

	u8         reserved_at_a0[0x8];
	u8         table_id[0x18];

	struct mlx5_ifc_flow_table_context_bits flow_table_context;
};

struct mlx5_ifc_ets_tcn_config_reg_bits {
	u8         g[0x1];
	u8         b[0x1];
	u8         r[0x1];
	u8         reserved_at_3[0x9];
	u8         group[0x4];
	u8         reserved_at_10[0x9];
	u8         bw_allocation[0x7];

	u8         reserved_at_20[0xc];
	u8         max_bw_units[0x4];
	u8         reserved_at_30[0x8];
	u8         max_bw_value[0x8];
};

struct mlx5_ifc_ets_global_config_reg_bits {
	u8         reserved_at_0[0x2];
	u8         r[0x1];
	u8         reserved_at_3[0x1d];

	u8         reserved_at_20[0xc];
	u8         max_bw_units[0x4];
	u8         reserved_at_30[0x8];
	u8         max_bw_value[0x8];
};

struct mlx5_ifc_qetc_reg_bits {
	u8                                         reserved_at_0[0x8];
	u8                                         port_number[0x8];
	u8                                         reserved_at_10[0x30];

	struct mlx5_ifc_ets_tcn_config_reg_bits    tc_configuration[0x8];
	struct mlx5_ifc_ets_global_config_reg_bits global_configuration;
};

struct mlx5_ifc_qpdpm_dscp_reg_bits {
	u8         e[0x1];
	u8         reserved_at_01[0x0b];
	u8         prio[0x04];
};

struct mlx5_ifc_qpdpm_reg_bits {
	u8                                     reserved_at_0[0x8];
	u8                                     local_port[0x8];
	u8                                     reserved_at_10[0x10];
	struct mlx5_ifc_qpdpm_dscp_reg_bits    dscp[64];
};

struct mlx5_ifc_qpts_reg_bits {
	u8         reserved_at_0[0x8];
	u8         local_port[0x8];
	u8         reserved_at_10[0x2d];
	u8         trust_state[0x3];
};

struct mlx5_ifc_pptb_reg_bits {
	u8         reserved_at_0[0x2];
	u8         mm[0x2];
	u8         reserved_at_4[0x4];
	u8         local_port[0x8];
	u8         reserved_at_10[0x6];
	u8         cm[0x1];
	u8         um[0x1];
	u8         pm[0x8];

	u8         prio_x_buff[0x20];

	u8         pm_msb[0x8];
	u8         reserved_at_48[0x10];
	u8         ctrl_buff[0x4];
	u8         untagged_buff[0x4];
};

struct mlx5_ifc_sbcam_reg_bits {
	u8         reserved_at_0[0x8];
	u8         feature_group[0x8];
	u8         reserved_at_10[0x8];
	u8         access_reg_group[0x8];

	u8         reserved_at_20[0x20];

	u8         sb_access_reg_cap_mask[4][0x20];

	u8         reserved_at_c0[0x80];

	u8         sb_feature_cap_mask[4][0x20];

	u8         reserved_at_1c0[0x40];

	u8         cap_total_buffer_size[0x20];

	u8         cap_cell_size[0x10];
	u8         cap_max_pg_buffers[0x8];
	u8         cap_num_pool_supported[0x8];

	u8         reserved_at_240[0x8];
	u8         cap_sbsr_stat_size[0x8];
	u8         cap_max_tclass_data[0x8];
	u8         cap_max_cpu_ingress_tclass_sb[0x8];
};

struct mlx5_ifc_pbmc_reg_bits {
	u8         reserved_at_0[0x8];
	u8         local_port[0x8];
	u8         reserved_at_10[0x10];

	u8         xoff_timer_value[0x10];
	u8         xoff_refresh[0x10];

	u8         reserved_at_40[0x9];
	u8         fullness_threshold[0x7];
	u8         port_buffer_size[0x10];

	struct mlx5_ifc_bufferx_reg_bits buffer[10];

	u8         reserved_at_2e0[0x80];
};

struct mlx5_ifc_qtct_reg_bits {
	u8         reserved_at_0[0x8];
	u8         port_number[0x8];
	u8         reserved_at_10[0xd];
	u8         prio[0x3];

	u8         reserved_at_20[0x1d];
	u8         tclass[0x3];
};

struct mlx5_ifc_mcia_reg_bits {
	u8         l[0x1];
	u8         reserved_at_1[0x7];
	u8         module[0x8];
	u8         reserved_at_10[0x8];
	u8         status[0x8];

	u8         i2c_device_address[0x8];
	u8         page_number[0x8];
	u8         device_address[0x10];

	u8         reserved_at_40[0x10];
	u8         size[0x10];

	u8         reserved_at_60[0x20];

	u8         dword_0[0x20];
	u8         dword_1[0x20];
	u8         dword_2[0x20];
	u8         dword_3[0x20];
	u8         dword_4[0x20];
	u8         dword_5[0x20];
	u8         dword_6[0x20];
	u8         dword_7[0x20];
	u8         dword_8[0x20];
	u8         dword_9[0x20];
	u8         dword_10[0x20];
	u8         dword_11[0x20];
};

struct mlx5_ifc_dcbx_param_bits {
	u8         dcbx_cee_cap[0x1];
	u8         dcbx_ieee_cap[0x1];
	u8         dcbx_standby_cap[0x1];
	u8         reserved_at_3[0x5];
	u8         port_number[0x8];
	u8         reserved_at_10[0xa];
	u8         max_application_table_size[6];
	u8         reserved_at_20[0x15];
	u8         version_oper[0x3];
	u8         reserved_at_38[5];
	u8         version_admin[0x3];
	u8         willing_admin[0x1];
	u8         reserved_at_41[0x3];
	u8         pfc_cap_oper[0x4];
	u8         reserved_at_48[0x4];
	u8         pfc_cap_admin[0x4];
	u8         reserved_at_50[0x4];
	u8         num_of_tc_oper[0x4];
	u8         reserved_at_58[0x4];
	u8         num_of_tc_admin[0x4];
	u8         remote_willing[0x1];
	u8         reserved_at_61[3];
	u8         remote_pfc_cap[4];
	u8         reserved_at_68[0x14];
	u8         remote_num_of_tc[0x4];
	u8         reserved_at_80[0x18];
	u8         error[0x8];
	u8         reserved_at_a0[0x160];
};

enum {
	MLX5_LAG_PORT_SELECT_MODE_QUEUE_AFFINITY = 0,
	MLX5_LAG_PORT_SELECT_MODE_PORT_SELECT_FT,
};

struct mlx5_ifc_lagc_bits {
	u8         fdb_selection_mode[0x1];
	u8         reserved_at_1[0x14];
	u8         port_select_mode[0x3];
	u8         reserved_at_18[0x5];
	u8         lag_state[0x3];

	u8         reserved_at_20[0x14];
	u8         tx_remap_affinity_2[0x4];
	u8         reserved_at_38[0x4];
	u8         tx_remap_affinity_1[0x4];
};

struct mlx5_ifc_create_lag_out_bits {
	u8         status[0x8];
	u8         reserved_at_8[0x18];

	u8         syndrome[0x20];

	u8         reserved_at_40[0x40];
};

struct mlx5_ifc_create_lag_in_bits {
	u8         opcode[0x10];
	u8         reserved_at_10[0x10];

	u8         reserved_at_20[0x10];
	u8         op_mod[0x10];

	struct mlx5_ifc_lagc_bits ctx;
};

struct mlx5_ifc_modify_lag_out_bits {
	u8         status[0x8];
	u8         reserved_at_8[0x18];

	u8         syndrome[0x20];

	u8         reserved_at_40[0x40];
};

struct mlx5_ifc_modify_lag_in_bits {
	u8         opcode[0x10];
	u8         reserved_at_10[0x10];

	u8         reserved_at_20[0x10];
	u8         op_mod[0x10];

	u8         reserved_at_40[0x20];
	u8         field_select[0x20];

	struct mlx5_ifc_lagc_bits ctx;
};

struct mlx5_ifc_query_lag_out_bits {
	u8         status[0x8];
	u8         reserved_at_8[0x18];

	u8         syndrome[0x20];

	struct mlx5_ifc_lagc_bits ctx;
};

struct mlx5_ifc_query_lag_in_bits {
	u8         opcode[0x10];
	u8         reserved_at_10[0x10];

	u8         reserved_at_20[0x10];
	u8         op_mod[0x10];

	u8         reserved_at_40[0x40];
};

struct mlx5_ifc_destroy_lag_out_bits {
	u8         status[0x8];
	u8         reserved_at_8[0x18];

	u8         syndrome[0x20];

	u8         reserved_at_40[0x40];
};

struct mlx5_ifc_destroy_lag_in_bits {
	u8         opcode[0x10];
	u8         reserved_at_10[0x10];

	u8         reserved_at_20[0x10];
	u8         op_mod[0x10];

	u8         reserved_at_40[0x40];
};

struct mlx5_ifc_create_vport_lag_out_bits {
	u8         status[0x8];
	u8         reserved_at_8[0x18];

	u8         syndrome[0x20];

	u8         reserved_at_40[0x40];
};

struct mlx5_ifc_create_vport_lag_in_bits {
	u8         opcode[0x10];
	u8         reserved_at_10[0x10];

	u8         reserved_at_20[0x10];
	u8         op_mod[0x10];

	u8         reserved_at_40[0x40];
};

struct mlx5_ifc_destroy_vport_lag_out_bits {
	u8         status[0x8];
	u8         reserved_at_8[0x18];

	u8         syndrome[0x20];

	u8         reserved_at_40[0x40];
};

struct mlx5_ifc_destroy_vport_lag_in_bits {
	u8         opcode[0x10];
	u8         reserved_at_10[0x10];

	u8         reserved_at_20[0x10];
	u8         op_mod[0x10];

	u8         reserved_at_40[0x40];
};

enum {
	MLX5_MODIFY_MEMIC_OP_MOD_ALLOC,
	MLX5_MODIFY_MEMIC_OP_MOD_DEALLOC,
};

struct mlx5_ifc_modify_memic_in_bits {
	u8         opcode[0x10];
	u8         uid[0x10];

	u8         reserved_at_20[0x10];
	u8         op_mod[0x10];

	u8         reserved_at_40[0x20];

	u8         reserved_at_60[0x18];
	u8         memic_operation_type[0x8];

	u8         memic_start_addr[0x40];

	u8         reserved_at_c0[0x140];
};

struct mlx5_ifc_modify_memic_out_bits {
	u8         status[0x8];
	u8         reserved_at_8[0x18];

	u8         syndrome[0x20];

	u8         reserved_at_40[0x40];

	u8         memic_operation_addr[0x40];

	u8         reserved_at_c0[0x140];
};

struct mlx5_ifc_alloc_memic_in_bits {
	u8         opcode[0x10];
	u8         reserved_at_10[0x10];

	u8         reserved_at_20[0x10];
	u8         op_mod[0x10];

	u8         reserved_at_30[0x20];

	u8	   reserved_at_40[0x18];
	u8	   log_memic_addr_alignment[0x8];

	u8         range_start_addr[0x40];

	u8         range_size[0x20];

	u8         memic_size[0x20];
};

struct mlx5_ifc_alloc_memic_out_bits {
	u8         status[0x8];
	u8         reserved_at_8[0x18];

	u8         syndrome[0x20];

	u8         memic_start_addr[0x40];
};

struct mlx5_ifc_dealloc_memic_in_bits {
	u8         opcode[0x10];
	u8         reserved_at_10[0x10];

	u8         reserved_at_20[0x10];
	u8         op_mod[0x10];

	u8         reserved_at_40[0x40];

	u8         memic_start_addr[0x40];

	u8         memic_size[0x20];

	u8         reserved_at_e0[0x20];
};

struct mlx5_ifc_dealloc_memic_out_bits {
	u8         status[0x8];
	u8         reserved_at_8[0x18];

	u8         syndrome[0x20];

	u8         reserved_at_40[0x40];
};

struct mlx5_ifc_umem_bits {
	u8         reserved_at_0[0x80];

	u8         reserved_at_80[0x1b];
	u8         log_page_size[0x5];

	u8         page_offset[0x20];

	u8         num_of_mtt[0x40];

	struct mlx5_ifc_mtt_bits  mtt[];
};

struct mlx5_ifc_uctx_bits {
	u8         cap[0x20];

	u8         reserved_at_20[0x160];
};

struct mlx5_ifc_sw_icm_bits {
	u8         modify_field_select[0x40];

	u8	   reserved_at_40[0x18];
	u8         log_sw_icm_size[0x8];

	u8         reserved_at_60[0x20];

	u8         sw_icm_start_addr[0x40];

	u8         reserved_at_c0[0x140];
};

struct mlx5_ifc_geneve_tlv_option_bits {
	u8         modify_field_select[0x40];

	u8         reserved_at_40[0x18];
	u8         geneve_option_fte_index[0x8];

	u8         option_class[0x10];
	u8         option_type[0x8];
	u8         reserved_at_78[0x3];
	u8         option_data_length[0x5];

	u8         reserved_at_80[0x180];
};

struct mlx5_ifc_create_umem_in_bits {
	u8         opcode[0x10];
	u8         uid[0x10];

	u8         reserved_at_20[0x10];
	u8         op_mod[0x10];

	u8         reserved_at_40[0x40];

	struct mlx5_ifc_umem_bits  umem;
};

struct mlx5_ifc_create_umem_out_bits {
	u8         status[0x8];
	u8         reserved_at_8[0x18];

	u8         syndrome[0x20];

	u8         reserved_at_40[0x8];
	u8         umem_id[0x18];

	u8         reserved_at_60[0x20];
};

struct mlx5_ifc_destroy_umem_in_bits {
	u8        opcode[0x10];
	u8        uid[0x10];

	u8        reserved_at_20[0x10];
	u8        op_mod[0x10];

	u8        reserved_at_40[0x8];
	u8        umem_id[0x18];

	u8        reserved_at_60[0x20];
};

struct mlx5_ifc_destroy_umem_out_bits {
	u8        status[0x8];
	u8        reserved_at_8[0x18];

	u8        syndrome[0x20];

	u8        reserved_at_40[0x40];
};

struct mlx5_ifc_create_uctx_in_bits {
	u8         opcode[0x10];
	u8         reserved_at_10[0x10];

	u8         reserved_at_20[0x10];
	u8         op_mod[0x10];

	u8         reserved_at_40[0x40];

	struct mlx5_ifc_uctx_bits  uctx;
};

struct mlx5_ifc_create_uctx_out_bits {
	u8         status[0x8];
	u8         reserved_at_8[0x18];

	u8         syndrome[0x20];

	u8         reserved_at_40[0x10];
	u8         uid[0x10];

	u8         reserved_at_60[0x20];
};

struct mlx5_ifc_destroy_uctx_in_bits {
	u8         opcode[0x10];
	u8         reserved_at_10[0x10];

	u8         reserved_at_20[0x10];
	u8         op_mod[0x10];

	u8         reserved_at_40[0x10];
	u8         uid[0x10];

	u8         reserved_at_60[0x20];
};

struct mlx5_ifc_destroy_uctx_out_bits {
	u8         status[0x8];
	u8         reserved_at_8[0x18];

	u8         syndrome[0x20];

	u8          reserved_at_40[0x40];
};

struct mlx5_ifc_create_sw_icm_in_bits {
	struct mlx5_ifc_general_obj_in_cmd_hdr_bits   hdr;
	struct mlx5_ifc_sw_icm_bits		      sw_icm;
};

struct mlx5_ifc_create_geneve_tlv_option_in_bits {
	struct mlx5_ifc_general_obj_in_cmd_hdr_bits   hdr;
	struct mlx5_ifc_geneve_tlv_option_bits        geneve_tlv_opt;
};

struct mlx5_ifc_mtrc_string_db_param_bits {
	u8         string_db_base_address[0x20];

	u8         reserved_at_20[0x8];
	u8         string_db_size[0x18];
};

struct mlx5_ifc_mtrc_cap_bits {
	u8         trace_owner[0x1];
	u8         trace_to_memory[0x1];
	u8         reserved_at_2[0x4];
	u8         trc_ver[0x2];
	u8         reserved_at_8[0x14];
	u8         num_string_db[0x4];

	u8         first_string_trace[0x8];
	u8         num_string_trace[0x8];
	u8         reserved_at_30[0x28];

	u8         log_max_trace_buffer_size[0x8];

	u8         reserved_at_60[0x20];

	struct mlx5_ifc_mtrc_string_db_param_bits string_db_param[8];

	u8         reserved_at_280[0x180];
};

struct mlx5_ifc_mtrc_conf_bits {
	u8         reserved_at_0[0x1c];
	u8         trace_mode[0x4];
	u8         reserved_at_20[0x18];
	u8         log_trace_buffer_size[0x8];
	u8         trace_mkey[0x20];
	u8         reserved_at_60[0x3a0];
};

struct mlx5_ifc_mtrc_stdb_bits {
	u8         string_db_index[0x4];
	u8         reserved_at_4[0x4];
	u8         read_size[0x18];
	u8         start_offset[0x20];
	u8         string_db_data[];
};

struct mlx5_ifc_mtrc_ctrl_bits {
	u8         trace_status[0x2];
	u8         reserved_at_2[0x2];
	u8         arm_event[0x1];
	u8         reserved_at_5[0xb];
	u8         modify_field_select[0x10];
	u8         reserved_at_20[0x2b];
	u8         current_timestamp52_32[0x15];
	u8         current_timestamp31_0[0x20];
	u8         reserved_at_80[0x180];
};

struct mlx5_ifc_host_params_context_bits {
	u8         host_number[0x8];
	u8         reserved_at_8[0x7];
	u8         host_pf_disabled[0x1];
	u8         host_num_of_vfs[0x10];

	u8         host_total_vfs[0x10];
	u8         host_pci_bus[0x10];

	u8         reserved_at_40[0x10];
	u8         host_pci_device[0x10];

	u8         reserved_at_60[0x10];
	u8         host_pci_function[0x10];

	u8         reserved_at_80[0x180];
};

struct mlx5_ifc_query_esw_functions_in_bits {
	u8         opcode[0x10];
	u8         reserved_at_10[0x10];

	u8         reserved_at_20[0x10];
	u8         op_mod[0x10];

	u8         reserved_at_40[0x40];
};

struct mlx5_ifc_query_esw_functions_out_bits {
	u8         status[0x8];
	u8         reserved_at_8[0x18];

	u8         syndrome[0x20];

	u8         reserved_at_40[0x40];

	struct mlx5_ifc_host_params_context_bits host_params_context;

	u8         reserved_at_280[0x180];
	u8         host_sf_enable[][0x40];
};

struct mlx5_ifc_sf_partition_bits {
	u8         reserved_at_0[0x10];
	u8         log_num_sf[0x8];
	u8         log_sf_bar_size[0x8];
};

struct mlx5_ifc_query_sf_partitions_out_bits {
	u8         status[0x8];
	u8         reserved_at_8[0x18];

	u8         syndrome[0x20];

	u8         reserved_at_40[0x18];
	u8         num_sf_partitions[0x8];

	u8         reserved_at_60[0x20];

	struct mlx5_ifc_sf_partition_bits sf_partition[];
};

struct mlx5_ifc_query_sf_partitions_in_bits {
	u8         opcode[0x10];
	u8         reserved_at_10[0x10];

	u8         reserved_at_20[0x10];
	u8         op_mod[0x10];

	u8         reserved_at_40[0x40];
};

struct mlx5_ifc_dealloc_sf_out_bits {
	u8         status[0x8];
	u8         reserved_at_8[0x18];

	u8         syndrome[0x20];

	u8         reserved_at_40[0x40];
};

struct mlx5_ifc_dealloc_sf_in_bits {
	u8         opcode[0x10];
	u8         reserved_at_10[0x10];

	u8         reserved_at_20[0x10];
	u8         op_mod[0x10];

	u8         reserved_at_40[0x10];
	u8         function_id[0x10];

	u8         reserved_at_60[0x20];
};

struct mlx5_ifc_alloc_sf_out_bits {
	u8         status[0x8];
	u8         reserved_at_8[0x18];

	u8         syndrome[0x20];

	u8         reserved_at_40[0x40];
};

struct mlx5_ifc_alloc_sf_in_bits {
	u8         opcode[0x10];
	u8         reserved_at_10[0x10];

	u8         reserved_at_20[0x10];
	u8         op_mod[0x10];

	u8         reserved_at_40[0x10];
	u8         function_id[0x10];

	u8         reserved_at_60[0x20];
};

struct mlx5_ifc_affiliated_event_header_bits {
	u8         reserved_at_0[0x10];
	u8         obj_type[0x10];

	u8         obj_id[0x20];
};

enum {
	MLX5_HCA_CAP_GENERAL_OBJECT_TYPES_ENCRYPTION_KEY = BIT_ULL(0xc),
	MLX5_HCA_CAP_GENERAL_OBJECT_TYPES_IPSEC = BIT_ULL(0x13),
	MLX5_HCA_CAP_GENERAL_OBJECT_TYPES_SAMPLER = BIT_ULL(0x20),
};

enum {
	MLX5_GENERAL_OBJECT_TYPES_ENCRYPTION_KEY = 0xc,
	MLX5_GENERAL_OBJECT_TYPES_IPSEC = 0x13,
	MLX5_GENERAL_OBJECT_TYPES_SAMPLER = 0x20,
};

enum {
	MLX5_IPSEC_OBJECT_ICV_LEN_16B,
	MLX5_IPSEC_OBJECT_ICV_LEN_12B,
	MLX5_IPSEC_OBJECT_ICV_LEN_8B,
};

struct mlx5_ifc_ipsec_obj_bits {
	u8         modify_field_select[0x40];
	u8         full_offload[0x1];
	u8         reserved_at_41[0x1];
	u8         esn_en[0x1];
	u8         esn_overlap[0x1];
	u8         reserved_at_44[0x2];
	u8         icv_length[0x2];
	u8         reserved_at_48[0x4];
	u8         aso_return_reg[0x4];
	u8         reserved_at_50[0x10];

	u8         esn_msb[0x20];

	u8         reserved_at_80[0x8];
	u8         dekn[0x18];

	u8         salt[0x20];

	u8         implicit_iv[0x40];

	u8         reserved_at_100[0x700];
};

struct mlx5_ifc_create_ipsec_obj_in_bits {
	struct mlx5_ifc_general_obj_in_cmd_hdr_bits general_obj_in_cmd_hdr;
	struct mlx5_ifc_ipsec_obj_bits ipsec_object;
};

enum {
	MLX5_MODIFY_IPSEC_BITMASK_ESN_OVERLAP = BIT(0),
	MLX5_MODIFY_IPSEC_BITMASK_ESN_MSB = BIT(1),
};

struct mlx5_ifc_query_ipsec_obj_out_bits {
	struct mlx5_ifc_general_obj_out_cmd_hdr_bits general_obj_out_cmd_hdr;
	struct mlx5_ifc_ipsec_obj_bits ipsec_object;
};

struct mlx5_ifc_modify_ipsec_obj_in_bits {
	struct mlx5_ifc_general_obj_in_cmd_hdr_bits general_obj_in_cmd_hdr;
	struct mlx5_ifc_ipsec_obj_bits ipsec_object;
};

struct mlx5_ifc_encryption_key_obj_bits {
	u8         modify_field_select[0x40];

	u8         reserved_at_40[0x14];
	u8         key_size[0x4];
	u8         reserved_at_58[0x4];
	u8         key_type[0x4];

	u8         reserved_at_60[0x8];
	u8         pd[0x18];

	u8         reserved_at_80[0x180];
	u8         key[8][0x20];

	u8         reserved_at_300[0x500];
};

struct mlx5_ifc_create_encryption_key_in_bits {
	struct mlx5_ifc_general_obj_in_cmd_hdr_bits general_obj_in_cmd_hdr;
	struct mlx5_ifc_encryption_key_obj_bits encryption_key_object;
};

struct mlx5_ifc_sampler_obj_bits {
	u8         modify_field_select[0x40];

	u8         table_type[0x8];
	u8         level[0x8];
	u8         reserved_at_50[0xf];
	u8         ignore_flow_level[0x1];

	u8         sample_ratio[0x20];

	u8         reserved_at_80[0x8];
	u8         sample_table_id[0x18];

	u8         reserved_at_a0[0x8];
	u8         default_table_id[0x18];

	u8         sw_steering_icm_address_rx[0x40];
	u8         sw_steering_icm_address_tx[0x40];

	u8         reserved_at_140[0xa0];
};

struct mlx5_ifc_create_sampler_obj_in_bits {
	struct mlx5_ifc_general_obj_in_cmd_hdr_bits general_obj_in_cmd_hdr;
	struct mlx5_ifc_sampler_obj_bits sampler_object;
};

struct mlx5_ifc_query_sampler_obj_out_bits {
	struct mlx5_ifc_general_obj_out_cmd_hdr_bits general_obj_out_cmd_hdr;
	struct mlx5_ifc_sampler_obj_bits sampler_object;
};

enum {
	MLX5_GENERAL_OBJECT_TYPE_ENCRYPTION_KEY_KEY_SIZE_128 = 0x0,
	MLX5_GENERAL_OBJECT_TYPE_ENCRYPTION_KEY_KEY_SIZE_256 = 0x1,
};

enum {
	MLX5_GENERAL_OBJECT_TYPE_ENCRYPTION_KEY_TYPE_TLS = 0x1,
	MLX5_GENERAL_OBJECT_TYPE_ENCRYPTION_KEY_TYPE_IPSEC = 0x2,
};

struct mlx5_ifc_tls_static_params_bits {
	u8         const_2[0x2];
	u8         tls_version[0x4];
	u8         const_1[0x2];
	u8         reserved_at_8[0x14];
	u8         encryption_standard[0x4];

	u8         reserved_at_20[0x20];

	u8         initial_record_number[0x40];

	u8         resync_tcp_sn[0x20];

	u8         gcm_iv[0x20];

	u8         implicit_iv[0x40];

	u8         reserved_at_100[0x8];
	u8         dek_index[0x18];

	u8         reserved_at_120[0xe0];
};

struct mlx5_ifc_tls_progress_params_bits {
	u8         next_record_tcp_sn[0x20];

	u8         hw_resync_tcp_sn[0x20];

	u8         record_tracker_state[0x2];
	u8         auth_state[0x2];
	u8         reserved_at_44[0x4];
	u8         hw_offset_record_number[0x18];
};

enum {
	MLX5_MTT_PERM_READ	= 1 << 0,
	MLX5_MTT_PERM_WRITE	= 1 << 1,
	MLX5_MTT_PERM_RW	= MLX5_MTT_PERM_READ | MLX5_MTT_PERM_WRITE,
};

#endif /* MLX5_IFC_H */<|MERGE_RESOLUTION|>--- conflicted
+++ resolved
@@ -1335,12 +1335,8 @@
 	u8         vhca_resource_manager[0x1];
 
 	u8         hca_cap_2[0x1];
-<<<<<<< HEAD
-	u8         reserved_at_21[0x2];
-=======
 	u8         reserved_at_21[0x1];
 	u8         dtor[0x1];
->>>>>>> df0cc57e
 	u8         event_on_vhca_state_teardown_request[0x1];
 	u8         event_on_vhca_state_in_use[0x1];
 	u8         event_on_vhca_state_active[0x1];
@@ -1550,12 +1546,8 @@
 	u8         uar_4k[0x1];
 	u8         reserved_at_241[0x9];
 	u8         uar_sz[0x6];
-<<<<<<< HEAD
-	u8         reserved_at_248[0x2];
-=======
 	u8         port_selection_cap[0x1];
 	u8         reserved_at_248[0x1];
->>>>>>> df0cc57e
 	u8         umem_uid_0[0x1];
 	u8         reserved_at_250[0x5];
 	u8         log_pg_sz[0x8];
@@ -1774,17 +1766,6 @@
 	u8	   reserved_at_760[0x20];
 	u8	   vhca_tunnel_commands[0x40];
 	u8         match_definer_format_supported[0x40];
-};
-
-struct mlx5_ifc_cmd_hca_cap_2_bits {
-	u8	   reserved_at_0[0xa0];
-
-	u8	   max_reformat_insert_size[0x8];
-	u8	   max_reformat_insert_offset[0x8];
-	u8	   max_reformat_remove_size[0x8];
-	u8	   max_reformat_remove_offset[0x8];
-
-	u8	   reserved_at_c0[0x740];
 };
 
 struct mlx5_ifc_cmd_hca_cap_2_bits {
@@ -3636,8 +3617,6 @@
 	MLX5_RQC_STATE_ERR  = 0x3,
 };
 
-<<<<<<< HEAD
-=======
 enum {
 	MLX5_RQC_SHAMPO_NO_MATCH_ALIGNMENT_GRANULARITY_BYTE    = 0x0,
 	MLX5_RQC_SHAMPO_NO_MATCH_ALIGNMENT_GRANULARITY_STRIDE  = 0x1,
@@ -3650,7 +3629,6 @@
 	MLX5_RQC_SHAMPO_MATCH_CRITERIA_TYPE_FIVE_TUPLE  = 0x2,
 };
 
->>>>>>> df0cc57e
 struct mlx5_ifc_rqc_bits {
 	u8         rlky[0x1];
 	u8	   delay_drop_en[0x1];
