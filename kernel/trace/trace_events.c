--- conflicted
+++ resolved
@@ -29,8 +29,6 @@
 
 LIST_HEAD(ftrace_events);
 LIST_HEAD(ftrace_common_fields);
-
-#define COMMON_FIELD_COUNT	5
 
 struct list_head *
 trace_get_fields(struct ftrace_event_call *event_call)
@@ -600,74 +598,6 @@
 	return ret;
 }
 
-<<<<<<< HEAD
-static void print_event_fields(struct trace_seq *s, struct list_head *head)
-{
-	struct ftrace_event_field *field;
-
-	list_for_each_entry_reverse(field, head, link) {
-		/*
-		 * Smartly shows the array type(except dynamic array).
-		 * Normal:
-		 *	field:TYPE VAR
-		 * If TYPE := TYPE[LEN], it is shown:
-		 *	field:TYPE VAR[LEN]
-		 */
-		const char *array_descriptor = strchr(field->type, '[');
-
-		if (!strncmp(field->type, "__data_loc", 10))
-			array_descriptor = NULL;
-
-		if (!array_descriptor) {
-			trace_seq_printf(s, "\tfield:%s %s;\toffset:%u;"
-					"\tsize:%u;\tsigned:%d;\n",
-					field->type, field->name, field->offset,
-					field->size, !!field->is_signed);
-		} else {
-			trace_seq_printf(s, "\tfield:%.*s %s%s;\toffset:%u;"
-					"\tsize:%u;\tsigned:%d;\n",
-					(int)(array_descriptor - field->type),
-					field->type, field->name,
-					array_descriptor, field->offset,
-					field->size, !!field->is_signed);
-		}
-	}
-}
-
-static ssize_t
-event_format_read(struct file *filp, char __user *ubuf, size_t cnt,
-		  loff_t *ppos)
-{
-	struct ftrace_event_call *call = filp->private_data;
-	struct list_head *head;
-	struct trace_seq *s;
-	char *buf;
-	int r;
-
-	if (*ppos)
-		return 0;
-
-	s = kmalloc(sizeof(*s), GFP_KERNEL);
-	if (!s)
-		return -ENOMEM;
-
-	trace_seq_init(s);
-
-	trace_seq_printf(s, "name: %s\n", call->name);
-	trace_seq_printf(s, "ID: %d\n", call->event.type);
-	trace_seq_printf(s, "format:\n");
-
-	/* print common fields */
-	print_event_fields(s, &ftrace_common_fields);
-
-	trace_seq_putc(s, '\n');
-
-	/* print event specific fields */
-	head = trace_get_fields(call);
-	print_event_fields(s, head);
-
-	r = trace_seq_printf(s, "\nprint fmt: %s\n", call->print_fmt);
-=======
 enum {
 	FORMAT_HEADER		= 1,
 	FORMAT_PRINTFMT		= 2,
@@ -678,14 +608,12 @@
 	struct ftrace_event_call *call = m->private;
 	struct ftrace_event_field *field;
 	struct list_head *head;
-	loff_t index = *pos;
 
 	(*pos)++;
-
-	head = trace_get_fields(call);
 
 	switch ((unsigned long)v) {
 	case FORMAT_HEADER:
+		head = &ftrace_common_fields;
 
 		if (unlikely(list_empty(head)))
 			return NULL;
@@ -697,24 +625,35 @@
 		/* all done */
 		return NULL;
 	}
+
+	head = trace_get_fields(call);
 
 	/*
 	 * To separate common fields from event fields, the
 	 * LSB is set on the first event field. Clear it in case.
 	 */
 	v = (void *)((unsigned long)v & ~1L);
->>>>>>> 1aa54bca
 
 	field = v;
+	/*
+	 * If this is a common field, and at the end of the list, then
+	 * continue with main list.
+	 */
+	if (field->link.prev == &ftrace_common_fields) {
+		if (unlikely(list_empty(head)))
+			return NULL;
+		field = list_entry(head->prev, struct ftrace_event_field, link);
+		/* Set the LSB to notify f_show to print an extra newline */
+		field = (struct ftrace_event_field *)
+			((unsigned long)field | 1);
+		return field;
+	}
+
+	/* If we are done tell f_show to print the format */
 	if (field->link.prev == head)
 		return (void *)FORMAT_PRINTFMT;
 
 	field = list_entry(field->link.prev, struct ftrace_event_field, link);
-
-	/* Set the LSB to notify f_show to print an extra newline */
-	if (index == COMMON_FIELD_COUNT)
-		field = (struct ftrace_event_field *)
-			((unsigned long)field | 1);
 
 	return field;
 }
