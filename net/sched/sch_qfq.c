/*
 * net/sched/sch_qfq.c         Quick Fair Queueing Scheduler.
 *
 * Copyright (c) 2009 Fabio Checconi, Luigi Rizzo, and Paolo Valente.
 *
 * This program is free software; you can redistribute it and/or
 * modify it under the terms of the GNU General Public License
 * version 2 as published by the Free Software Foundation.
 */

#include <linux/module.h>
#include <linux/init.h>
#include <linux/bitops.h>
#include <linux/errno.h>
#include <linux/netdevice.h>
#include <linux/pkt_sched.h>
#include <net/sch_generic.h>
#include <net/pkt_sched.h>
#include <net/pkt_cls.h>


/*  Quick Fair Queueing
    ===================

    Sources:

    Fabio Checconi, Luigi Rizzo, and Paolo Valente: "QFQ: Efficient
    Packet Scheduling with Tight Bandwidth Distribution Guarantees."

    See also:
    http://retis.sssup.it/~fabio/linux/qfq/
 */

/*

  Virtual time computations.

  S, F and V are all computed in fixed point arithmetic with
  FRAC_BITS decimal bits.

  QFQ_MAX_INDEX is the maximum index allowed for a group. We need
	one bit per index.
  QFQ_MAX_WSHIFT is the maximum power of two supported as a weight.

  The layout of the bits is as below:

                   [ MTU_SHIFT ][      FRAC_BITS    ]
                   [ MAX_INDEX    ][ MIN_SLOT_SHIFT ]
				 ^.__grp->index = 0
				 *.__grp->slot_shift

  where MIN_SLOT_SHIFT is derived by difference from the others.

  The max group index corresponds to Lmax/w_min, where
  Lmax=1<<MTU_SHIFT, w_min = 1 .
  From this, and knowing how many groups (MAX_INDEX) we want,
  we can derive the shift corresponding to each group.

  Because we often need to compute
	F = S + len/w_i  and V = V + len/wsum
  instead of storing w_i store the value
	inv_w = (1<<FRAC_BITS)/w_i
  so we can do F = S + len * inv_w * wsum.
  We use W_TOT in the formulas so we can easily move between
  static and adaptive weight sum.

  The per-scheduler-instance data contain all the data structures
  for the scheduler: bitmaps and bucket lists.

 */

/*
 * Maximum number of consecutive slots occupied by backlogged classes
 * inside a group.
 */
#define QFQ_MAX_SLOTS	32

/*
 * Shifts used for class<->group mapping.  We allow class weights that are
 * in the range [1, 2^MAX_WSHIFT], and we try to map each class i to the
 * group with the smallest index that can support the L_i / r_i configured
 * for the class.
 *
 * grp->index is the index of the group; and grp->slot_shift
 * is the shift for the corresponding (scaled) sigma_i.
 */
#define QFQ_MAX_INDEX		19
#define QFQ_MAX_WSHIFT		16

#define	QFQ_MAX_WEIGHT		(1<<QFQ_MAX_WSHIFT)
#define QFQ_MAX_WSUM		(2*QFQ_MAX_WEIGHT)

#define FRAC_BITS		30	/* fixed point arithmetic */
#define ONE_FP			(1UL << FRAC_BITS)
#define IWSUM			(ONE_FP/QFQ_MAX_WSUM)

#define QFQ_MTU_SHIFT		11
#define QFQ_MIN_SLOT_SHIFT	(FRAC_BITS + QFQ_MTU_SHIFT - QFQ_MAX_INDEX)

/*
 * Possible group states.  These values are used as indexes for the bitmaps
 * array of struct qfq_queue.
 */
enum qfq_state { ER, IR, EB, IB, QFQ_MAX_STATE };

struct qfq_group;

struct qfq_class {
	struct Qdisc_class_common common;

	unsigned int refcnt;
	unsigned int filter_cnt;

	struct gnet_stats_basic_packed bstats;
	struct gnet_stats_queue qstats;
	struct gnet_stats_rate_est rate_est;
	struct Qdisc *qdisc;

	struct hlist_node next;	/* Link for the slot list. */
	u64 S, F;		/* flow timestamps (exact) */

	/* group we belong to. In principle we would need the index,
	 * which is log_2(lmax/weight), but we never reference it
	 * directly, only the group.
	 */
	struct qfq_group *grp;

	/* these are copied from the flowset. */
	u32	inv_w;		/* ONE_FP/weight */
	u32	lmax;		/* Max packet size for this flow. */
};

struct qfq_group {
	u64 S, F;			/* group timestamps (approx). */
	unsigned int slot_shift;	/* Slot shift. */
	unsigned int index;		/* Group index. */
	unsigned int front;		/* Index of the front slot. */
	unsigned long full_slots;	/* non-empty slots */

	/* Array of RR lists of active classes. */
	struct hlist_head slots[QFQ_MAX_SLOTS];
};

struct qfq_sched {
	struct tcf_proto *filter_list;
	struct Qdisc_class_hash clhash;

	u64		V;		/* Precise virtual time. */
	u32		wsum;		/* weight sum */

	unsigned long bitmaps[QFQ_MAX_STATE];	    /* Group bitmaps. */
	struct qfq_group groups[QFQ_MAX_INDEX + 1]; /* The groups. */
};

static struct qfq_class *qfq_find_class(struct Qdisc *sch, u32 classid)
{
	struct qfq_sched *q = qdisc_priv(sch);
	struct Qdisc_class_common *clc;

	clc = qdisc_class_find(&q->clhash, classid);
	if (clc == NULL)
		return NULL;
	return container_of(clc, struct qfq_class, common);
}

static void qfq_purge_queue(struct qfq_class *cl)
{
	unsigned int len = cl->qdisc->q.qlen;

	qdisc_reset(cl->qdisc);
	qdisc_tree_decrease_qlen(cl->qdisc, len);
}

static const struct nla_policy qfq_policy[TCA_QFQ_MAX + 1] = {
	[TCA_QFQ_WEIGHT] = { .type = NLA_U32 },
	[TCA_QFQ_LMAX] = { .type = NLA_U32 },
};

/*
 * Calculate a flow index, given its weight and maximum packet length.
 * index = log_2(maxlen/weight) but we need to apply the scaling.
 * This is used only once at flow creation.
 */
static int qfq_calc_index(u32 inv_w, unsigned int maxlen)
{
	u64 slot_size = (u64)maxlen * inv_w;
	unsigned long size_map;
	int index = 0;

	size_map = slot_size >> QFQ_MIN_SLOT_SHIFT;
	if (!size_map)
		goto out;

	index = __fls(size_map) + 1;	/* basically a log_2 */
	index -= !(slot_size - (1ULL << (index + QFQ_MIN_SLOT_SHIFT - 1)));

	if (index < 0)
		index = 0;
out:
	pr_debug("qfq calc_index: W = %lu, L = %u, I = %d\n",
		 (unsigned long) ONE_FP/inv_w, maxlen, index);

	return index;
}

/* Length of the next packet (0 if the queue is empty). */
static unsigned int qdisc_peek_len(struct Qdisc *sch)
{
	struct sk_buff *skb;

	skb = sch->ops->peek(sch);
	return skb ? qdisc_pkt_len(skb) : 0;
}

static void qfq_deactivate_class(struct qfq_sched *, struct qfq_class *);
static void qfq_activate_class(struct qfq_sched *q, struct qfq_class *cl,
			       unsigned int len);

static void qfq_update_class_params(struct qfq_sched *q, struct qfq_class *cl,
				    u32 lmax, u32 inv_w, int delta_w)
{
	int i;

	/* update qfq-specific data */
	cl->lmax = lmax;
	cl->inv_w = inv_w;
	i = qfq_calc_index(cl->inv_w, cl->lmax);

	cl->grp = &q->groups[i];

	q->wsum += delta_w;
}

static int qfq_change_class(struct Qdisc *sch, u32 classid, u32 parentid,
			    struct nlattr **tca, unsigned long *arg)
{
	struct qfq_sched *q = qdisc_priv(sch);
	struct qfq_class *cl = (struct qfq_class *)*arg;
	struct nlattr *tb[TCA_QFQ_MAX + 1];
	u32 weight, lmax, inv_w;
	int i, err;
	int delta_w;

	if (tca[TCA_OPTIONS] == NULL) {
		pr_notice("qfq: no options\n");
		return -EINVAL;
	}

	err = nla_parse_nested(tb, TCA_QFQ_MAX, tca[TCA_OPTIONS], qfq_policy);
	if (err < 0)
		return err;

	if (tb[TCA_QFQ_WEIGHT]) {
		weight = nla_get_u32(tb[TCA_QFQ_WEIGHT]);
		if (!weight || weight > (1UL << QFQ_MAX_WSHIFT)) {
			pr_notice("qfq: invalid weight %u\n", weight);
			return -EINVAL;
		}
	} else
		weight = 1;

	inv_w = ONE_FP / weight;
	weight = ONE_FP / inv_w;
	delta_w = weight - (cl ? ONE_FP / cl->inv_w : 0);
	if (q->wsum + delta_w > QFQ_MAX_WSUM) {
		pr_notice("qfq: total weight out of range (%u + %u)\n",
			  delta_w, q->wsum);
		return -EINVAL;
	}

	if (tb[TCA_QFQ_LMAX]) {
		lmax = nla_get_u32(tb[TCA_QFQ_LMAX]);
		if (!lmax || lmax > (1UL << QFQ_MTU_SHIFT)) {
			pr_notice("qfq: invalid max length %u\n", lmax);
			return -EINVAL;
		}
	} else
		lmax = 1UL << QFQ_MTU_SHIFT;

	if (cl != NULL) {
		bool need_reactivation = false;

		if (tca[TCA_RATE]) {
			err = gen_replace_estimator(&cl->bstats, &cl->rate_est,
						    qdisc_root_sleeping_lock(sch),
						    tca[TCA_RATE]);
			if (err)
				return err;
		}

		if (lmax == cl->lmax && inv_w == cl->inv_w)
			return 0; /* nothing to update */

		i = qfq_calc_index(inv_w, lmax);
		sch_tree_lock(sch);
		if (&q->groups[i] != cl->grp && cl->qdisc->q.qlen > 0) {
			/*
			 * shift cl->F back, to not charge the
			 * class for the not-yet-served head
			 * packet
			 */
			cl->F = cl->S;
			/* remove class from its slot in the old group */
			qfq_deactivate_class(q, cl);
			need_reactivation = true;
		}

		qfq_update_class_params(q, cl, lmax, inv_w, delta_w);

		if (need_reactivation) /* activate in new group */
			qfq_activate_class(q, cl, qdisc_peek_len(cl->qdisc));
		sch_tree_unlock(sch);

		return 0;
	}

	cl = kzalloc(sizeof(struct qfq_class), GFP_KERNEL);
	if (cl == NULL)
		return -ENOBUFS;

	cl->refcnt = 1;
	cl->common.classid = classid;

	qfq_update_class_params(q, cl, lmax, inv_w, delta_w);

	cl->qdisc = qdisc_create_dflt(sch->dev_queue,
				      &pfifo_qdisc_ops, classid);
	if (cl->qdisc == NULL)
		cl->qdisc = &noop_qdisc;

	if (tca[TCA_RATE]) {
		err = gen_new_estimator(&cl->bstats, &cl->rate_est,
					qdisc_root_sleeping_lock(sch),
					tca[TCA_RATE]);
		if (err) {
			qdisc_destroy(cl->qdisc);
			kfree(cl);
			return err;
		}
	}

	sch_tree_lock(sch);
	qdisc_class_hash_insert(&q->clhash, &cl->common);
	sch_tree_unlock(sch);

	qdisc_class_hash_grow(sch, &q->clhash);

	*arg = (unsigned long)cl;
	return 0;
}

static void qfq_destroy_class(struct Qdisc *sch, struct qfq_class *cl)
{
	struct qfq_sched *q = qdisc_priv(sch);

	if (cl->inv_w) {
		q->wsum -= ONE_FP / cl->inv_w;
		cl->inv_w = 0;
	}

	gen_kill_estimator(&cl->bstats, &cl->rate_est);
	qdisc_destroy(cl->qdisc);
	kfree(cl);
}

static int qfq_delete_class(struct Qdisc *sch, unsigned long arg)
{
	struct qfq_sched *q = qdisc_priv(sch);
	struct qfq_class *cl = (struct qfq_class *)arg;

	if (cl->filter_cnt > 0)
		return -EBUSY;

	sch_tree_lock(sch);

	qfq_purge_queue(cl);
	qdisc_class_hash_remove(&q->clhash, &cl->common);

	BUG_ON(--cl->refcnt == 0);
	/*
	 * This shouldn't happen: we "hold" one cops->get() when called
	 * from tc_ctl_tclass; the destroy method is done from cops->put().
	 */

	sch_tree_unlock(sch);
	return 0;
}

static unsigned long qfq_get_class(struct Qdisc *sch, u32 classid)
{
	struct qfq_class *cl = qfq_find_class(sch, classid);

	if (cl != NULL)
		cl->refcnt++;

	return (unsigned long)cl;
}

static void qfq_put_class(struct Qdisc *sch, unsigned long arg)
{
	struct qfq_class *cl = (struct qfq_class *)arg;

	if (--cl->refcnt == 0)
		qfq_destroy_class(sch, cl);
}

static struct tcf_proto **qfq_tcf_chain(struct Qdisc *sch, unsigned long cl)
{
	struct qfq_sched *q = qdisc_priv(sch);

	if (cl)
		return NULL;

	return &q->filter_list;
}

static unsigned long qfq_bind_tcf(struct Qdisc *sch, unsigned long parent,
				  u32 classid)
{
	struct qfq_class *cl = qfq_find_class(sch, classid);

	if (cl != NULL)
		cl->filter_cnt++;

	return (unsigned long)cl;
}

static void qfq_unbind_tcf(struct Qdisc *sch, unsigned long arg)
{
	struct qfq_class *cl = (struct qfq_class *)arg;

	cl->filter_cnt--;
}

static int qfq_graft_class(struct Qdisc *sch, unsigned long arg,
			   struct Qdisc *new, struct Qdisc **old)
{
	struct qfq_class *cl = (struct qfq_class *)arg;

	if (new == NULL) {
		new = qdisc_create_dflt(sch->dev_queue,
					&pfifo_qdisc_ops, cl->common.classid);
		if (new == NULL)
			new = &noop_qdisc;
	}

	sch_tree_lock(sch);
	qfq_purge_queue(cl);
	*old = cl->qdisc;
	cl->qdisc = new;
	sch_tree_unlock(sch);
	return 0;
}

static struct Qdisc *qfq_class_leaf(struct Qdisc *sch, unsigned long arg)
{
	struct qfq_class *cl = (struct qfq_class *)arg;

	return cl->qdisc;
}

static int qfq_dump_class(struct Qdisc *sch, unsigned long arg,
			  struct sk_buff *skb, struct tcmsg *tcm)
{
	struct qfq_class *cl = (struct qfq_class *)arg;
	struct nlattr *nest;

	tcm->tcm_parent	= TC_H_ROOT;
	tcm->tcm_handle	= cl->common.classid;
	tcm->tcm_info	= cl->qdisc->handle;

	nest = nla_nest_start(skb, TCA_OPTIONS);
	if (nest == NULL)
		goto nla_put_failure;
	if (nla_put_u32(skb, TCA_QFQ_WEIGHT, ONE_FP/cl->inv_w) ||
	    nla_put_u32(skb, TCA_QFQ_LMAX, cl->lmax))
		goto nla_put_failure;
	return nla_nest_end(skb, nest);

nla_put_failure:
	nla_nest_cancel(skb, nest);
	return -EMSGSIZE;
}

static int qfq_dump_class_stats(struct Qdisc *sch, unsigned long arg,
				struct gnet_dump *d)
{
	struct qfq_class *cl = (struct qfq_class *)arg;
	struct tc_qfq_stats xstats;

	memset(&xstats, 0, sizeof(xstats));
	cl->qdisc->qstats.qlen = cl->qdisc->q.qlen;

	xstats.weight = ONE_FP/cl->inv_w;
	xstats.lmax = cl->lmax;

	if (gnet_stats_copy_basic(d, &cl->bstats) < 0 ||
	    gnet_stats_copy_rate_est(d, &cl->bstats, &cl->rate_est) < 0 ||
	    gnet_stats_copy_queue(d, &cl->qdisc->qstats) < 0)
		return -1;

	return gnet_stats_copy_app(d, &xstats, sizeof(xstats));
}

static void qfq_walk(struct Qdisc *sch, struct qdisc_walker *arg)
{
	struct qfq_sched *q = qdisc_priv(sch);
	struct qfq_class *cl;
	struct hlist_node *n;
	unsigned int i;

	if (arg->stop)
		return;

	for (i = 0; i < q->clhash.hashsize; i++) {
		hlist_for_each_entry(cl, n, &q->clhash.hash[i], common.hnode) {
			if (arg->count < arg->skip) {
				arg->count++;
				continue;
			}
			if (arg->fn(sch, (unsigned long)cl, arg) < 0) {
				arg->stop = 1;
				return;
			}
			arg->count++;
		}
	}
}

static struct qfq_class *qfq_classify(struct sk_buff *skb, struct Qdisc *sch,
				      int *qerr)
{
	struct qfq_sched *q = qdisc_priv(sch);
	struct qfq_class *cl;
	struct tcf_result res;
	int result;

	if (TC_H_MAJ(skb->priority ^ sch->handle) == 0) {
		pr_debug("qfq_classify: found %d\n", skb->priority);
		cl = qfq_find_class(sch, skb->priority);
		if (cl != NULL)
			return cl;
	}

	*qerr = NET_XMIT_SUCCESS | __NET_XMIT_BYPASS;
	result = tc_classify(skb, q->filter_list, &res);
	if (result >= 0) {
#ifdef CONFIG_NET_CLS_ACT
		switch (result) {
		case TC_ACT_QUEUED:
		case TC_ACT_STOLEN:
			*qerr = NET_XMIT_SUCCESS | __NET_XMIT_STOLEN;
		case TC_ACT_SHOT:
			return NULL;
		}
#endif
		cl = (struct qfq_class *)res.class;
		if (cl == NULL)
			cl = qfq_find_class(sch, res.classid);
		return cl;
	}

	return NULL;
}

/* Generic comparison function, handling wraparound. */
static inline int qfq_gt(u64 a, u64 b)
{
	return (s64)(a - b) > 0;
}

/* Round a precise timestamp to its slotted value. */
static inline u64 qfq_round_down(u64 ts, unsigned int shift)
{
	return ts & ~((1ULL << shift) - 1);
}

/* return the pointer to the group with lowest index in the bitmap */
static inline struct qfq_group *qfq_ffs(struct qfq_sched *q,
					unsigned long bitmap)
{
	int index = __ffs(bitmap);
	return &q->groups[index];
}
/* Calculate a mask to mimic what would be ffs_from(). */
static inline unsigned long mask_from(unsigned long bitmap, int from)
{
	return bitmap & ~((1UL << from) - 1);
}

/*
 * The state computation relies on ER=0, IR=1, EB=2, IB=3
 * First compute eligibility comparing grp->S, q->V,
 * then check if someone is blocking us and possibly add EB
 */
static int qfq_calc_state(struct qfq_sched *q, const struct qfq_group *grp)
{
	/* if S > V we are not eligible */
	unsigned int state = qfq_gt(grp->S, q->V);
	unsigned long mask = mask_from(q->bitmaps[ER], grp->index);
	struct qfq_group *next;

	if (mask) {
		next = qfq_ffs(q, mask);
		if (qfq_gt(grp->F, next->F))
			state |= EB;
	}

	return state;
}


/*
 * In principle
 *	q->bitmaps[dst] |= q->bitmaps[src] & mask;
 *	q->bitmaps[src] &= ~mask;
 * but we should make sure that src != dst
 */
static inline void qfq_move_groups(struct qfq_sched *q, unsigned long mask,
				   int src, int dst)
{
	q->bitmaps[dst] |= q->bitmaps[src] & mask;
	q->bitmaps[src] &= ~mask;
}

static void qfq_unblock_groups(struct qfq_sched *q, int index, u64 old_F)
{
	unsigned long mask = mask_from(q->bitmaps[ER], index + 1);
	struct qfq_group *next;

	if (mask) {
		next = qfq_ffs(q, mask);
		if (!qfq_gt(next->F, old_F))
			return;
	}

	mask = (1UL << index) - 1;
	qfq_move_groups(q, mask, EB, ER);
	qfq_move_groups(q, mask, IB, IR);
}

/*
 * perhaps
 *
	old_V ^= q->V;
	old_V >>= QFQ_MIN_SLOT_SHIFT;
	if (old_V) {
		...
	}
 *
 */
static void qfq_make_eligible(struct qfq_sched *q, u64 old_V)
{
	unsigned long vslot = q->V >> QFQ_MIN_SLOT_SHIFT;
	unsigned long old_vslot = old_V >> QFQ_MIN_SLOT_SHIFT;

	if (vslot != old_vslot) {
		unsigned long mask = (1UL << fls(vslot ^ old_vslot)) - 1;
		qfq_move_groups(q, mask, IR, ER);
		qfq_move_groups(q, mask, IB, EB);
	}
}


/*
 * XXX we should make sure that slot becomes less than 32.
 * This is guaranteed by the input values.
 * roundedS is always cl->S rounded on grp->slot_shift bits.
 */
static void qfq_slot_insert(struct qfq_group *grp, struct qfq_class *cl,
			    u64 roundedS)
{
	u64 slot = (roundedS - grp->S) >> grp->slot_shift;
	unsigned int i = (grp->front + slot) % QFQ_MAX_SLOTS;

	hlist_add_head(&cl->next, &grp->slots[i]);
	__set_bit(slot, &grp->full_slots);
}

/* Maybe introduce hlist_first_entry?? */
static struct qfq_class *qfq_slot_head(struct qfq_group *grp)
{
	return hlist_entry(grp->slots[grp->front].first,
			   struct qfq_class, next);
}

/*
 * remove the entry from the slot
 */
static void qfq_front_slot_remove(struct qfq_group *grp)
{
	struct qfq_class *cl = qfq_slot_head(grp);

	BUG_ON(!cl);
	hlist_del(&cl->next);
	if (hlist_empty(&grp->slots[grp->front]))
		__clear_bit(0, &grp->full_slots);
}

/*
 * Returns the first full queue in a group. As a side effect,
 * adjust the bucket list so the first non-empty bucket is at
 * position 0 in full_slots.
 */
static struct qfq_class *qfq_slot_scan(struct qfq_group *grp)
{
	unsigned int i;

	pr_debug("qfq slot_scan: grp %u full %#lx\n",
		 grp->index, grp->full_slots);

	if (grp->full_slots == 0)
		return NULL;

	i = __ffs(grp->full_slots);  /* zero based */
	if (i > 0) {
		grp->front = (grp->front + i) % QFQ_MAX_SLOTS;
		grp->full_slots >>= i;
	}

	return qfq_slot_head(grp);
}

/*
 * adjust the bucket list. When the start time of a group decreases,
 * we move the index down (modulo QFQ_MAX_SLOTS) so we don't need to
 * move the objects. The mask of occupied slots must be shifted
 * because we use ffs() to find the first non-empty slot.
 * This covers decreases in the group's start time, but what about
 * increases of the start time ?
 * Here too we should make sure that i is less than 32
 */
static void qfq_slot_rotate(struct qfq_group *grp, u64 roundedS)
{
	unsigned int i = (grp->S - roundedS) >> grp->slot_shift;

	grp->full_slots <<= i;
	grp->front = (grp->front - i) % QFQ_MAX_SLOTS;
}

static void qfq_update_eligible(struct qfq_sched *q, u64 old_V)
{
	struct qfq_group *grp;
	unsigned long ineligible;

	ineligible = q->bitmaps[IR] | q->bitmaps[IB];
	if (ineligible) {
		if (!q->bitmaps[ER]) {
			grp = qfq_ffs(q, ineligible);
			if (qfq_gt(grp->S, q->V))
				q->V = grp->S;
		}
		qfq_make_eligible(q, old_V);
	}
}

/*
 * Updates the class, returns true if also the group needs to be updated.
 */
static bool qfq_update_class(struct qfq_group *grp, struct qfq_class *cl)
{
	unsigned int len = qdisc_peek_len(cl->qdisc);

	cl->S = cl->F;
	if (!len)
		qfq_front_slot_remove(grp);	/* queue is empty */
	else {
		u64 roundedS;

		cl->F = cl->S + (u64)len * cl->inv_w;
		roundedS = qfq_round_down(cl->S, grp->slot_shift);
		if (roundedS == grp->S)
			return false;

		qfq_front_slot_remove(grp);
		qfq_slot_insert(grp, cl, roundedS);
	}

	return true;
}

static struct sk_buff *qfq_dequeue(struct Qdisc *sch)
{
	struct qfq_sched *q = qdisc_priv(sch);
	struct qfq_group *grp;
	struct qfq_class *cl;
	struct sk_buff *skb;
	unsigned int len;
	u64 old_V;

	if (!q->bitmaps[ER])
		return NULL;

	grp = qfq_ffs(q, q->bitmaps[ER]);

	cl = qfq_slot_head(grp);
	skb = qdisc_dequeue_peeked(cl->qdisc);
	if (!skb) {
		WARN_ONCE(1, "qfq_dequeue: non-workconserving leaf\n");
		return NULL;
	}

	sch->q.qlen--;
	qdisc_bstats_update(sch, skb);

	old_V = q->V;
	len = qdisc_pkt_len(skb);
	q->V += (u64)len * IWSUM;
	pr_debug("qfq dequeue: len %u F %lld now %lld\n",
		 len, (unsigned long long) cl->F, (unsigned long long) q->V);

	if (qfq_update_class(grp, cl)) {
		u64 old_F = grp->F;

		cl = qfq_slot_scan(grp);
		if (!cl)
			__clear_bit(grp->index, &q->bitmaps[ER]);
		else {
			u64 roundedS = qfq_round_down(cl->S, grp->slot_shift);
			unsigned int s;

			if (grp->S == roundedS)
				goto skip_unblock;
			grp->S = roundedS;
			grp->F = roundedS + (2ULL << grp->slot_shift);
			__clear_bit(grp->index, &q->bitmaps[ER]);
			s = qfq_calc_state(q, grp);
			__set_bit(grp->index, &q->bitmaps[s]);
		}

		qfq_unblock_groups(q, grp->index, old_F);
	}

skip_unblock:
	qfq_update_eligible(q, old_V);

	return skb;
}

/*
 * Assign a reasonable start time for a new flow k in group i.
 * Admissible values for \hat(F) are multiples of \sigma_i
 * no greater than V+\sigma_i . Larger values mean that
 * we had a wraparound so we consider the timestamp to be stale.
 *
 * If F is not stale and F >= V then we set S = F.
 * Otherwise we should assign S = V, but this may violate
 * the ordering in ER. So, if we have groups in ER, set S to
 * the F_j of the first group j which would be blocking us.
 * We are guaranteed not to move S backward because
 * otherwise our group i would still be blocked.
 */
static void qfq_update_start(struct qfq_sched *q, struct qfq_class *cl)
{
	unsigned long mask;
	u64 limit, roundedF;
	int slot_shift = cl->grp->slot_shift;

	roundedF = qfq_round_down(cl->F, slot_shift);
	limit = qfq_round_down(q->V, slot_shift) + (1ULL << slot_shift);

	if (!qfq_gt(cl->F, q->V) || qfq_gt(roundedF, limit)) {
		/* timestamp was stale */
		mask = mask_from(q->bitmaps[ER], cl->grp->index);
		if (mask) {
			struct qfq_group *next = qfq_ffs(q, mask);
			if (qfq_gt(roundedF, next->F)) {
				if (qfq_gt(limit, next->F))
					cl->S = next->F;
				else /* preserve timestamp correctness */
					cl->S = limit;
				return;
			}
		}
		cl->S = q->V;
	} else  /* timestamp is not stale */
		cl->S = cl->F;
}

static int qfq_enqueue(struct sk_buff *skb, struct Qdisc *sch)
{
	struct qfq_sched *q = qdisc_priv(sch);
	struct qfq_class *cl;
<<<<<<< HEAD
	int err;
=======
	int err = 0;
>>>>>>> 4a8e43fe

	cl = qfq_classify(skb, sch, &err);
	if (cl == NULL) {
		if (err & __NET_XMIT_BYPASS)
			sch->qstats.drops++;
		kfree_skb(skb);
		return err;
	}
	pr_debug("qfq_enqueue: cl = %x\n", cl->common.classid);

	err = qdisc_enqueue(skb, cl->qdisc);
	if (unlikely(err != NET_XMIT_SUCCESS)) {
		pr_debug("qfq_enqueue: enqueue failed %d\n", err);
		if (net_xmit_drop_count(err)) {
			cl->qstats.drops++;
			sch->qstats.drops++;
		}
		return err;
	}

	bstats_update(&cl->bstats, skb);
	++sch->q.qlen;

	/* If the new skb is not the head of queue, then done here. */
	if (cl->qdisc->q.qlen != 1)
		return err;

	/* If reach this point, queue q was idle */
	qfq_activate_class(q, cl, qdisc_pkt_len(skb));

	return err;
}

/*
 * Handle class switch from idle to backlogged.
 */
static void qfq_activate_class(struct qfq_sched *q, struct qfq_class *cl,
			       unsigned int pkt_len)
{
	struct qfq_group *grp = cl->grp;
	u64 roundedS;
	int s;

	qfq_update_start(q, cl);

	/* compute new finish time and rounded start. */
	cl->F = cl->S + (u64)pkt_len * cl->inv_w;
	roundedS = qfq_round_down(cl->S, grp->slot_shift);

	/*
	 * insert cl in the correct bucket.
	 * If cl->S >= grp->S we don't need to adjust the
	 * bucket list and simply go to the insertion phase.
	 * Otherwise grp->S is decreasing, we must make room
	 * in the bucket list, and also recompute the group state.
	 * Finally, if there were no flows in this group and nobody
	 * was in ER make sure to adjust V.
	 */
	if (grp->full_slots) {
		if (!qfq_gt(grp->S, cl->S))
			goto skip_update;

		/* create a slot for this cl->S */
		qfq_slot_rotate(grp, roundedS);
		/* group was surely ineligible, remove */
		__clear_bit(grp->index, &q->bitmaps[IR]);
		__clear_bit(grp->index, &q->bitmaps[IB]);
	} else if (!q->bitmaps[ER] && qfq_gt(roundedS, q->V))
		q->V = roundedS;

	grp->S = roundedS;
	grp->F = roundedS + (2ULL << grp->slot_shift);
	s = qfq_calc_state(q, grp);
	__set_bit(grp->index, &q->bitmaps[s]);

	pr_debug("qfq enqueue: new state %d %#lx S %lld F %lld V %lld\n",
		 s, q->bitmaps[s],
		 (unsigned long long) cl->S,
		 (unsigned long long) cl->F,
		 (unsigned long long) q->V);

skip_update:
	qfq_slot_insert(grp, cl, roundedS);
}


static void qfq_slot_remove(struct qfq_sched *q, struct qfq_group *grp,
			    struct qfq_class *cl)
{
	unsigned int i, offset;
	u64 roundedS;

	roundedS = qfq_round_down(cl->S, grp->slot_shift);
	offset = (roundedS - grp->S) >> grp->slot_shift;
	i = (grp->front + offset) % QFQ_MAX_SLOTS;

	hlist_del(&cl->next);
	if (hlist_empty(&grp->slots[i]))
		__clear_bit(offset, &grp->full_slots);
}

/*
 * called to forcibly destroy a queue.
 * If the queue is not in the front bucket, or if it has
 * other queues in the front bucket, we can simply remove
 * the queue with no other side effects.
 * Otherwise we must propagate the event up.
 */
static void qfq_deactivate_class(struct qfq_sched *q, struct qfq_class *cl)
{
	struct qfq_group *grp = cl->grp;
	unsigned long mask;
	u64 roundedS;
	int s;

	cl->F = cl->S;
	qfq_slot_remove(q, grp, cl);

	if (!grp->full_slots) {
		__clear_bit(grp->index, &q->bitmaps[IR]);
		__clear_bit(grp->index, &q->bitmaps[EB]);
		__clear_bit(grp->index, &q->bitmaps[IB]);

		if (test_bit(grp->index, &q->bitmaps[ER]) &&
		    !(q->bitmaps[ER] & ~((1UL << grp->index) - 1))) {
			mask = q->bitmaps[ER] & ((1UL << grp->index) - 1);
			if (mask)
				mask = ~((1UL << __fls(mask)) - 1);
			else
				mask = ~0UL;
			qfq_move_groups(q, mask, EB, ER);
			qfq_move_groups(q, mask, IB, IR);
		}
		__clear_bit(grp->index, &q->bitmaps[ER]);
	} else if (hlist_empty(&grp->slots[grp->front])) {
		cl = qfq_slot_scan(grp);
		roundedS = qfq_round_down(cl->S, grp->slot_shift);
		if (grp->S != roundedS) {
			__clear_bit(grp->index, &q->bitmaps[ER]);
			__clear_bit(grp->index, &q->bitmaps[IR]);
			__clear_bit(grp->index, &q->bitmaps[EB]);
			__clear_bit(grp->index, &q->bitmaps[IB]);
			grp->S = roundedS;
			grp->F = roundedS + (2ULL << grp->slot_shift);
			s = qfq_calc_state(q, grp);
			__set_bit(grp->index, &q->bitmaps[s]);
		}
	}

	qfq_update_eligible(q, q->V);
}

static void qfq_qlen_notify(struct Qdisc *sch, unsigned long arg)
{
	struct qfq_sched *q = qdisc_priv(sch);
	struct qfq_class *cl = (struct qfq_class *)arg;

	if (cl->qdisc->q.qlen == 0)
		qfq_deactivate_class(q, cl);
}

static unsigned int qfq_drop(struct Qdisc *sch)
{
	struct qfq_sched *q = qdisc_priv(sch);
	struct qfq_group *grp;
	unsigned int i, j, len;

	for (i = 0; i <= QFQ_MAX_INDEX; i++) {
		grp = &q->groups[i];
		for (j = 0; j < QFQ_MAX_SLOTS; j++) {
			struct qfq_class *cl;
			struct hlist_node *n;

			hlist_for_each_entry(cl, n, &grp->slots[j], next) {

				if (!cl->qdisc->ops->drop)
					continue;

				len = cl->qdisc->ops->drop(cl->qdisc);
				if (len > 0) {
					sch->q.qlen--;
					if (!cl->qdisc->q.qlen)
						qfq_deactivate_class(q, cl);

					return len;
				}
			}
		}
	}

	return 0;
}

static int qfq_init_qdisc(struct Qdisc *sch, struct nlattr *opt)
{
	struct qfq_sched *q = qdisc_priv(sch);
	struct qfq_group *grp;
	int i, j, err;

	err = qdisc_class_hash_init(&q->clhash);
	if (err < 0)
		return err;

	for (i = 0; i <= QFQ_MAX_INDEX; i++) {
		grp = &q->groups[i];
		grp->index = i;
		grp->slot_shift = QFQ_MTU_SHIFT + FRAC_BITS
				   - (QFQ_MAX_INDEX - i);
		for (j = 0; j < QFQ_MAX_SLOTS; j++)
			INIT_HLIST_HEAD(&grp->slots[j]);
	}

	return 0;
}

static void qfq_reset_qdisc(struct Qdisc *sch)
{
	struct qfq_sched *q = qdisc_priv(sch);
	struct qfq_group *grp;
	struct qfq_class *cl;
	struct hlist_node *n, *tmp;
	unsigned int i, j;

	for (i = 0; i <= QFQ_MAX_INDEX; i++) {
		grp = &q->groups[i];
		for (j = 0; j < QFQ_MAX_SLOTS; j++) {
			hlist_for_each_entry_safe(cl, n, tmp,
						  &grp->slots[j], next) {
				qfq_deactivate_class(q, cl);
			}
		}
	}

	for (i = 0; i < q->clhash.hashsize; i++) {
		hlist_for_each_entry(cl, n, &q->clhash.hash[i], common.hnode)
			qdisc_reset(cl->qdisc);
	}
	sch->q.qlen = 0;
}

static void qfq_destroy_qdisc(struct Qdisc *sch)
{
	struct qfq_sched *q = qdisc_priv(sch);
	struct qfq_class *cl;
	struct hlist_node *n, *next;
	unsigned int i;

	tcf_destroy_chain(&q->filter_list);

	for (i = 0; i < q->clhash.hashsize; i++) {
		hlist_for_each_entry_safe(cl, n, next, &q->clhash.hash[i],
					  common.hnode) {
			qfq_destroy_class(sch, cl);
		}
	}
	qdisc_class_hash_destroy(&q->clhash);
}

static const struct Qdisc_class_ops qfq_class_ops = {
	.change		= qfq_change_class,
	.delete		= qfq_delete_class,
	.get		= qfq_get_class,
	.put		= qfq_put_class,
	.tcf_chain	= qfq_tcf_chain,
	.bind_tcf	= qfq_bind_tcf,
	.unbind_tcf	= qfq_unbind_tcf,
	.graft		= qfq_graft_class,
	.leaf		= qfq_class_leaf,
	.qlen_notify	= qfq_qlen_notify,
	.dump		= qfq_dump_class,
	.dump_stats	= qfq_dump_class_stats,
	.walk		= qfq_walk,
};

static struct Qdisc_ops qfq_qdisc_ops __read_mostly = {
	.cl_ops		= &qfq_class_ops,
	.id		= "qfq",
	.priv_size	= sizeof(struct qfq_sched),
	.enqueue	= qfq_enqueue,
	.dequeue	= qfq_dequeue,
	.peek		= qdisc_peek_dequeued,
	.drop		= qfq_drop,
	.init		= qfq_init_qdisc,
	.reset		= qfq_reset_qdisc,
	.destroy	= qfq_destroy_qdisc,
	.owner		= THIS_MODULE,
};

static int __init qfq_init(void)
{
	return register_qdisc(&qfq_qdisc_ops);
}

static void __exit qfq_exit(void)
{
	unregister_qdisc(&qfq_qdisc_ops);
}

module_init(qfq_init);
module_exit(qfq_exit);
MODULE_LICENSE("GPL");<|MERGE_RESOLUTION|>--- conflicted
+++ resolved
@@ -881,11 +881,7 @@
 {
 	struct qfq_sched *q = qdisc_priv(sch);
 	struct qfq_class *cl;
-<<<<<<< HEAD
-	int err;
-=======
 	int err = 0;
->>>>>>> 4a8e43fe
 
 	cl = qfq_classify(skb, sch, &err);
 	if (cl == NULL) {
