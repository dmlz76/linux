/* SPDX-License-Identifier: GPL-2.0 WITH Linux-syscall-note */
/* Copyright (c) 2011-2014 PLUMgrid, http://plumgrid.com
 *
 * This program is free software; you can redistribute it and/or
 * modify it under the terms of version 2 of the GNU General Public
 * License as published by the Free Software Foundation.
 */
#ifndef _UAPI__LINUX_BPF_H__
#define _UAPI__LINUX_BPF_H__

#include <linux/types.h>
#include <linux/bpf_common.h>

/* Extended instruction set based on top of classic BPF */

/* instruction classes */
#define BPF_JMP32	0x06	/* jmp mode in word width */
#define BPF_ALU64	0x07	/* alu mode in double word width */

/* ld/ldx fields */
#define BPF_DW		0x18	/* double word (64-bit) */
#define BPF_XADD	0xc0	/* exclusive add */

/* alu/jmp fields */
#define BPF_MOV		0xb0	/* mov reg to reg */
#define BPF_ARSH	0xc0	/* sign extending arithmetic shift right */

/* change endianness of a register */
#define BPF_END		0xd0	/* flags for endianness conversion: */
#define BPF_TO_LE	0x00	/* convert to little-endian */
#define BPF_TO_BE	0x08	/* convert to big-endian */
#define BPF_FROM_LE	BPF_TO_LE
#define BPF_FROM_BE	BPF_TO_BE

/* jmp encodings */
#define BPF_JNE		0x50	/* jump != */
#define BPF_JLT		0xa0	/* LT is unsigned, '<' */
#define BPF_JLE		0xb0	/* LE is unsigned, '<=' */
#define BPF_JSGT	0x60	/* SGT is signed '>', GT in x86 */
#define BPF_JSGE	0x70	/* SGE is signed '>=', GE in x86 */
#define BPF_JSLT	0xc0	/* SLT is signed, '<' */
#define BPF_JSLE	0xd0	/* SLE is signed, '<=' */
#define BPF_CALL	0x80	/* function call */
#define BPF_EXIT	0x90	/* function return */

/* Register numbers */
enum {
	BPF_REG_0 = 0,
	BPF_REG_1,
	BPF_REG_2,
	BPF_REG_3,
	BPF_REG_4,
	BPF_REG_5,
	BPF_REG_6,
	BPF_REG_7,
	BPF_REG_8,
	BPF_REG_9,
	BPF_REG_10,
	__MAX_BPF_REG,
};

/* BPF has 10 general purpose 64-bit registers and stack frame. */
#define MAX_BPF_REG	__MAX_BPF_REG

struct bpf_insn {
	__u8	code;		/* opcode */
	__u8	dst_reg:4;	/* dest register */
	__u8	src_reg:4;	/* source register */
	__s16	off;		/* signed offset */
	__s32	imm;		/* signed immediate constant */
};

/* Key of an a BPF_MAP_TYPE_LPM_TRIE entry */
struct bpf_lpm_trie_key {
	__u32	prefixlen;	/* up to 32 for AF_INET, 128 for AF_INET6 */
	__u8	data[0];	/* Arbitrary size */
};

struct bpf_cgroup_storage_key {
	__u64	cgroup_inode_id;	/* cgroup inode id */
	__u32	attach_type;		/* program attach type */
};

/* BPF syscall commands, see bpf(2) man-page for details. */
enum bpf_cmd {
	BPF_MAP_CREATE,
	BPF_MAP_LOOKUP_ELEM,
	BPF_MAP_UPDATE_ELEM,
	BPF_MAP_DELETE_ELEM,
	BPF_MAP_GET_NEXT_KEY,
	BPF_PROG_LOAD,
	BPF_OBJ_PIN,
	BPF_OBJ_GET,
	BPF_PROG_ATTACH,
	BPF_PROG_DETACH,
	BPF_PROG_TEST_RUN,
	BPF_PROG_GET_NEXT_ID,
	BPF_MAP_GET_NEXT_ID,
	BPF_PROG_GET_FD_BY_ID,
	BPF_MAP_GET_FD_BY_ID,
	BPF_OBJ_GET_INFO_BY_FD,
	BPF_PROG_QUERY,
	BPF_RAW_TRACEPOINT_OPEN,
	BPF_BTF_LOAD,
	BPF_BTF_GET_FD_BY_ID,
	BPF_TASK_FD_QUERY,
	BPF_MAP_LOOKUP_AND_DELETE_ELEM,
	BPF_MAP_FREEZE,
	BPF_BTF_GET_NEXT_ID,
	BPF_MAP_LOOKUP_BATCH,
	BPF_MAP_LOOKUP_AND_DELETE_BATCH,
	BPF_MAP_UPDATE_BATCH,
	BPF_MAP_DELETE_BATCH,
	BPF_LINK_CREATE,
	BPF_LINK_UPDATE,
	BPF_LINK_GET_FD_BY_ID,
	BPF_LINK_GET_NEXT_ID,
	BPF_ENABLE_STATS,
	BPF_ITER_CREATE,
};

enum bpf_map_type {
	BPF_MAP_TYPE_UNSPEC,
	BPF_MAP_TYPE_HASH,
	BPF_MAP_TYPE_ARRAY,
	BPF_MAP_TYPE_PROG_ARRAY,
	BPF_MAP_TYPE_PERF_EVENT_ARRAY,
	BPF_MAP_TYPE_PERCPU_HASH,
	BPF_MAP_TYPE_PERCPU_ARRAY,
	BPF_MAP_TYPE_STACK_TRACE,
	BPF_MAP_TYPE_CGROUP_ARRAY,
	BPF_MAP_TYPE_LRU_HASH,
	BPF_MAP_TYPE_LRU_PERCPU_HASH,
	BPF_MAP_TYPE_LPM_TRIE,
	BPF_MAP_TYPE_ARRAY_OF_MAPS,
	BPF_MAP_TYPE_HASH_OF_MAPS,
	BPF_MAP_TYPE_DEVMAP,
	BPF_MAP_TYPE_SOCKMAP,
	BPF_MAP_TYPE_CPUMAP,
	BPF_MAP_TYPE_XSKMAP,
	BPF_MAP_TYPE_SOCKHASH,
	BPF_MAP_TYPE_CGROUP_STORAGE,
	BPF_MAP_TYPE_REUSEPORT_SOCKARRAY,
	BPF_MAP_TYPE_PERCPU_CGROUP_STORAGE,
	BPF_MAP_TYPE_QUEUE,
	BPF_MAP_TYPE_STACK,
	BPF_MAP_TYPE_SK_STORAGE,
	BPF_MAP_TYPE_DEVMAP_HASH,
	BPF_MAP_TYPE_STRUCT_OPS,
	BPF_MAP_TYPE_RINGBUF,
};

/* Note that tracing related programs such as
 * BPF_PROG_TYPE_{KPROBE,TRACEPOINT,PERF_EVENT,RAW_TRACEPOINT}
 * are not subject to a stable API since kernel internal data
 * structures can change from release to release and may
 * therefore break existing tracing BPF programs. Tracing BPF
 * programs correspond to /a/ specific kernel which is to be
 * analyzed, and not /a/ specific kernel /and/ all future ones.
 */
enum bpf_prog_type {
	BPF_PROG_TYPE_UNSPEC,
	BPF_PROG_TYPE_SOCKET_FILTER,
	BPF_PROG_TYPE_KPROBE,
	BPF_PROG_TYPE_SCHED_CLS,
	BPF_PROG_TYPE_SCHED_ACT,
	BPF_PROG_TYPE_TRACEPOINT,
	BPF_PROG_TYPE_XDP,
	BPF_PROG_TYPE_PERF_EVENT,
	BPF_PROG_TYPE_CGROUP_SKB,
	BPF_PROG_TYPE_CGROUP_SOCK,
	BPF_PROG_TYPE_LWT_IN,
	BPF_PROG_TYPE_LWT_OUT,
	BPF_PROG_TYPE_LWT_XMIT,
	BPF_PROG_TYPE_SOCK_OPS,
	BPF_PROG_TYPE_SK_SKB,
	BPF_PROG_TYPE_CGROUP_DEVICE,
	BPF_PROG_TYPE_SK_MSG,
	BPF_PROG_TYPE_RAW_TRACEPOINT,
	BPF_PROG_TYPE_CGROUP_SOCK_ADDR,
	BPF_PROG_TYPE_LWT_SEG6LOCAL,
	BPF_PROG_TYPE_LIRC_MODE2,
	BPF_PROG_TYPE_SK_REUSEPORT,
	BPF_PROG_TYPE_FLOW_DISSECTOR,
	BPF_PROG_TYPE_CGROUP_SYSCTL,
	BPF_PROG_TYPE_RAW_TRACEPOINT_WRITABLE,
	BPF_PROG_TYPE_CGROUP_SOCKOPT,
	BPF_PROG_TYPE_TRACING,
	BPF_PROG_TYPE_STRUCT_OPS,
	BPF_PROG_TYPE_EXT,
	BPF_PROG_TYPE_LSM,
};

enum bpf_attach_type {
	BPF_CGROUP_INET_INGRESS,
	BPF_CGROUP_INET_EGRESS,
	BPF_CGROUP_INET_SOCK_CREATE,
	BPF_CGROUP_SOCK_OPS,
	BPF_SK_SKB_STREAM_PARSER,
	BPF_SK_SKB_STREAM_VERDICT,
	BPF_CGROUP_DEVICE,
	BPF_SK_MSG_VERDICT,
	BPF_CGROUP_INET4_BIND,
	BPF_CGROUP_INET6_BIND,
	BPF_CGROUP_INET4_CONNECT,
	BPF_CGROUP_INET6_CONNECT,
	BPF_CGROUP_INET4_POST_BIND,
	BPF_CGROUP_INET6_POST_BIND,
	BPF_CGROUP_UDP4_SENDMSG,
	BPF_CGROUP_UDP6_SENDMSG,
	BPF_LIRC_MODE2,
	BPF_FLOW_DISSECTOR,
	BPF_CGROUP_SYSCTL,
	BPF_CGROUP_UDP4_RECVMSG,
	BPF_CGROUP_UDP6_RECVMSG,
	BPF_CGROUP_GETSOCKOPT,
	BPF_CGROUP_SETSOCKOPT,
	BPF_TRACE_RAW_TP,
	BPF_TRACE_FENTRY,
	BPF_TRACE_FEXIT,
	BPF_MODIFY_RETURN,
	BPF_LSM_MAC,
	BPF_TRACE_ITER,
	BPF_CGROUP_INET4_GETPEERNAME,
	BPF_CGROUP_INET6_GETPEERNAME,
	BPF_CGROUP_INET4_GETSOCKNAME,
	BPF_CGROUP_INET6_GETSOCKNAME,
	BPF_XDP_DEVMAP,
	__MAX_BPF_ATTACH_TYPE
};

#define MAX_BPF_ATTACH_TYPE __MAX_BPF_ATTACH_TYPE

enum bpf_link_type {
	BPF_LINK_TYPE_UNSPEC = 0,
	BPF_LINK_TYPE_RAW_TRACEPOINT = 1,
	BPF_LINK_TYPE_TRACING = 2,
	BPF_LINK_TYPE_CGROUP = 3,
	BPF_LINK_TYPE_ITER = 4,
	BPF_LINK_TYPE_NETNS = 5,

	MAX_BPF_LINK_TYPE,
};

/* cgroup-bpf attach flags used in BPF_PROG_ATTACH command
 *
 * NONE(default): No further bpf programs allowed in the subtree.
 *
 * BPF_F_ALLOW_OVERRIDE: If a sub-cgroup installs some bpf program,
 * the program in this cgroup yields to sub-cgroup program.
 *
 * BPF_F_ALLOW_MULTI: If a sub-cgroup installs some bpf program,
 * that cgroup program gets run in addition to the program in this cgroup.
 *
 * Only one program is allowed to be attached to a cgroup with
 * NONE or BPF_F_ALLOW_OVERRIDE flag.
 * Attaching another program on top of NONE or BPF_F_ALLOW_OVERRIDE will
 * release old program and attach the new one. Attach flags has to match.
 *
 * Multiple programs are allowed to be attached to a cgroup with
 * BPF_F_ALLOW_MULTI flag. They are executed in FIFO order
 * (those that were attached first, run first)
 * The programs of sub-cgroup are executed first, then programs of
 * this cgroup and then programs of parent cgroup.
 * When children program makes decision (like picking TCP CA or sock bind)
 * parent program has a chance to override it.
 *
 * With BPF_F_ALLOW_MULTI a new program is added to the end of the list of
 * programs for a cgroup. Though it's possible to replace an old program at
 * any position by also specifying BPF_F_REPLACE flag and position itself in
 * replace_bpf_fd attribute. Old program at this position will be released.
 *
 * A cgroup with MULTI or OVERRIDE flag allows any attach flags in sub-cgroups.
 * A cgroup with NONE doesn't allow any programs in sub-cgroups.
 * Ex1:
 * cgrp1 (MULTI progs A, B) ->
 *    cgrp2 (OVERRIDE prog C) ->
 *      cgrp3 (MULTI prog D) ->
 *        cgrp4 (OVERRIDE prog E) ->
 *          cgrp5 (NONE prog F)
 * the event in cgrp5 triggers execution of F,D,A,B in that order.
 * if prog F is detached, the execution is E,D,A,B
 * if prog F and D are detached, the execution is E,A,B
 * if prog F, E and D are detached, the execution is C,A,B
 *
 * All eligible programs are executed regardless of return code from
 * earlier programs.
 */
#define BPF_F_ALLOW_OVERRIDE	(1U << 0)
#define BPF_F_ALLOW_MULTI	(1U << 1)
#define BPF_F_REPLACE		(1U << 2)

/* If BPF_F_STRICT_ALIGNMENT is used in BPF_PROG_LOAD command, the
 * verifier will perform strict alignment checking as if the kernel
 * has been built with CONFIG_EFFICIENT_UNALIGNED_ACCESS not set,
 * and NET_IP_ALIGN defined to 2.
 */
#define BPF_F_STRICT_ALIGNMENT	(1U << 0)

/* If BPF_F_ANY_ALIGNMENT is used in BPF_PROF_LOAD command, the
 * verifier will allow any alignment whatsoever.  On platforms
 * with strict alignment requirements for loads ands stores (such
 * as sparc and mips) the verifier validates that all loads and
 * stores provably follow this requirement.  This flag turns that
 * checking and enforcement off.
 *
 * It is mostly used for testing when we want to validate the
 * context and memory access aspects of the verifier, but because
 * of an unaligned access the alignment check would trigger before
 * the one we are interested in.
 */
#define BPF_F_ANY_ALIGNMENT	(1U << 1)

/* BPF_F_TEST_RND_HI32 is used in BPF_PROG_LOAD command for testing purpose.
 * Verifier does sub-register def/use analysis and identifies instructions whose
 * def only matters for low 32-bit, high 32-bit is never referenced later
 * through implicit zero extension. Therefore verifier notifies JIT back-ends
 * that it is safe to ignore clearing high 32-bit for these instructions. This
 * saves some back-ends a lot of code-gen. However such optimization is not
 * necessary on some arches, for example x86_64, arm64 etc, whose JIT back-ends
 * hence hasn't used verifier's analysis result. But, we really want to have a
 * way to be able to verify the correctness of the described optimization on
 * x86_64 on which testsuites are frequently exercised.
 *
 * So, this flag is introduced. Once it is set, verifier will randomize high
 * 32-bit for those instructions who has been identified as safe to ignore them.
 * Then, if verifier is not doing correct analysis, such randomization will
 * regress tests to expose bugs.
 */
#define BPF_F_TEST_RND_HI32	(1U << 2)

/* The verifier internal test flag. Behavior is undefined */
#define BPF_F_TEST_STATE_FREQ	(1U << 3)

/* When BPF ldimm64's insn[0].src_reg != 0 then this can have
 * two extensions:
 *
 * insn[0].src_reg:  BPF_PSEUDO_MAP_FD   BPF_PSEUDO_MAP_VALUE
 * insn[0].imm:      map fd              map fd
 * insn[1].imm:      0                   offset into value
 * insn[0].off:      0                   0
 * insn[1].off:      0                   0
 * ldimm64 rewrite:  address of map      address of map[0]+offset
 * verifier type:    CONST_PTR_TO_MAP    PTR_TO_MAP_VALUE
 */
#define BPF_PSEUDO_MAP_FD	1
#define BPF_PSEUDO_MAP_VALUE	2

/* when bpf_call->src_reg == BPF_PSEUDO_CALL, bpf_call->imm == pc-relative
 * offset to another bpf function
 */
#define BPF_PSEUDO_CALL		1

/* flags for BPF_MAP_UPDATE_ELEM command */
enum {
	BPF_ANY		= 0, /* create new element or update existing */
	BPF_NOEXIST	= 1, /* create new element if it didn't exist */
	BPF_EXIST	= 2, /* update existing element */
	BPF_F_LOCK	= 4, /* spin_lock-ed map_lookup/map_update */
};

/* flags for BPF_MAP_CREATE command */
enum {
	BPF_F_NO_PREALLOC	= (1U << 0),
/* Instead of having one common LRU list in the
 * BPF_MAP_TYPE_LRU_[PERCPU_]HASH map, use a percpu LRU list
 * which can scale and perform better.
 * Note, the LRU nodes (including free nodes) cannot be moved
 * across different LRU lists.
 */
	BPF_F_NO_COMMON_LRU	= (1U << 1),
/* Specify numa node during map creation */
	BPF_F_NUMA_NODE		= (1U << 2),

/* Flags for accessing BPF object from syscall side. */
	BPF_F_RDONLY		= (1U << 3),
	BPF_F_WRONLY		= (1U << 4),

/* Flag for stack_map, store build_id+offset instead of pointer */
	BPF_F_STACK_BUILD_ID	= (1U << 5),

/* Zero-initialize hash function seed. This should only be used for testing. */
	BPF_F_ZERO_SEED		= (1U << 6),

/* Flags for accessing BPF object from program side. */
	BPF_F_RDONLY_PROG	= (1U << 7),
	BPF_F_WRONLY_PROG	= (1U << 8),

/* Clone map from listener for newly accepted socket */
	BPF_F_CLONE		= (1U << 9),

/* Enable memory-mapping BPF map */
	BPF_F_MMAPABLE		= (1U << 10),
};

/* Flags for BPF_PROG_QUERY. */

/* Query effective (directly attached + inherited from ancestor cgroups)
 * programs that will be executed for events within a cgroup.
 * attach_flags with this flag are returned only for directly attached programs.
 */
#define BPF_F_QUERY_EFFECTIVE	(1U << 0)

/* type for BPF_ENABLE_STATS */
enum bpf_stats_type {
	/* enabled run_time_ns and run_cnt */
	BPF_STATS_RUN_TIME = 0,
};

enum bpf_stack_build_id_status {
	/* user space need an empty entry to identify end of a trace */
	BPF_STACK_BUILD_ID_EMPTY = 0,
	/* with valid build_id and offset */
	BPF_STACK_BUILD_ID_VALID = 1,
	/* couldn't get build_id, fallback to ip */
	BPF_STACK_BUILD_ID_IP = 2,
};

#define BPF_BUILD_ID_SIZE 20
struct bpf_stack_build_id {
	__s32		status;
	unsigned char	build_id[BPF_BUILD_ID_SIZE];
	union {
		__u64	offset;
		__u64	ip;
	};
};

#define BPF_OBJ_NAME_LEN 16U

union bpf_attr {
	struct { /* anonymous struct used by BPF_MAP_CREATE command */
		__u32	map_type;	/* one of enum bpf_map_type */
		__u32	key_size;	/* size of key in bytes */
		__u32	value_size;	/* size of value in bytes */
		__u32	max_entries;	/* max number of entries in a map */
		__u32	map_flags;	/* BPF_MAP_CREATE related
					 * flags defined above.
					 */
		__u32	inner_map_fd;	/* fd pointing to the inner map */
		__u32	numa_node;	/* numa node (effective only if
					 * BPF_F_NUMA_NODE is set).
					 */
		char	map_name[BPF_OBJ_NAME_LEN];
		__u32	map_ifindex;	/* ifindex of netdev to create on */
		__u32	btf_fd;		/* fd pointing to a BTF type data */
		__u32	btf_key_type_id;	/* BTF type_id of the key */
		__u32	btf_value_type_id;	/* BTF type_id of the value */
		__u32	btf_vmlinux_value_type_id;/* BTF type_id of a kernel-
						   * struct stored as the
						   * map value
						   */
	};

	struct { /* anonymous struct used by BPF_MAP_*_ELEM commands */
		__u32		map_fd;
		__aligned_u64	key;
		union {
			__aligned_u64 value;
			__aligned_u64 next_key;
		};
		__u64		flags;
	};

	struct { /* struct used by BPF_MAP_*_BATCH commands */
		__aligned_u64	in_batch;	/* start batch,
						 * NULL to start from beginning
						 */
		__aligned_u64	out_batch;	/* output: next start batch */
		__aligned_u64	keys;
		__aligned_u64	values;
		__u32		count;		/* input/output:
						 * input: # of key/value
						 * elements
						 * output: # of filled elements
						 */
		__u32		map_fd;
		__u64		elem_flags;
		__u64		flags;
	} batch;

	struct { /* anonymous struct used by BPF_PROG_LOAD command */
		__u32		prog_type;	/* one of enum bpf_prog_type */
		__u32		insn_cnt;
		__aligned_u64	insns;
		__aligned_u64	license;
		__u32		log_level;	/* verbosity level of verifier */
		__u32		log_size;	/* size of user buffer */
		__aligned_u64	log_buf;	/* user supplied buffer */
		__u32		kern_version;	/* not used */
		__u32		prog_flags;
		char		prog_name[BPF_OBJ_NAME_LEN];
		__u32		prog_ifindex;	/* ifindex of netdev to prep for */
		/* For some prog types expected attach type must be known at
		 * load time to verify attach type specific parts of prog
		 * (context accesses, allowed helpers, etc).
		 */
		__u32		expected_attach_type;
		__u32		prog_btf_fd;	/* fd pointing to BTF type data */
		__u32		func_info_rec_size;	/* userspace bpf_func_info size */
		__aligned_u64	func_info;	/* func info */
		__u32		func_info_cnt;	/* number of bpf_func_info records */
		__u32		line_info_rec_size;	/* userspace bpf_line_info size */
		__aligned_u64	line_info;	/* line info */
		__u32		line_info_cnt;	/* number of bpf_line_info records */
		__u32		attach_btf_id;	/* in-kernel BTF type id to attach to */
		__u32		attach_prog_fd; /* 0 to attach to vmlinux */
	};

	struct { /* anonymous struct used by BPF_OBJ_* commands */
		__aligned_u64	pathname;
		__u32		bpf_fd;
		__u32		file_flags;
	};

	struct { /* anonymous struct used by BPF_PROG_ATTACH/DETACH commands */
		__u32		target_fd;	/* container object to attach to */
		__u32		attach_bpf_fd;	/* eBPF program to attach */
		__u32		attach_type;
		__u32		attach_flags;
		__u32		replace_bpf_fd;	/* previously attached eBPF
						 * program to replace if
						 * BPF_F_REPLACE is used
						 */
	};

	struct { /* anonymous struct used by BPF_PROG_TEST_RUN command */
		__u32		prog_fd;
		__u32		retval;
		__u32		data_size_in;	/* input: len of data_in */
		__u32		data_size_out;	/* input/output: len of data_out
						 *   returns ENOSPC if data_out
						 *   is too small.
						 */
		__aligned_u64	data_in;
		__aligned_u64	data_out;
		__u32		repeat;
		__u32		duration;
		__u32		ctx_size_in;	/* input: len of ctx_in */
		__u32		ctx_size_out;	/* input/output: len of ctx_out
						 *   returns ENOSPC if ctx_out
						 *   is too small.
						 */
		__aligned_u64	ctx_in;
		__aligned_u64	ctx_out;
	} test;

	struct { /* anonymous struct used by BPF_*_GET_*_ID */
		union {
			__u32		start_id;
			__u32		prog_id;
			__u32		map_id;
			__u32		btf_id;
			__u32		link_id;
		};
		__u32		next_id;
		__u32		open_flags;
	};

	struct { /* anonymous struct used by BPF_OBJ_GET_INFO_BY_FD */
		__u32		bpf_fd;
		__u32		info_len;
		__aligned_u64	info;
	} info;

	struct { /* anonymous struct used by BPF_PROG_QUERY command */
		__u32		target_fd;	/* container object to query */
		__u32		attach_type;
		__u32		query_flags;
		__u32		attach_flags;
		__aligned_u64	prog_ids;
		__u32		prog_cnt;
	} query;

	struct { /* anonymous struct used by BPF_RAW_TRACEPOINT_OPEN command */
		__u64 name;
		__u32 prog_fd;
	} raw_tracepoint;

	struct { /* anonymous struct for BPF_BTF_LOAD */
		__aligned_u64	btf;
		__aligned_u64	btf_log_buf;
		__u32		btf_size;
		__u32		btf_log_size;
		__u32		btf_log_level;
	};

	struct {
		__u32		pid;		/* input: pid */
		__u32		fd;		/* input: fd */
		__u32		flags;		/* input: flags */
		__u32		buf_len;	/* input/output: buf len */
		__aligned_u64	buf;		/* input/output:
						 *   tp_name for tracepoint
						 *   symbol for kprobe
						 *   filename for uprobe
						 */
		__u32		prog_id;	/* output: prod_id */
		__u32		fd_type;	/* output: BPF_FD_TYPE_* */
		__u64		probe_offset;	/* output: probe_offset */
		__u64		probe_addr;	/* output: probe_addr */
	} task_fd_query;

	struct { /* struct used by BPF_LINK_CREATE command */
		__u32		prog_fd;	/* eBPF program to attach */
		__u32		target_fd;	/* object to attach to */
		__u32		attach_type;	/* attach type */
		__u32		flags;		/* extra flags */
	} link_create;

	struct { /* struct used by BPF_LINK_UPDATE command */
		__u32		link_fd;	/* link fd */
		/* new program fd to update link with */
		__u32		new_prog_fd;
		__u32		flags;		/* extra flags */
		/* expected link's program fd; is specified only if
		 * BPF_F_REPLACE flag is set in flags */
		__u32		old_prog_fd;
	} link_update;

	struct { /* struct used by BPF_ENABLE_STATS command */
		__u32		type;
	} enable_stats;

	struct { /* struct used by BPF_ITER_CREATE command */
		__u32		link_fd;
		__u32		flags;
	} iter_create;

} __attribute__((aligned(8)));

/* The description below is an attempt at providing documentation to eBPF
 * developers about the multiple available eBPF helper functions. It can be
 * parsed and used to produce a manual page. The workflow is the following,
 * and requires the rst2man utility:
 *
 *     $ ./scripts/bpf_helpers_doc.py \
 *             --filename include/uapi/linux/bpf.h > /tmp/bpf-helpers.rst
 *     $ rst2man /tmp/bpf-helpers.rst > /tmp/bpf-helpers.7
 *     $ man /tmp/bpf-helpers.7
 *
 * Note that in order to produce this external documentation, some RST
 * formatting is used in the descriptions to get "bold" and "italics" in
 * manual pages. Also note that the few trailing white spaces are
 * intentional, removing them would break paragraphs for rst2man.
 *
 * Start of BPF helper function descriptions:
 *
 * void *bpf_map_lookup_elem(struct bpf_map *map, const void *key)
 * 	Description
 * 		Perform a lookup in *map* for an entry associated to *key*.
 * 	Return
 * 		Map value associated to *key*, or **NULL** if no entry was
 * 		found.
 *
 * int bpf_map_update_elem(struct bpf_map *map, const void *key, const void *value, u64 flags)
 * 	Description
 * 		Add or update the value of the entry associated to *key* in
 * 		*map* with *value*. *flags* is one of:
 *
 * 		**BPF_NOEXIST**
 * 			The entry for *key* must not exist in the map.
 * 		**BPF_EXIST**
 * 			The entry for *key* must already exist in the map.
 * 		**BPF_ANY**
 * 			No condition on the existence of the entry for *key*.
 *
 * 		Flag value **BPF_NOEXIST** cannot be used for maps of types
 * 		**BPF_MAP_TYPE_ARRAY** or **BPF_MAP_TYPE_PERCPU_ARRAY**  (all
 * 		elements always exist), the helper would return an error.
 * 	Return
 * 		0 on success, or a negative error in case of failure.
 *
 * int bpf_map_delete_elem(struct bpf_map *map, const void *key)
 * 	Description
 * 		Delete entry with *key* from *map*.
 * 	Return
 * 		0 on success, or a negative error in case of failure.
 *
 * int bpf_probe_read(void *dst, u32 size, const void *unsafe_ptr)
 * 	Description
 * 		For tracing programs, safely attempt to read *size* bytes from
 * 		kernel space address *unsafe_ptr* and store the data in *dst*.
 *
 * 		Generally, use **bpf_probe_read_user**\ () or
 * 		**bpf_probe_read_kernel**\ () instead.
 * 	Return
 * 		0 on success, or a negative error in case of failure.
 *
 * u64 bpf_ktime_get_ns(void)
 * 	Description
 * 		Return the time elapsed since system boot, in nanoseconds.
 * 		Does not include time the system was suspended.
 * 		See: **clock_gettime**\ (**CLOCK_MONOTONIC**)
 * 	Return
 * 		Current *ktime*.
 *
 * int bpf_trace_printk(const char *fmt, u32 fmt_size, ...)
 * 	Description
 * 		This helper is a "printk()-like" facility for debugging. It
 * 		prints a message defined by format *fmt* (of size *fmt_size*)
 * 		to file *\/sys/kernel/debug/tracing/trace* from DebugFS, if
 * 		available. It can take up to three additional **u64**
 * 		arguments (as an eBPF helpers, the total number of arguments is
 * 		limited to five).
 *
 * 		Each time the helper is called, it appends a line to the trace.
 * 		Lines are discarded while *\/sys/kernel/debug/tracing/trace* is
 * 		open, use *\/sys/kernel/debug/tracing/trace_pipe* to avoid this.
 * 		The format of the trace is customizable, and the exact output
 * 		one will get depends on the options set in
 * 		*\/sys/kernel/debug/tracing/trace_options* (see also the
 * 		*README* file under the same directory). However, it usually
 * 		defaults to something like:
 *
 * 		::
 *
 * 			telnet-470   [001] .N.. 419421.045894: 0x00000001: <formatted msg>
 *
 * 		In the above:
 *
 * 			* ``telnet`` is the name of the current task.
 * 			* ``470`` is the PID of the current task.
 * 			* ``001`` is the CPU number on which the task is
 * 			  running.
 * 			* In ``.N..``, each character refers to a set of
 * 			  options (whether irqs are enabled, scheduling
 * 			  options, whether hard/softirqs are running, level of
 * 			  preempt_disabled respectively). **N** means that
 * 			  **TIF_NEED_RESCHED** and **PREEMPT_NEED_RESCHED**
 * 			  are set.
 * 			* ``419421.045894`` is a timestamp.
 * 			* ``0x00000001`` is a fake value used by BPF for the
 * 			  instruction pointer register.
 * 			* ``<formatted msg>`` is the message formatted with
 * 			  *fmt*.
 *
 * 		The conversion specifiers supported by *fmt* are similar, but
 * 		more limited than for printk(). They are **%d**, **%i**,
 * 		**%u**, **%x**, **%ld**, **%li**, **%lu**, **%lx**, **%lld**,
 * 		**%lli**, **%llu**, **%llx**, **%p**, **%s**. No modifier (size
 * 		of field, padding with zeroes, etc.) is available, and the
 * 		helper will return **-EINVAL** (but print nothing) if it
 * 		encounters an unknown specifier.
 *
 * 		Also, note that **bpf_trace_printk**\ () is slow, and should
 * 		only be used for debugging purposes. For this reason, a notice
 * 		bloc (spanning several lines) is printed to kernel logs and
 * 		states that the helper should not be used "for production use"
 * 		the first time this helper is used (or more precisely, when
 * 		**trace_printk**\ () buffers are allocated). For passing values
 * 		to user space, perf events should be preferred.
 * 	Return
 * 		The number of bytes written to the buffer, or a negative error
 * 		in case of failure.
 *
 * u32 bpf_get_prandom_u32(void)
 * 	Description
 * 		Get a pseudo-random number.
 *
 * 		From a security point of view, this helper uses its own
 * 		pseudo-random internal state, and cannot be used to infer the
 * 		seed of other random functions in the kernel. However, it is
 * 		essential to note that the generator used by the helper is not
 * 		cryptographically secure.
 * 	Return
 * 		A random 32-bit unsigned value.
 *
 * u32 bpf_get_smp_processor_id(void)
 * 	Description
 * 		Get the SMP (symmetric multiprocessing) processor id. Note that
 * 		all programs run with preemption disabled, which means that the
 * 		SMP processor id is stable during all the execution of the
 * 		program.
 * 	Return
 * 		The SMP id of the processor running the program.
 *
 * int bpf_skb_store_bytes(struct sk_buff *skb, u32 offset, const void *from, u32 len, u64 flags)
 * 	Description
 * 		Store *len* bytes from address *from* into the packet
 * 		associated to *skb*, at *offset*. *flags* are a combination of
 * 		**BPF_F_RECOMPUTE_CSUM** (automatically recompute the
 * 		checksum for the packet after storing the bytes) and
 * 		**BPF_F_INVALIDATE_HASH** (set *skb*\ **->hash**, *skb*\
 * 		**->swhash** and *skb*\ **->l4hash** to 0).
 *
 * 		A call to this helper is susceptible to change the underlying
 * 		packet buffer. Therefore, at load time, all checks on pointers
 * 		previously done by the verifier are invalidated and must be
 * 		performed again, if the helper is used in combination with
 * 		direct packet access.
 * 	Return
 * 		0 on success, or a negative error in case of failure.
 *
 * int bpf_l3_csum_replace(struct sk_buff *skb, u32 offset, u64 from, u64 to, u64 size)
 * 	Description
 * 		Recompute the layer 3 (e.g. IP) checksum for the packet
 * 		associated to *skb*. Computation is incremental, so the helper
 * 		must know the former value of the header field that was
 * 		modified (*from*), the new value of this field (*to*), and the
 * 		number of bytes (2 or 4) for this field, stored in *size*.
 * 		Alternatively, it is possible to store the difference between
 * 		the previous and the new values of the header field in *to*, by
 * 		setting *from* and *size* to 0. For both methods, *offset*
 * 		indicates the location of the IP checksum within the packet.
 *
 * 		This helper works in combination with **bpf_csum_diff**\ (),
 * 		which does not update the checksum in-place, but offers more
 * 		flexibility and can handle sizes larger than 2 or 4 for the
 * 		checksum to update.
 *
 * 		A call to this helper is susceptible to change the underlying
 * 		packet buffer. Therefore, at load time, all checks on pointers
 * 		previously done by the verifier are invalidated and must be
 * 		performed again, if the helper is used in combination with
 * 		direct packet access.
 * 	Return
 * 		0 on success, or a negative error in case of failure.
 *
 * int bpf_l4_csum_replace(struct sk_buff *skb, u32 offset, u64 from, u64 to, u64 flags)
 * 	Description
 * 		Recompute the layer 4 (e.g. TCP, UDP or ICMP) checksum for the
 * 		packet associated to *skb*. Computation is incremental, so the
 * 		helper must know the former value of the header field that was
 * 		modified (*from*), the new value of this field (*to*), and the
 * 		number of bytes (2 or 4) for this field, stored on the lowest
 * 		four bits of *flags*. Alternatively, it is possible to store
 * 		the difference between the previous and the new values of the
 * 		header field in *to*, by setting *from* and the four lowest
 * 		bits of *flags* to 0. For both methods, *offset* indicates the
 * 		location of the IP checksum within the packet. In addition to
 * 		the size of the field, *flags* can be added (bitwise OR) actual
 * 		flags. With **BPF_F_MARK_MANGLED_0**, a null checksum is left
 * 		untouched (unless **BPF_F_MARK_ENFORCE** is added as well), and
 * 		for updates resulting in a null checksum the value is set to
 * 		**CSUM_MANGLED_0** instead. Flag **BPF_F_PSEUDO_HDR** indicates
 * 		the checksum is to be computed against a pseudo-header.
 *
 * 		This helper works in combination with **bpf_csum_diff**\ (),
 * 		which does not update the checksum in-place, but offers more
 * 		flexibility and can handle sizes larger than 2 or 4 for the
 * 		checksum to update.
 *
 * 		A call to this helper is susceptible to change the underlying
 * 		packet buffer. Therefore, at load time, all checks on pointers
 * 		previously done by the verifier are invalidated and must be
 * 		performed again, if the helper is used in combination with
 * 		direct packet access.
 * 	Return
 * 		0 on success, or a negative error in case of failure.
 *
 * int bpf_tail_call(void *ctx, struct bpf_map *prog_array_map, u32 index)
 * 	Description
 * 		This special helper is used to trigger a "tail call", or in
 * 		other words, to jump into another eBPF program. The same stack
 * 		frame is used (but values on stack and in registers for the
 * 		caller are not accessible to the callee). This mechanism allows
 * 		for program chaining, either for raising the maximum number of
 * 		available eBPF instructions, or to execute given programs in
 * 		conditional blocks. For security reasons, there is an upper
 * 		limit to the number of successive tail calls that can be
 * 		performed.
 *
 * 		Upon call of this helper, the program attempts to jump into a
 * 		program referenced at index *index* in *prog_array_map*, a
 * 		special map of type **BPF_MAP_TYPE_PROG_ARRAY**, and passes
 * 		*ctx*, a pointer to the context.
 *
 * 		If the call succeeds, the kernel immediately runs the first
 * 		instruction of the new program. This is not a function call,
 * 		and it never returns to the previous program. If the call
 * 		fails, then the helper has no effect, and the caller continues
 * 		to run its subsequent instructions. A call can fail if the
 * 		destination program for the jump does not exist (i.e. *index*
 * 		is superior to the number of entries in *prog_array_map*), or
 * 		if the maximum number of tail calls has been reached for this
 * 		chain of programs. This limit is defined in the kernel by the
 * 		macro **MAX_TAIL_CALL_CNT** (not accessible to user space),
 * 		which is currently set to 32.
 * 	Return
 * 		0 on success, or a negative error in case of failure.
 *
 * int bpf_clone_redirect(struct sk_buff *skb, u32 ifindex, u64 flags)
 * 	Description
 * 		Clone and redirect the packet associated to *skb* to another
 * 		net device of index *ifindex*. Both ingress and egress
 * 		interfaces can be used for redirection. The **BPF_F_INGRESS**
 * 		value in *flags* is used to make the distinction (ingress path
 * 		is selected if the flag is present, egress path otherwise).
 * 		This is the only flag supported for now.
 *
 * 		In comparison with **bpf_redirect**\ () helper,
 * 		**bpf_clone_redirect**\ () has the associated cost of
 * 		duplicating the packet buffer, but this can be executed out of
 * 		the eBPF program. Conversely, **bpf_redirect**\ () is more
 * 		efficient, but it is handled through an action code where the
 * 		redirection happens only after the eBPF program has returned.
 *
 * 		A call to this helper is susceptible to change the underlying
 * 		packet buffer. Therefore, at load time, all checks on pointers
 * 		previously done by the verifier are invalidated and must be
 * 		performed again, if the helper is used in combination with
 * 		direct packet access.
 * 	Return
 * 		0 on success, or a negative error in case of failure.
 *
 * u64 bpf_get_current_pid_tgid(void)
 * 	Return
 * 		A 64-bit integer containing the current tgid and pid, and
 * 		created as such:
 * 		*current_task*\ **->tgid << 32 \|**
 * 		*current_task*\ **->pid**.
 *
 * u64 bpf_get_current_uid_gid(void)
 * 	Return
 * 		A 64-bit integer containing the current GID and UID, and
 * 		created as such: *current_gid* **<< 32 \|** *current_uid*.
 *
 * int bpf_get_current_comm(void *buf, u32 size_of_buf)
 * 	Description
 * 		Copy the **comm** attribute of the current task into *buf* of
 * 		*size_of_buf*. The **comm** attribute contains the name of
 * 		the executable (excluding the path) for the current task. The
 * 		*size_of_buf* must be strictly positive. On success, the
 * 		helper makes sure that the *buf* is NUL-terminated. On failure,
 * 		it is filled with zeroes.
 * 	Return
 * 		0 on success, or a negative error in case of failure.
 *
 * u32 bpf_get_cgroup_classid(struct sk_buff *skb)
 * 	Description
 * 		Retrieve the classid for the current task, i.e. for the net_cls
 * 		cgroup to which *skb* belongs.
 *
 * 		This helper can be used on TC egress path, but not on ingress.
 *
 * 		The net_cls cgroup provides an interface to tag network packets
 * 		based on a user-provided identifier for all traffic coming from
 * 		the tasks belonging to the related cgroup. See also the related
 * 		kernel documentation, available from the Linux sources in file
 * 		*Documentation/admin-guide/cgroup-v1/net_cls.rst*.
 *
 * 		The Linux kernel has two versions for cgroups: there are
 * 		cgroups v1 and cgroups v2. Both are available to users, who can
 * 		use a mixture of them, but note that the net_cls cgroup is for
 * 		cgroup v1 only. This makes it incompatible with BPF programs
 * 		run on cgroups, which is a cgroup-v2-only feature (a socket can
 * 		only hold data for one version of cgroups at a time).
 *
 * 		This helper is only available is the kernel was compiled with
 * 		the **CONFIG_CGROUP_NET_CLASSID** configuration option set to
 * 		"**y**" or to "**m**".
 * 	Return
 * 		The classid, or 0 for the default unconfigured classid.
 *
 * int bpf_skb_vlan_push(struct sk_buff *skb, __be16 vlan_proto, u16 vlan_tci)
 * 	Description
 * 		Push a *vlan_tci* (VLAN tag control information) of protocol
 * 		*vlan_proto* to the packet associated to *skb*, then update
 * 		the checksum. Note that if *vlan_proto* is different from
 * 		**ETH_P_8021Q** and **ETH_P_8021AD**, it is considered to
 * 		be **ETH_P_8021Q**.
 *
 * 		A call to this helper is susceptible to change the underlying
 * 		packet buffer. Therefore, at load time, all checks on pointers
 * 		previously done by the verifier are invalidated and must be
 * 		performed again, if the helper is used in combination with
 * 		direct packet access.
 * 	Return
 * 		0 on success, or a negative error in case of failure.
 *
 * int bpf_skb_vlan_pop(struct sk_buff *skb)
 * 	Description
 * 		Pop a VLAN header from the packet associated to *skb*.
 *
 * 		A call to this helper is susceptible to change the underlying
 * 		packet buffer. Therefore, at load time, all checks on pointers
 * 		previously done by the verifier are invalidated and must be
 * 		performed again, if the helper is used in combination with
 * 		direct packet access.
 * 	Return
 * 		0 on success, or a negative error in case of failure.
 *
 * int bpf_skb_get_tunnel_key(struct sk_buff *skb, struct bpf_tunnel_key *key, u32 size, u64 flags)
 * 	Description
 * 		Get tunnel metadata. This helper takes a pointer *key* to an
 * 		empty **struct bpf_tunnel_key** of **size**, that will be
 * 		filled with tunnel metadata for the packet associated to *skb*.
 * 		The *flags* can be set to **BPF_F_TUNINFO_IPV6**, which
 * 		indicates that the tunnel is based on IPv6 protocol instead of
 * 		IPv4.
 *
 * 		The **struct bpf_tunnel_key** is an object that generalizes the
 * 		principal parameters used by various tunneling protocols into a
 * 		single struct. This way, it can be used to easily make a
 * 		decision based on the contents of the encapsulation header,
 * 		"summarized" in this struct. In particular, it holds the IP
 * 		address of the remote end (IPv4 or IPv6, depending on the case)
 * 		in *key*\ **->remote_ipv4** or *key*\ **->remote_ipv6**. Also,
 * 		this struct exposes the *key*\ **->tunnel_id**, which is
 * 		generally mapped to a VNI (Virtual Network Identifier), making
 * 		it programmable together with the **bpf_skb_set_tunnel_key**\
 * 		() helper.
 *
 * 		Let's imagine that the following code is part of a program
 * 		attached to the TC ingress interface, on one end of a GRE
 * 		tunnel, and is supposed to filter out all messages coming from
 * 		remote ends with IPv4 address other than 10.0.0.1:
 *
 * 		::
 *
 * 			int ret;
 * 			struct bpf_tunnel_key key = {};
 * 			
 * 			ret = bpf_skb_get_tunnel_key(skb, &key, sizeof(key), 0);
 * 			if (ret < 0)
 * 				return TC_ACT_SHOT;	// drop packet
 * 			
 * 			if (key.remote_ipv4 != 0x0a000001)
 * 				return TC_ACT_SHOT;	// drop packet
 * 			
 * 			return TC_ACT_OK;		// accept packet
 *
 * 		This interface can also be used with all encapsulation devices
 * 		that can operate in "collect metadata" mode: instead of having
 * 		one network device per specific configuration, the "collect
 * 		metadata" mode only requires a single device where the
 * 		configuration can be extracted from this helper.
 *
 * 		This can be used together with various tunnels such as VXLan,
 * 		Geneve, GRE or IP in IP (IPIP).
 * 	Return
 * 		0 on success, or a negative error in case of failure.
 *
 * int bpf_skb_set_tunnel_key(struct sk_buff *skb, struct bpf_tunnel_key *key, u32 size, u64 flags)
 * 	Description
 * 		Populate tunnel metadata for packet associated to *skb.* The
 * 		tunnel metadata is set to the contents of *key*, of *size*. The
 * 		*flags* can be set to a combination of the following values:
 *
 * 		**BPF_F_TUNINFO_IPV6**
 * 			Indicate that the tunnel is based on IPv6 protocol
 * 			instead of IPv4.
 * 		**BPF_F_ZERO_CSUM_TX**
 * 			For IPv4 packets, add a flag to tunnel metadata
 * 			indicating that checksum computation should be skipped
 * 			and checksum set to zeroes.
 * 		**BPF_F_DONT_FRAGMENT**
 * 			Add a flag to tunnel metadata indicating that the
 * 			packet should not be fragmented.
 * 		**BPF_F_SEQ_NUMBER**
 * 			Add a flag to tunnel metadata indicating that a
 * 			sequence number should be added to tunnel header before
 * 			sending the packet. This flag was added for GRE
 * 			encapsulation, but might be used with other protocols
 * 			as well in the future.
 *
 * 		Here is a typical usage on the transmit path:
 *
 * 		::
 *
 * 			struct bpf_tunnel_key key;
 * 			     populate key ...
 * 			bpf_skb_set_tunnel_key(skb, &key, sizeof(key), 0);
 * 			bpf_clone_redirect(skb, vxlan_dev_ifindex, 0);
 *
 * 		See also the description of the **bpf_skb_get_tunnel_key**\ ()
 * 		helper for additional information.
 * 	Return
 * 		0 on success, or a negative error in case of failure.
 *
 * u64 bpf_perf_event_read(struct bpf_map *map, u64 flags)
 * 	Description
 * 		Read the value of a perf event counter. This helper relies on a
 * 		*map* of type **BPF_MAP_TYPE_PERF_EVENT_ARRAY**. The nature of
 * 		the perf event counter is selected when *map* is updated with
 * 		perf event file descriptors. The *map* is an array whose size
 * 		is the number of available CPUs, and each cell contains a value
 * 		relative to one CPU. The value to retrieve is indicated by
 * 		*flags*, that contains the index of the CPU to look up, masked
 * 		with **BPF_F_INDEX_MASK**. Alternatively, *flags* can be set to
 * 		**BPF_F_CURRENT_CPU** to indicate that the value for the
 * 		current CPU should be retrieved.
 *
 * 		Note that before Linux 4.13, only hardware perf event can be
 * 		retrieved.
 *
 * 		Also, be aware that the newer helper
 * 		**bpf_perf_event_read_value**\ () is recommended over
 * 		**bpf_perf_event_read**\ () in general. The latter has some ABI
 * 		quirks where error and counter value are used as a return code
 * 		(which is wrong to do since ranges may overlap). This issue is
 * 		fixed with **bpf_perf_event_read_value**\ (), which at the same
 * 		time provides more features over the **bpf_perf_event_read**\
 * 		() interface. Please refer to the description of
 * 		**bpf_perf_event_read_value**\ () for details.
 * 	Return
 * 		The value of the perf event counter read from the map, or a
 * 		negative error code in case of failure.
 *
 * int bpf_redirect(u32 ifindex, u64 flags)
 * 	Description
 * 		Redirect the packet to another net device of index *ifindex*.
 * 		This helper is somewhat similar to **bpf_clone_redirect**\
 * 		(), except that the packet is not cloned, which provides
 * 		increased performance.
 *
 * 		Except for XDP, both ingress and egress interfaces can be used
 * 		for redirection. The **BPF_F_INGRESS** value in *flags* is used
 * 		to make the distinction (ingress path is selected if the flag
 * 		is present, egress path otherwise). Currently, XDP only
 * 		supports redirection to the egress interface, and accepts no
 * 		flag at all.
 *
 * 		The same effect can also be attained with the more generic
 * 		**bpf_redirect_map**\ (), which uses a BPF map to store the
 * 		redirect target instead of providing it directly to the helper.
 * 	Return
 * 		For XDP, the helper returns **XDP_REDIRECT** on success or
 * 		**XDP_ABORTED** on error. For other program types, the values
 * 		are **TC_ACT_REDIRECT** on success or **TC_ACT_SHOT** on
 * 		error.
 *
 * u32 bpf_get_route_realm(struct sk_buff *skb)
 * 	Description
 * 		Retrieve the realm or the route, that is to say the
 * 		**tclassid** field of the destination for the *skb*. The
 * 		indentifier retrieved is a user-provided tag, similar to the
 * 		one used with the net_cls cgroup (see description for
 * 		**bpf_get_cgroup_classid**\ () helper), but here this tag is
 * 		held by a route (a destination entry), not by a task.
 *
 * 		Retrieving this identifier works with the clsact TC egress hook
 * 		(see also **tc-bpf(8)**), or alternatively on conventional
 * 		classful egress qdiscs, but not on TC ingress path. In case of
 * 		clsact TC egress hook, this has the advantage that, internally,
 * 		the destination entry has not been dropped yet in the transmit
 * 		path. Therefore, the destination entry does not need to be
 * 		artificially held via **netif_keep_dst**\ () for a classful
 * 		qdisc until the *skb* is freed.
 *
 * 		This helper is available only if the kernel was compiled with
 * 		**CONFIG_IP_ROUTE_CLASSID** configuration option.
 * 	Return
 * 		The realm of the route for the packet associated to *skb*, or 0
 * 		if none was found.
 *
 * int bpf_perf_event_output(void *ctx, struct bpf_map *map, u64 flags, void *data, u64 size)
 * 	Description
 * 		Write raw *data* blob into a special BPF perf event held by
 * 		*map* of type **BPF_MAP_TYPE_PERF_EVENT_ARRAY**. This perf
 * 		event must have the following attributes: **PERF_SAMPLE_RAW**
 * 		as **sample_type**, **PERF_TYPE_SOFTWARE** as **type**, and
 * 		**PERF_COUNT_SW_BPF_OUTPUT** as **config**.
 *
 * 		The *flags* are used to indicate the index in *map* for which
 * 		the value must be put, masked with **BPF_F_INDEX_MASK**.
 * 		Alternatively, *flags* can be set to **BPF_F_CURRENT_CPU**
 * 		to indicate that the index of the current CPU core should be
 * 		used.
 *
 * 		The value to write, of *size*, is passed through eBPF stack and
 * 		pointed by *data*.
 *
 * 		The context of the program *ctx* needs also be passed to the
 * 		helper.
 *
 * 		On user space, a program willing to read the values needs to
 * 		call **perf_event_open**\ () on the perf event (either for
 * 		one or for all CPUs) and to store the file descriptor into the
 * 		*map*. This must be done before the eBPF program can send data
 * 		into it. An example is available in file
 * 		*samples/bpf/trace_output_user.c* in the Linux kernel source
 * 		tree (the eBPF program counterpart is in
 * 		*samples/bpf/trace_output_kern.c*).
 *
 * 		**bpf_perf_event_output**\ () achieves better performance
 * 		than **bpf_trace_printk**\ () for sharing data with user
 * 		space, and is much better suitable for streaming data from eBPF
 * 		programs.
 *
 * 		Note that this helper is not restricted to tracing use cases
 * 		and can be used with programs attached to TC or XDP as well,
 * 		where it allows for passing data to user space listeners. Data
 * 		can be:
 *
 * 		* Only custom structs,
 * 		* Only the packet payload, or
 * 		* A combination of both.
 * 	Return
 * 		0 on success, or a negative error in case of failure.
 *
 * int bpf_skb_load_bytes(const void *skb, u32 offset, void *to, u32 len)
 * 	Description
 * 		This helper was provided as an easy way to load data from a
 * 		packet. It can be used to load *len* bytes from *offset* from
 * 		the packet associated to *skb*, into the buffer pointed by
 * 		*to*.
 *
 * 		Since Linux 4.7, usage of this helper has mostly been replaced
 * 		by "direct packet access", enabling packet data to be
 * 		manipulated with *skb*\ **->data** and *skb*\ **->data_end**
 * 		pointing respectively to the first byte of packet data and to
 * 		the byte after the last byte of packet data. However, it
 * 		remains useful if one wishes to read large quantities of data
 * 		at once from a packet into the eBPF stack.
 * 	Return
 * 		0 on success, or a negative error in case of failure.
 *
 * int bpf_get_stackid(void *ctx, struct bpf_map *map, u64 flags)
 * 	Description
 * 		Walk a user or a kernel stack and return its id. To achieve
 * 		this, the helper needs *ctx*, which is a pointer to the context
 * 		on which the tracing program is executed, and a pointer to a
 * 		*map* of type **BPF_MAP_TYPE_STACK_TRACE**.
 *
 * 		The last argument, *flags*, holds the number of stack frames to
 * 		skip (from 0 to 255), masked with
 * 		**BPF_F_SKIP_FIELD_MASK**. The next bits can be used to set
 * 		a combination of the following flags:
 *
 * 		**BPF_F_USER_STACK**
 * 			Collect a user space stack instead of a kernel stack.
 * 		**BPF_F_FAST_STACK_CMP**
 * 			Compare stacks by hash only.
 * 		**BPF_F_REUSE_STACKID**
 * 			If two different stacks hash into the same *stackid*,
 * 			discard the old one.
 *
 * 		The stack id retrieved is a 32 bit long integer handle which
 * 		can be further combined with other data (including other stack
 * 		ids) and used as a key into maps. This can be useful for
 * 		generating a variety of graphs (such as flame graphs or off-cpu
 * 		graphs).
 *
 * 		For walking a stack, this helper is an improvement over
 * 		**bpf_probe_read**\ (), which can be used with unrolled loops
 * 		but is not efficient and consumes a lot of eBPF instructions.
 * 		Instead, **bpf_get_stackid**\ () can collect up to
 * 		**PERF_MAX_STACK_DEPTH** both kernel and user frames. Note that
 * 		this limit can be controlled with the **sysctl** program, and
 * 		that it should be manually increased in order to profile long
 * 		user stacks (such as stacks for Java programs). To do so, use:
 *
 * 		::
 *
 * 			# sysctl kernel.perf_event_max_stack=<new value>
 * 	Return
 * 		The positive or null stack id on success, or a negative error
 * 		in case of failure.
 *
 * s64 bpf_csum_diff(__be32 *from, u32 from_size, __be32 *to, u32 to_size, __wsum seed)
 * 	Description
 * 		Compute a checksum difference, from the raw buffer pointed by
 * 		*from*, of length *from_size* (that must be a multiple of 4),
 * 		towards the raw buffer pointed by *to*, of size *to_size*
 * 		(same remark). An optional *seed* can be added to the value
 * 		(this can be cascaded, the seed may come from a previous call
 * 		to the helper).
 *
 * 		This is flexible enough to be used in several ways:
 *
 * 		* With *from_size* == 0, *to_size* > 0 and *seed* set to
 * 		  checksum, it can be used when pushing new data.
 * 		* With *from_size* > 0, *to_size* == 0 and *seed* set to
 * 		  checksum, it can be used when removing data from a packet.
 * 		* With *from_size* > 0, *to_size* > 0 and *seed* set to 0, it
 * 		  can be used to compute a diff. Note that *from_size* and
 * 		  *to_size* do not need to be equal.
 *
 * 		This helper can be used in combination with
 * 		**bpf_l3_csum_replace**\ () and **bpf_l4_csum_replace**\ (), to
 * 		which one can feed in the difference computed with
 * 		**bpf_csum_diff**\ ().
 * 	Return
 * 		The checksum result, or a negative error code in case of
 * 		failure.
 *
 * int bpf_skb_get_tunnel_opt(struct sk_buff *skb, void *opt, u32 size)
 * 	Description
 * 		Retrieve tunnel options metadata for the packet associated to
 * 		*skb*, and store the raw tunnel option data to the buffer *opt*
 * 		of *size*.
 *
 * 		This helper can be used with encapsulation devices that can
 * 		operate in "collect metadata" mode (please refer to the related
 * 		note in the description of **bpf_skb_get_tunnel_key**\ () for
 * 		more details). A particular example where this can be used is
 * 		in combination with the Geneve encapsulation protocol, where it
 * 		allows for pushing (with **bpf_skb_get_tunnel_opt**\ () helper)
 * 		and retrieving arbitrary TLVs (Type-Length-Value headers) from
 * 		the eBPF program. This allows for full customization of these
 * 		headers.
 * 	Return
 * 		The size of the option data retrieved.
 *
 * int bpf_skb_set_tunnel_opt(struct sk_buff *skb, void *opt, u32 size)
 * 	Description
 * 		Set tunnel options metadata for the packet associated to *skb*
 * 		to the option data contained in the raw buffer *opt* of *size*.
 *
 * 		See also the description of the **bpf_skb_get_tunnel_opt**\ ()
 * 		helper for additional information.
 * 	Return
 * 		0 on success, or a negative error in case of failure.
 *
 * int bpf_skb_change_proto(struct sk_buff *skb, __be16 proto, u64 flags)
 * 	Description
 * 		Change the protocol of the *skb* to *proto*. Currently
 * 		supported are transition from IPv4 to IPv6, and from IPv6 to
 * 		IPv4. The helper takes care of the groundwork for the
 * 		transition, including resizing the socket buffer. The eBPF
 * 		program is expected to fill the new headers, if any, via
 * 		**skb_store_bytes**\ () and to recompute the checksums with
 * 		**bpf_l3_csum_replace**\ () and **bpf_l4_csum_replace**\
 * 		(). The main case for this helper is to perform NAT64
 * 		operations out of an eBPF program.
 *
 * 		Internally, the GSO type is marked as dodgy so that headers are
 * 		checked and segments are recalculated by the GSO/GRO engine.
 * 		The size for GSO target is adapted as well.
 *
 * 		All values for *flags* are reserved for future usage, and must
 * 		be left at zero.
 *
 * 		A call to this helper is susceptible to change the underlying
 * 		packet buffer. Therefore, at load time, all checks on pointers
 * 		previously done by the verifier are invalidated and must be
 * 		performed again, if the helper is used in combination with
 * 		direct packet access.
 * 	Return
 * 		0 on success, or a negative error in case of failure.
 *
 * int bpf_skb_change_type(struct sk_buff *skb, u32 type)
 * 	Description
 * 		Change the packet type for the packet associated to *skb*. This
 * 		comes down to setting *skb*\ **->pkt_type** to *type*, except
 * 		the eBPF program does not have a write access to *skb*\
 * 		**->pkt_type** beside this helper. Using a helper here allows
 * 		for graceful handling of errors.
 *
 * 		The major use case is to change incoming *skb*s to
 * 		**PACKET_HOST** in a programmatic way instead of having to
 * 		recirculate via **redirect**\ (..., **BPF_F_INGRESS**), for
 * 		example.
 *
 * 		Note that *type* only allows certain values. At this time, they
 * 		are:
 *
 * 		**PACKET_HOST**
 * 			Packet is for us.
 * 		**PACKET_BROADCAST**
 * 			Send packet to all.
 * 		**PACKET_MULTICAST**
 * 			Send packet to group.
 * 		**PACKET_OTHERHOST**
 * 			Send packet to someone else.
 * 	Return
 * 		0 on success, or a negative error in case of failure.
 *
 * int bpf_skb_under_cgroup(struct sk_buff *skb, struct bpf_map *map, u32 index)
 * 	Description
 * 		Check whether *skb* is a descendant of the cgroup2 held by
 * 		*map* of type **BPF_MAP_TYPE_CGROUP_ARRAY**, at *index*.
 * 	Return
 * 		The return value depends on the result of the test, and can be:
 *
 * 		* 0, if the *skb* failed the cgroup2 descendant test.
 * 		* 1, if the *skb* succeeded the cgroup2 descendant test.
 * 		* A negative error code, if an error occurred.
 *
 * u32 bpf_get_hash_recalc(struct sk_buff *skb)
 * 	Description
 * 		Retrieve the hash of the packet, *skb*\ **->hash**. If it is
 * 		not set, in particular if the hash was cleared due to mangling,
 * 		recompute this hash. Later accesses to the hash can be done
 * 		directly with *skb*\ **->hash**.
 *
 * 		Calling **bpf_set_hash_invalid**\ (), changing a packet
 * 		prototype with **bpf_skb_change_proto**\ (), or calling
 * 		**bpf_skb_store_bytes**\ () with the
 * 		**BPF_F_INVALIDATE_HASH** are actions susceptible to clear
 * 		the hash and to trigger a new computation for the next call to
 * 		**bpf_get_hash_recalc**\ ().
 * 	Return
 * 		The 32-bit hash.
 *
 * u64 bpf_get_current_task(void)
 * 	Return
 * 		A pointer to the current task struct.
 *
 * int bpf_probe_write_user(void *dst, const void *src, u32 len)
 * 	Description
 * 		Attempt in a safe way to write *len* bytes from the buffer
 * 		*src* to *dst* in memory. It only works for threads that are in
 * 		user context, and *dst* must be a valid user space address.
 *
 * 		This helper should not be used to implement any kind of
 * 		security mechanism because of TOC-TOU attacks, but rather to
 * 		debug, divert, and manipulate execution of semi-cooperative
 * 		processes.
 *
 * 		Keep in mind that this feature is meant for experiments, and it
 * 		has a risk of crashing the system and running programs.
 * 		Therefore, when an eBPF program using this helper is attached,
 * 		a warning including PID and process name is printed to kernel
 * 		logs.
 * 	Return
 * 		0 on success, or a negative error in case of failure.
 *
 * int bpf_current_task_under_cgroup(struct bpf_map *map, u32 index)
 * 	Description
 * 		Check whether the probe is being run is the context of a given
 * 		subset of the cgroup2 hierarchy. The cgroup2 to test is held by
 * 		*map* of type **BPF_MAP_TYPE_CGROUP_ARRAY**, at *index*.
 * 	Return
 * 		The return value depends on the result of the test, and can be:
 *
 * 		* 0, if the *skb* task belongs to the cgroup2.
 * 		* 1, if the *skb* task does not belong to the cgroup2.
 * 		* A negative error code, if an error occurred.
 *
 * int bpf_skb_change_tail(struct sk_buff *skb, u32 len, u64 flags)
 * 	Description
 * 		Resize (trim or grow) the packet associated to *skb* to the
 * 		new *len*. The *flags* are reserved for future usage, and must
 * 		be left at zero.
 *
 * 		The basic idea is that the helper performs the needed work to
 * 		change the size of the packet, then the eBPF program rewrites
 * 		the rest via helpers like **bpf_skb_store_bytes**\ (),
 * 		**bpf_l3_csum_replace**\ (), **bpf_l3_csum_replace**\ ()
 * 		and others. This helper is a slow path utility intended for
 * 		replies with control messages. And because it is targeted for
 * 		slow path, the helper itself can afford to be slow: it
 * 		implicitly linearizes, unclones and drops offloads from the
 * 		*skb*.
 *
 * 		A call to this helper is susceptible to change the underlying
 * 		packet buffer. Therefore, at load time, all checks on pointers
 * 		previously done by the verifier are invalidated and must be
 * 		performed again, if the helper is used in combination with
 * 		direct packet access.
 * 	Return
 * 		0 on success, or a negative error in case of failure.
 *
 * int bpf_skb_pull_data(struct sk_buff *skb, u32 len)
 * 	Description
 * 		Pull in non-linear data in case the *skb* is non-linear and not
 * 		all of *len* are part of the linear section. Make *len* bytes
 * 		from *skb* readable and writable. If a zero value is passed for
 * 		*len*, then the whole length of the *skb* is pulled.
 *
 * 		This helper is only needed for reading and writing with direct
 * 		packet access.
 *
 * 		For direct packet access, testing that offsets to access
 * 		are within packet boundaries (test on *skb*\ **->data_end**) is
 * 		susceptible to fail if offsets are invalid, or if the requested
 * 		data is in non-linear parts of the *skb*. On failure the
 * 		program can just bail out, or in the case of a non-linear
 * 		buffer, use a helper to make the data available. The
 * 		**bpf_skb_load_bytes**\ () helper is a first solution to access
 * 		the data. Another one consists in using **bpf_skb_pull_data**
 * 		to pull in once the non-linear parts, then retesting and
 * 		eventually access the data.
 *
 * 		At the same time, this also makes sure the *skb* is uncloned,
 * 		which is a necessary condition for direct write. As this needs
 * 		to be an invariant for the write part only, the verifier
 * 		detects writes and adds a prologue that is calling
 * 		**bpf_skb_pull_data()** to effectively unclone the *skb* from
 * 		the very beginning in case it is indeed cloned.
 *
 * 		A call to this helper is susceptible to change the underlying
 * 		packet buffer. Therefore, at load time, all checks on pointers
 * 		previously done by the verifier are invalidated and must be
 * 		performed again, if the helper is used in combination with
 * 		direct packet access.
 * 	Return
 * 		0 on success, or a negative error in case of failure.
 *
 * s64 bpf_csum_update(struct sk_buff *skb, __wsum csum)
 * 	Description
 * 		Add the checksum *csum* into *skb*\ **->csum** in case the
 * 		driver has supplied a checksum for the entire packet into that
 * 		field. Return an error otherwise. This helper is intended to be
 * 		used in combination with **bpf_csum_diff**\ (), in particular
 * 		when the checksum needs to be updated after data has been
 * 		written into the packet through direct packet access.
 * 	Return
 * 		The checksum on success, or a negative error code in case of
 * 		failure.
 *
 * void bpf_set_hash_invalid(struct sk_buff *skb)
 * 	Description
 * 		Invalidate the current *skb*\ **->hash**. It can be used after
 * 		mangling on headers through direct packet access, in order to
 * 		indicate that the hash is outdated and to trigger a
 * 		recalculation the next time the kernel tries to access this
 * 		hash or when the **bpf_get_hash_recalc**\ () helper is called.
 *
 * int bpf_get_numa_node_id(void)
 * 	Description
 * 		Return the id of the current NUMA node. The primary use case
 * 		for this helper is the selection of sockets for the local NUMA
 * 		node, when the program is attached to sockets using the
 * 		**SO_ATTACH_REUSEPORT_EBPF** option (see also **socket(7)**),
 * 		but the helper is also available to other eBPF program types,
 * 		similarly to **bpf_get_smp_processor_id**\ ().
 * 	Return
 * 		The id of current NUMA node.
 *
 * int bpf_skb_change_head(struct sk_buff *skb, u32 len, u64 flags)
 * 	Description
 * 		Grows headroom of packet associated to *skb* and adjusts the
 * 		offset of the MAC header accordingly, adding *len* bytes of
 * 		space. It automatically extends and reallocates memory as
 * 		required.
 *
 * 		This helper can be used on a layer 3 *skb* to push a MAC header
 * 		for redirection into a layer 2 device.
 *
 * 		All values for *flags* are reserved for future usage, and must
 * 		be left at zero.
 *
 * 		A call to this helper is susceptible to change the underlying
 * 		packet buffer. Therefore, at load time, all checks on pointers
 * 		previously done by the verifier are invalidated and must be
 * 		performed again, if the helper is used in combination with
 * 		direct packet access.
 * 	Return
 * 		0 on success, or a negative error in case of failure.
 *
 * int bpf_xdp_adjust_head(struct xdp_buff *xdp_md, int delta)
 * 	Description
 * 		Adjust (move) *xdp_md*\ **->data** by *delta* bytes. Note that
 * 		it is possible to use a negative value for *delta*. This helper
 * 		can be used to prepare the packet for pushing or popping
 * 		headers.
 *
 * 		A call to this helper is susceptible to change the underlying
 * 		packet buffer. Therefore, at load time, all checks on pointers
 * 		previously done by the verifier are invalidated and must be
 * 		performed again, if the helper is used in combination with
 * 		direct packet access.
 * 	Return
 * 		0 on success, or a negative error in case of failure.
 *
 * int bpf_probe_read_str(void *dst, u32 size, const void *unsafe_ptr)
 * 	Description
 * 		Copy a NUL terminated string from an unsafe kernel address
 * 		*unsafe_ptr* to *dst*. See **bpf_probe_read_kernel_str**\ () for
 * 		more details.
 *
 * 		Generally, use **bpf_probe_read_user_str**\ () or
 * 		**bpf_probe_read_kernel_str**\ () instead.
 * 	Return
 * 		On success, the strictly positive length of the string,
 * 		including the trailing NUL character. On error, a negative
 * 		value.
 *
 * u64 bpf_get_socket_cookie(struct sk_buff *skb)
 * 	Description
 * 		If the **struct sk_buff** pointed by *skb* has a known socket,
 * 		retrieve the cookie (generated by the kernel) of this socket.
 * 		If no cookie has been set yet, generate a new cookie. Once
 * 		generated, the socket cookie remains stable for the life of the
 * 		socket. This helper can be useful for monitoring per socket
 * 		networking traffic statistics as it provides a global socket
 * 		identifier that can be assumed unique.
 * 	Return
 * 		A 8-byte long non-decreasing number on success, or 0 if the
 * 		socket field is missing inside *skb*.
 *
 * u64 bpf_get_socket_cookie(struct bpf_sock_addr *ctx)
 * 	Description
 * 		Equivalent to bpf_get_socket_cookie() helper that accepts
 * 		*skb*, but gets socket from **struct bpf_sock_addr** context.
 * 	Return
 * 		A 8-byte long non-decreasing number.
 *
 * u64 bpf_get_socket_cookie(struct bpf_sock_ops *ctx)
 * 	Description
 * 		Equivalent to **bpf_get_socket_cookie**\ () helper that accepts
 * 		*skb*, but gets socket from **struct bpf_sock_ops** context.
 * 	Return
 * 		A 8-byte long non-decreasing number.
 *
 * u32 bpf_get_socket_uid(struct sk_buff *skb)
 * 	Return
 * 		The owner UID of the socket associated to *skb*. If the socket
 * 		is **NULL**, or if it is not a full socket (i.e. if it is a
 * 		time-wait or a request socket instead), **overflowuid** value
 * 		is returned (note that **overflowuid** might also be the actual
 * 		UID value for the socket).
 *
 * u32 bpf_set_hash(struct sk_buff *skb, u32 hash)
 * 	Description
 * 		Set the full hash for *skb* (set the field *skb*\ **->hash**)
 * 		to value *hash*.
 * 	Return
 * 		0
 *
 * int bpf_setsockopt(void *bpf_socket, int level, int optname, void *optval, int optlen)
 * 	Description
 * 		Emulate a call to **setsockopt()** on the socket associated to
 * 		*bpf_socket*, which must be a full socket. The *level* at
 * 		which the option resides and the name *optname* of the option
 * 		must be specified, see **setsockopt(2)** for more information.
 * 		The option value of length *optlen* is pointed by *optval*.
 *
 * 		*bpf_socket* should be one of the following:
 *
 * 		* **struct bpf_sock_ops** for **BPF_PROG_TYPE_SOCK_OPS**.
 * 		* **struct bpf_sock_addr** for **BPF_CGROUP_INET4_CONNECT**
 * 		  and **BPF_CGROUP_INET6_CONNECT**.
 *
 * 		This helper actually implements a subset of **setsockopt()**.
 * 		It supports the following *level*\ s:
 *
 * 		* **SOL_SOCKET**, which supports the following *optname*\ s:
 * 		  **SO_RCVBUF**, **SO_SNDBUF**, **SO_MAX_PACING_RATE**,
 * 		  **SO_PRIORITY**, **SO_RCVLOWAT**, **SO_MARK**.
 * 		* **IPPROTO_TCP**, which supports the following *optname*\ s:
 * 		  **TCP_CONGESTION**, **TCP_BPF_IW**,
 * 		  **TCP_BPF_SNDCWND_CLAMP**.
 * 		* **IPPROTO_IP**, which supports *optname* **IP_TOS**.
 * 		* **IPPROTO_IPV6**, which supports *optname* **IPV6_TCLASS**.
 * 	Return
 * 		0 on success, or a negative error in case of failure.
 *
 * int bpf_skb_adjust_room(struct sk_buff *skb, s32 len_diff, u32 mode, u64 flags)
 * 	Description
 * 		Grow or shrink the room for data in the packet associated to
 * 		*skb* by *len_diff*, and according to the selected *mode*.
 *
 * 		By default, the helper will reset any offloaded checksum
 * 		indicator of the skb to CHECKSUM_NONE. This can be avoided
 * 		by the following flag:
 *
 * 		* **BPF_F_ADJ_ROOM_NO_CSUM_RESET**: Do not reset offloaded
 * 		  checksum data of the skb to CHECKSUM_NONE.
 *
 *		There are two supported modes at this time:
 *
 *		* **BPF_ADJ_ROOM_MAC**: Adjust room at the mac layer
 *		  (room space is added or removed below the layer 2 header).
 *
 * 		* **BPF_ADJ_ROOM_NET**: Adjust room at the network layer
 * 		  (room space is added or removed below the layer 3 header).
 *
 *		The following flags are supported at this time:
 *
 *		* **BPF_F_ADJ_ROOM_FIXED_GSO**: Do not adjust gso_size.
 *		  Adjusting mss in this way is not allowed for datagrams.
 *
 *		* **BPF_F_ADJ_ROOM_ENCAP_L3_IPV4**,
 *		  **BPF_F_ADJ_ROOM_ENCAP_L3_IPV6**:
 *		  Any new space is reserved to hold a tunnel header.
 *		  Configure skb offsets and other fields accordingly.
 *
 *		* **BPF_F_ADJ_ROOM_ENCAP_L4_GRE**,
 *		  **BPF_F_ADJ_ROOM_ENCAP_L4_UDP**:
 *		  Use with ENCAP_L3 flags to further specify the tunnel type.
 *
 *		* **BPF_F_ADJ_ROOM_ENCAP_L2**\ (*len*):
 *		  Use with ENCAP_L3/L4 flags to further specify the tunnel
 *		  type; *len* is the length of the inner MAC header.
 *
 * 		A call to this helper is susceptible to change the underlying
 * 		packet buffer. Therefore, at load time, all checks on pointers
 * 		previously done by the verifier are invalidated and must be
 * 		performed again, if the helper is used in combination with
 * 		direct packet access.
 * 	Return
 * 		0 on success, or a negative error in case of failure.
 *
 * int bpf_redirect_map(struct bpf_map *map, u32 key, u64 flags)
 * 	Description
 * 		Redirect the packet to the endpoint referenced by *map* at
 * 		index *key*. Depending on its type, this *map* can contain
 * 		references to net devices (for forwarding packets through other
 * 		ports), or to CPUs (for redirecting XDP frames to another CPU;
 * 		but this is only implemented for native XDP (with driver
 * 		support) as of this writing).
 *
 * 		The lower two bits of *flags* are used as the return code if
 * 		the map lookup fails. This is so that the return value can be
 * 		one of the XDP program return codes up to **XDP_TX**, as chosen
 * 		by the caller. Any higher bits in the *flags* argument must be
 * 		unset.
 *
 * 		See also **bpf_redirect**\ (), which only supports redirecting
 * 		to an ifindex, but doesn't require a map to do so.
 * 	Return
 * 		**XDP_REDIRECT** on success, or the value of the two lower bits
 * 		of the *flags* argument on error.
 *
 * int bpf_sk_redirect_map(struct sk_buff *skb, struct bpf_map *map, u32 key, u64 flags)
 * 	Description
 * 		Redirect the packet to the socket referenced by *map* (of type
 * 		**BPF_MAP_TYPE_SOCKMAP**) at index *key*. Both ingress and
 * 		egress interfaces can be used for redirection. The
 * 		**BPF_F_INGRESS** value in *flags* is used to make the
 * 		distinction (ingress path is selected if the flag is present,
 * 		egress path otherwise). This is the only flag supported for now.
 * 	Return
 * 		**SK_PASS** on success, or **SK_DROP** on error.
 *
 * int bpf_sock_map_update(struct bpf_sock_ops *skops, struct bpf_map *map, void *key, u64 flags)
 * 	Description
 * 		Add an entry to, or update a *map* referencing sockets. The
 * 		*skops* is used as a new value for the entry associated to
 * 		*key*. *flags* is one of:
 *
 * 		**BPF_NOEXIST**
 * 			The entry for *key* must not exist in the map.
 * 		**BPF_EXIST**
 * 			The entry for *key* must already exist in the map.
 * 		**BPF_ANY**
 * 			No condition on the existence of the entry for *key*.
 *
 * 		If the *map* has eBPF programs (parser and verdict), those will
 * 		be inherited by the socket being added. If the socket is
 * 		already attached to eBPF programs, this results in an error.
 * 	Return
 * 		0 on success, or a negative error in case of failure.
 *
 * int bpf_xdp_adjust_meta(struct xdp_buff *xdp_md, int delta)
 * 	Description
 * 		Adjust the address pointed by *xdp_md*\ **->data_meta** by
 * 		*delta* (which can be positive or negative). Note that this
 * 		operation modifies the address stored in *xdp_md*\ **->data**,
 * 		so the latter must be loaded only after the helper has been
 * 		called.
 *
 * 		The use of *xdp_md*\ **->data_meta** is optional and programs
 * 		are not required to use it. The rationale is that when the
 * 		packet is processed with XDP (e.g. as DoS filter), it is
 * 		possible to push further meta data along with it before passing
 * 		to the stack, and to give the guarantee that an ingress eBPF
 * 		program attached as a TC classifier on the same device can pick
 * 		this up for further post-processing. Since TC works with socket
 * 		buffers, it remains possible to set from XDP the **mark** or
 * 		**priority** pointers, or other pointers for the socket buffer.
 * 		Having this scratch space generic and programmable allows for
 * 		more flexibility as the user is free to store whatever meta
 * 		data they need.
 *
 * 		A call to this helper is susceptible to change the underlying
 * 		packet buffer. Therefore, at load time, all checks on pointers
 * 		previously done by the verifier are invalidated and must be
 * 		performed again, if the helper is used in combination with
 * 		direct packet access.
 * 	Return
 * 		0 on success, or a negative error in case of failure.
 *
 * int bpf_perf_event_read_value(struct bpf_map *map, u64 flags, struct bpf_perf_event_value *buf, u32 buf_size)
 * 	Description
 * 		Read the value of a perf event counter, and store it into *buf*
 * 		of size *buf_size*. This helper relies on a *map* of type
 * 		**BPF_MAP_TYPE_PERF_EVENT_ARRAY**. The nature of the perf event
 * 		counter is selected when *map* is updated with perf event file
 * 		descriptors. The *map* is an array whose size is the number of
 * 		available CPUs, and each cell contains a value relative to one
 * 		CPU. The value to retrieve is indicated by *flags*, that
 * 		contains the index of the CPU to look up, masked with
 * 		**BPF_F_INDEX_MASK**. Alternatively, *flags* can be set to
 * 		**BPF_F_CURRENT_CPU** to indicate that the value for the
 * 		current CPU should be retrieved.
 *
 * 		This helper behaves in a way close to
 * 		**bpf_perf_event_read**\ () helper, save that instead of
 * 		just returning the value observed, it fills the *buf*
 * 		structure. This allows for additional data to be retrieved: in
 * 		particular, the enabled and running times (in *buf*\
 * 		**->enabled** and *buf*\ **->running**, respectively) are
 * 		copied. In general, **bpf_perf_event_read_value**\ () is
 * 		recommended over **bpf_perf_event_read**\ (), which has some
 * 		ABI issues and provides fewer functionalities.
 *
 * 		These values are interesting, because hardware PMU (Performance
 * 		Monitoring Unit) counters are limited resources. When there are
 * 		more PMU based perf events opened than available counters,
 * 		kernel will multiplex these events so each event gets certain
 * 		percentage (but not all) of the PMU time. In case that
 * 		multiplexing happens, the number of samples or counter value
 * 		will not reflect the case compared to when no multiplexing
 * 		occurs. This makes comparison between different runs difficult.
 * 		Typically, the counter value should be normalized before
 * 		comparing to other experiments. The usual normalization is done
 * 		as follows.
 *
 * 		::
 *
 * 			normalized_counter = counter * t_enabled / t_running
 *
 * 		Where t_enabled is the time enabled for event and t_running is
 * 		the time running for event since last normalization. The
 * 		enabled and running times are accumulated since the perf event
 * 		open. To achieve scaling factor between two invocations of an
 * 		eBPF program, users can use CPU id as the key (which is
 * 		typical for perf array usage model) to remember the previous
 * 		value and do the calculation inside the eBPF program.
 * 	Return
 * 		0 on success, or a negative error in case of failure.
 *
 * int bpf_perf_prog_read_value(struct bpf_perf_event_data *ctx, struct bpf_perf_event_value *buf, u32 buf_size)
 * 	Description
 * 		For en eBPF program attached to a perf event, retrieve the
 * 		value of the event counter associated to *ctx* and store it in
 * 		the structure pointed by *buf* and of size *buf_size*. Enabled
 * 		and running times are also stored in the structure (see
 * 		description of helper **bpf_perf_event_read_value**\ () for
 * 		more details).
 * 	Return
 * 		0 on success, or a negative error in case of failure.
 *
 * int bpf_getsockopt(void *bpf_socket, int level, int optname, void *optval, int optlen)
 * 	Description
 * 		Emulate a call to **getsockopt()** on the socket associated to
 * 		*bpf_socket*, which must be a full socket. The *level* at
 * 		which the option resides and the name *optname* of the option
 * 		must be specified, see **getsockopt(2)** for more information.
 * 		The retrieved value is stored in the structure pointed by
 * 		*opval* and of length *optlen*.
 *
 * 		*bpf_socket* should be one of the following:
 *
 * 		* **struct bpf_sock_ops** for **BPF_PROG_TYPE_SOCK_OPS**.
 * 		* **struct bpf_sock_addr** for **BPF_CGROUP_INET4_CONNECT**
 * 		  and **BPF_CGROUP_INET6_CONNECT**.
 *
 * 		This helper actually implements a subset of **getsockopt()**.
 * 		It supports the following *level*\ s:
 *
 * 		* **IPPROTO_TCP**, which supports *optname*
 * 		  **TCP_CONGESTION**.
 * 		* **IPPROTO_IP**, which supports *optname* **IP_TOS**.
 * 		* **IPPROTO_IPV6**, which supports *optname* **IPV6_TCLASS**.
 * 	Return
 * 		0 on success, or a negative error in case of failure.
 *
 * int bpf_override_return(struct pt_regs *regs, u64 rc)
 * 	Description
 * 		Used for error injection, this helper uses kprobes to override
 * 		the return value of the probed function, and to set it to *rc*.
 * 		The first argument is the context *regs* on which the kprobe
 * 		works.
 *
 * 		This helper works by setting the PC (program counter)
 * 		to an override function which is run in place of the original
 * 		probed function. This means the probed function is not run at
 * 		all. The replacement function just returns with the required
 * 		value.
 *
 * 		This helper has security implications, and thus is subject to
 * 		restrictions. It is only available if the kernel was compiled
 * 		with the **CONFIG_BPF_KPROBE_OVERRIDE** configuration
 * 		option, and in this case it only works on functions tagged with
 * 		**ALLOW_ERROR_INJECTION** in the kernel code.
 *
 * 		Also, the helper is only available for the architectures having
 * 		the CONFIG_FUNCTION_ERROR_INJECTION option. As of this writing,
 * 		x86 architecture is the only one to support this feature.
 * 	Return
 * 		0
 *
 * int bpf_sock_ops_cb_flags_set(struct bpf_sock_ops *bpf_sock, int argval)
 * 	Description
 * 		Attempt to set the value of the **bpf_sock_ops_cb_flags** field
 * 		for the full TCP socket associated to *bpf_sock_ops* to
 * 		*argval*.
 *
 * 		The primary use of this field is to determine if there should
 * 		be calls to eBPF programs of type
 * 		**BPF_PROG_TYPE_SOCK_OPS** at various points in the TCP
 * 		code. A program of the same type can change its value, per
 * 		connection and as necessary, when the connection is
 * 		established. This field is directly accessible for reading, but
 * 		this helper must be used for updates in order to return an
 * 		error if an eBPF program tries to set a callback that is not
 * 		supported in the current kernel.
 *
 * 		*argval* is a flag array which can combine these flags:
 *
 * 		* **BPF_SOCK_OPS_RTO_CB_FLAG** (retransmission time out)
 * 		* **BPF_SOCK_OPS_RETRANS_CB_FLAG** (retransmission)
 * 		* **BPF_SOCK_OPS_STATE_CB_FLAG** (TCP state change)
 * 		* **BPF_SOCK_OPS_RTT_CB_FLAG** (every RTT)
 *
 * 		Therefore, this function can be used to clear a callback flag by
 * 		setting the appropriate bit to zero. e.g. to disable the RTO
 * 		callback:
 *
 * 		**bpf_sock_ops_cb_flags_set(bpf_sock,**
 * 			**bpf_sock->bpf_sock_ops_cb_flags & ~BPF_SOCK_OPS_RTO_CB_FLAG)**
 *
 * 		Here are some examples of where one could call such eBPF
 * 		program:
 *
 * 		* When RTO fires.
 * 		* When a packet is retransmitted.
 * 		* When the connection terminates.
 * 		* When a packet is sent.
 * 		* When a packet is received.
 * 	Return
 * 		Code **-EINVAL** if the socket is not a full TCP socket;
 * 		otherwise, a positive number containing the bits that could not
 * 		be set is returned (which comes down to 0 if all bits were set
 * 		as required).
 *
 * int bpf_msg_redirect_map(struct sk_msg_buff *msg, struct bpf_map *map, u32 key, u64 flags)
 * 	Description
 * 		This helper is used in programs implementing policies at the
 * 		socket level. If the message *msg* is allowed to pass (i.e. if
 * 		the verdict eBPF program returns **SK_PASS**), redirect it to
 * 		the socket referenced by *map* (of type
 * 		**BPF_MAP_TYPE_SOCKMAP**) at index *key*. Both ingress and
 * 		egress interfaces can be used for redirection. The
 * 		**BPF_F_INGRESS** value in *flags* is used to make the
 * 		distinction (ingress path is selected if the flag is present,
 * 		egress path otherwise). This is the only flag supported for now.
 * 	Return
 * 		**SK_PASS** on success, or **SK_DROP** on error.
 *
 * int bpf_msg_apply_bytes(struct sk_msg_buff *msg, u32 bytes)
 * 	Description
 * 		For socket policies, apply the verdict of the eBPF program to
 * 		the next *bytes* (number of bytes) of message *msg*.
 *
 * 		For example, this helper can be used in the following cases:
 *
 * 		* A single **sendmsg**\ () or **sendfile**\ () system call
 * 		  contains multiple logical messages that the eBPF program is
 * 		  supposed to read and for which it should apply a verdict.
 * 		* An eBPF program only cares to read the first *bytes* of a
 * 		  *msg*. If the message has a large payload, then setting up
 * 		  and calling the eBPF program repeatedly for all bytes, even
 * 		  though the verdict is already known, would create unnecessary
 * 		  overhead.
 *
 * 		When called from within an eBPF program, the helper sets a
 * 		counter internal to the BPF infrastructure, that is used to
 * 		apply the last verdict to the next *bytes*. If *bytes* is
 * 		smaller than the current data being processed from a
 * 		**sendmsg**\ () or **sendfile**\ () system call, the first
 * 		*bytes* will be sent and the eBPF program will be re-run with
 * 		the pointer for start of data pointing to byte number *bytes*
 * 		**+ 1**. If *bytes* is larger than the current data being
 * 		processed, then the eBPF verdict will be applied to multiple
 * 		**sendmsg**\ () or **sendfile**\ () calls until *bytes* are
 * 		consumed.
 *
 * 		Note that if a socket closes with the internal counter holding
 * 		a non-zero value, this is not a problem because data is not
 * 		being buffered for *bytes* and is sent as it is received.
 * 	Return
 * 		0
 *
 * int bpf_msg_cork_bytes(struct sk_msg_buff *msg, u32 bytes)
 * 	Description
 * 		For socket policies, prevent the execution of the verdict eBPF
 * 		program for message *msg* until *bytes* (byte number) have been
 * 		accumulated.
 *
 * 		This can be used when one needs a specific number of bytes
 * 		before a verdict can be assigned, even if the data spans
 * 		multiple **sendmsg**\ () or **sendfile**\ () calls. The extreme
 * 		case would be a user calling **sendmsg**\ () repeatedly with
 * 		1-byte long message segments. Obviously, this is bad for
 * 		performance, but it is still valid. If the eBPF program needs
 * 		*bytes* bytes to validate a header, this helper can be used to
 * 		prevent the eBPF program to be called again until *bytes* have
 * 		been accumulated.
 * 	Return
 * 		0
 *
 * int bpf_msg_pull_data(struct sk_msg_buff *msg, u32 start, u32 end, u64 flags)
 * 	Description
 * 		For socket policies, pull in non-linear data from user space
 * 		for *msg* and set pointers *msg*\ **->data** and *msg*\
 * 		**->data_end** to *start* and *end* bytes offsets into *msg*,
 * 		respectively.
 *
 * 		If a program of type **BPF_PROG_TYPE_SK_MSG** is run on a
 * 		*msg* it can only parse data that the (**data**, **data_end**)
 * 		pointers have already consumed. For **sendmsg**\ () hooks this
 * 		is likely the first scatterlist element. But for calls relying
 * 		on the **sendpage** handler (e.g. **sendfile**\ ()) this will
 * 		be the range (**0**, **0**) because the data is shared with
 * 		user space and by default the objective is to avoid allowing
 * 		user space to modify data while (or after) eBPF verdict is
 * 		being decided. This helper can be used to pull in data and to
 * 		set the start and end pointer to given values. Data will be
 * 		copied if necessary (i.e. if data was not linear and if start
 * 		and end pointers do not point to the same chunk).
 *
 * 		A call to this helper is susceptible to change the underlying
 * 		packet buffer. Therefore, at load time, all checks on pointers
 * 		previously done by the verifier are invalidated and must be
 * 		performed again, if the helper is used in combination with
 * 		direct packet access.
 *
 * 		All values for *flags* are reserved for future usage, and must
 * 		be left at zero.
 * 	Return
 * 		0 on success, or a negative error in case of failure.
 *
 * int bpf_bind(struct bpf_sock_addr *ctx, struct sockaddr *addr, int addr_len)
 * 	Description
 * 		Bind the socket associated to *ctx* to the address pointed by
 * 		*addr*, of length *addr_len*. This allows for making outgoing
 * 		connection from the desired IP address, which can be useful for
 * 		example when all processes inside a cgroup should use one
 * 		single IP address on a host that has multiple IP configured.
 *
 * 		This helper works for IPv4 and IPv6, TCP and UDP sockets. The
 * 		domain (*addr*\ **->sa_family**) must be **AF_INET** (or
 * 		**AF_INET6**). It's advised to pass zero port (**sin_port**
 * 		or **sin6_port**) which triggers IP_BIND_ADDRESS_NO_PORT-like
 * 		behavior and lets the kernel efficiently pick up an unused
 * 		port as long as 4-tuple is unique. Passing non-zero port might
 * 		lead to degraded performance.
 * 	Return
 * 		0 on success, or a negative error in case of failure.
 *
 * int bpf_xdp_adjust_tail(struct xdp_buff *xdp_md, int delta)
 * 	Description
 * 		Adjust (move) *xdp_md*\ **->data_end** by *delta* bytes. It is
 * 		possible to both shrink and grow the packet tail.
 * 		Shrink done via *delta* being a negative integer.
 *
 * 		A call to this helper is susceptible to change the underlying
 * 		packet buffer. Therefore, at load time, all checks on pointers
 * 		previously done by the verifier are invalidated and must be
 * 		performed again, if the helper is used in combination with
 * 		direct packet access.
 * 	Return
 * 		0 on success, or a negative error in case of failure.
 *
 * int bpf_skb_get_xfrm_state(struct sk_buff *skb, u32 index, struct bpf_xfrm_state *xfrm_state, u32 size, u64 flags)
 * 	Description
 * 		Retrieve the XFRM state (IP transform framework, see also
 * 		**ip-xfrm(8)**) at *index* in XFRM "security path" for *skb*.
 *
 * 		The retrieved value is stored in the **struct bpf_xfrm_state**
 * 		pointed by *xfrm_state* and of length *size*.
 *
 * 		All values for *flags* are reserved for future usage, and must
 * 		be left at zero.
 *
 * 		This helper is available only if the kernel was compiled with
 * 		**CONFIG_XFRM** configuration option.
 * 	Return
 * 		0 on success, or a negative error in case of failure.
 *
 * int bpf_get_stack(void *ctx, void *buf, u32 size, u64 flags)
 * 	Description
 * 		Return a user or a kernel stack in bpf program provided buffer.
 * 		To achieve this, the helper needs *ctx*, which is a pointer
 * 		to the context on which the tracing program is executed.
 * 		To store the stacktrace, the bpf program provides *buf* with
 * 		a nonnegative *size*.
 *
 * 		The last argument, *flags*, holds the number of stack frames to
 * 		skip (from 0 to 255), masked with
 * 		**BPF_F_SKIP_FIELD_MASK**. The next bits can be used to set
 * 		the following flags:
 *
 * 		**BPF_F_USER_STACK**
 * 			Collect a user space stack instead of a kernel stack.
 * 		**BPF_F_USER_BUILD_ID**
 * 			Collect buildid+offset instead of ips for user stack,
 * 			only valid if **BPF_F_USER_STACK** is also specified.
 *
 * 		**bpf_get_stack**\ () can collect up to
 * 		**PERF_MAX_STACK_DEPTH** both kernel and user frames, subject
 * 		to sufficient large buffer size. Note that
 * 		this limit can be controlled with the **sysctl** program, and
 * 		that it should be manually increased in order to profile long
 * 		user stacks (such as stacks for Java programs). To do so, use:
 *
 * 		::
 *
 * 			# sysctl kernel.perf_event_max_stack=<new value>
 * 	Return
 * 		A non-negative value equal to or less than *size* on success,
 * 		or a negative error in case of failure.
 *
 * int bpf_skb_load_bytes_relative(const void *skb, u32 offset, void *to, u32 len, u32 start_header)
 * 	Description
 * 		This helper is similar to **bpf_skb_load_bytes**\ () in that
 * 		it provides an easy way to load *len* bytes from *offset*
 * 		from the packet associated to *skb*, into the buffer pointed
 * 		by *to*. The difference to **bpf_skb_load_bytes**\ () is that
 * 		a fifth argument *start_header* exists in order to select a
 * 		base offset to start from. *start_header* can be one of:
 *
 * 		**BPF_HDR_START_MAC**
 * 			Base offset to load data from is *skb*'s mac header.
 * 		**BPF_HDR_START_NET**
 * 			Base offset to load data from is *skb*'s network header.
 *
 * 		In general, "direct packet access" is the preferred method to
 * 		access packet data, however, this helper is in particular useful
 * 		in socket filters where *skb*\ **->data** does not always point
 * 		to the start of the mac header and where "direct packet access"
 * 		is not available.
 * 	Return
 * 		0 on success, or a negative error in case of failure.
 *
 * int bpf_fib_lookup(void *ctx, struct bpf_fib_lookup *params, int plen, u32 flags)
 *	Description
 *		Do FIB lookup in kernel tables using parameters in *params*.
 *		If lookup is successful and result shows packet is to be
 *		forwarded, the neighbor tables are searched for the nexthop.
 *		If successful (ie., FIB lookup shows forwarding and nexthop
 *		is resolved), the nexthop address is returned in ipv4_dst
 *		or ipv6_dst based on family, smac is set to mac address of
 *		egress device, dmac is set to nexthop mac address, rt_metric
 *		is set to metric from route (IPv4/IPv6 only), and ifindex
 *		is set to the device index of the nexthop from the FIB lookup.
 *
 *		*plen* argument is the size of the passed in struct.
 *		*flags* argument can be a combination of one or more of the
 *		following values:
 *
 *		**BPF_FIB_LOOKUP_DIRECT**
 *			Do a direct table lookup vs full lookup using FIB
 *			rules.
 *		**BPF_FIB_LOOKUP_OUTPUT**
 *			Perform lookup from an egress perspective (default is
 *			ingress).
 *
 *		*ctx* is either **struct xdp_md** for XDP programs or
 *		**struct sk_buff** tc cls_act programs.
 *	Return
 *		* < 0 if any input argument is invalid
 *		*   0 on success (packet is forwarded, nexthop neighbor exists)
 *		* > 0 one of **BPF_FIB_LKUP_RET_** codes explaining why the
 *		  packet is not forwarded or needs assist from full stack
 *
 * int bpf_sock_hash_update(struct bpf_sock_ops *skops, struct bpf_map *map, void *key, u64 flags)
 *	Description
 *		Add an entry to, or update a sockhash *map* referencing sockets.
 *		The *skops* is used as a new value for the entry associated to
 *		*key*. *flags* is one of:
 *
 *		**BPF_NOEXIST**
 *			The entry for *key* must not exist in the map.
 *		**BPF_EXIST**
 *			The entry for *key* must already exist in the map.
 *		**BPF_ANY**
 *			No condition on the existence of the entry for *key*.
 *
 *		If the *map* has eBPF programs (parser and verdict), those will
 *		be inherited by the socket being added. If the socket is
 *		already attached to eBPF programs, this results in an error.
 *	Return
 *		0 on success, or a negative error in case of failure.
 *
 * int bpf_msg_redirect_hash(struct sk_msg_buff *msg, struct bpf_map *map, void *key, u64 flags)
 *	Description
 *		This helper is used in programs implementing policies at the
 *		socket level. If the message *msg* is allowed to pass (i.e. if
 *		the verdict eBPF program returns **SK_PASS**), redirect it to
 *		the socket referenced by *map* (of type
 *		**BPF_MAP_TYPE_SOCKHASH**) using hash *key*. Both ingress and
 *		egress interfaces can be used for redirection. The
 *		**BPF_F_INGRESS** value in *flags* is used to make the
 *		distinction (ingress path is selected if the flag is present,
 *		egress path otherwise). This is the only flag supported for now.
 *	Return
 *		**SK_PASS** on success, or **SK_DROP** on error.
 *
 * int bpf_sk_redirect_hash(struct sk_buff *skb, struct bpf_map *map, void *key, u64 flags)
 *	Description
 *		This helper is used in programs implementing policies at the
 *		skb socket level. If the sk_buff *skb* is allowed to pass (i.e.
 *		if the verdeict eBPF program returns **SK_PASS**), redirect it
 *		to the socket referenced by *map* (of type
 *		**BPF_MAP_TYPE_SOCKHASH**) using hash *key*. Both ingress and
 *		egress interfaces can be used for redirection. The
 *		**BPF_F_INGRESS** value in *flags* is used to make the
 *		distinction (ingress path is selected if the flag is present,
 *		egress otherwise). This is the only flag supported for now.
 *	Return
 *		**SK_PASS** on success, or **SK_DROP** on error.
 *
 * int bpf_lwt_push_encap(struct sk_buff *skb, u32 type, void *hdr, u32 len)
 *	Description
 *		Encapsulate the packet associated to *skb* within a Layer 3
 *		protocol header. This header is provided in the buffer at
 *		address *hdr*, with *len* its size in bytes. *type* indicates
 *		the protocol of the header and can be one of:
 *
 *		**BPF_LWT_ENCAP_SEG6**
 *			IPv6 encapsulation with Segment Routing Header
 *			(**struct ipv6_sr_hdr**). *hdr* only contains the SRH,
 *			the IPv6 header is computed by the kernel.
 *		**BPF_LWT_ENCAP_SEG6_INLINE**
 *			Only works if *skb* contains an IPv6 packet. Insert a
 *			Segment Routing Header (**struct ipv6_sr_hdr**) inside
 *			the IPv6 header.
 *		**BPF_LWT_ENCAP_IP**
 *			IP encapsulation (GRE/GUE/IPIP/etc). The outer header
 *			must be IPv4 or IPv6, followed by zero or more
 *			additional headers, up to **LWT_BPF_MAX_HEADROOM**
 *			total bytes in all prepended headers. Please note that
 *			if **skb_is_gso**\ (*skb*) is true, no more than two
 *			headers can be prepended, and the inner header, if
 *			present, should be either GRE or UDP/GUE.
 *
 *		**BPF_LWT_ENCAP_SEG6**\ \* types can be called by BPF programs
 *		of type **BPF_PROG_TYPE_LWT_IN**; **BPF_LWT_ENCAP_IP** type can
 *		be called by bpf programs of types **BPF_PROG_TYPE_LWT_IN** and
 *		**BPF_PROG_TYPE_LWT_XMIT**.
 *
 * 		A call to this helper is susceptible to change the underlying
 * 		packet buffer. Therefore, at load time, all checks on pointers
 * 		previously done by the verifier are invalidated and must be
 * 		performed again, if the helper is used in combination with
 * 		direct packet access.
 *	Return
 * 		0 on success, or a negative error in case of failure.
 *
 * int bpf_lwt_seg6_store_bytes(struct sk_buff *skb, u32 offset, const void *from, u32 len)
 *	Description
 *		Store *len* bytes from address *from* into the packet
 *		associated to *skb*, at *offset*. Only the flags, tag and TLVs
 *		inside the outermost IPv6 Segment Routing Header can be
 *		modified through this helper.
 *
 * 		A call to this helper is susceptible to change the underlying
 * 		packet buffer. Therefore, at load time, all checks on pointers
 * 		previously done by the verifier are invalidated and must be
 * 		performed again, if the helper is used in combination with
 * 		direct packet access.
 *	Return
 * 		0 on success, or a negative error in case of failure.
 *
 * int bpf_lwt_seg6_adjust_srh(struct sk_buff *skb, u32 offset, s32 delta)
 *	Description
 *		Adjust the size allocated to TLVs in the outermost IPv6
 *		Segment Routing Header contained in the packet associated to
 *		*skb*, at position *offset* by *delta* bytes. Only offsets
 *		after the segments are accepted. *delta* can be as well
 *		positive (growing) as negative (shrinking).
 *
 * 		A call to this helper is susceptible to change the underlying
 * 		packet buffer. Therefore, at load time, all checks on pointers
 * 		previously done by the verifier are invalidated and must be
 * 		performed again, if the helper is used in combination with
 * 		direct packet access.
 *	Return
 * 		0 on success, or a negative error in case of failure.
 *
 * int bpf_lwt_seg6_action(struct sk_buff *skb, u32 action, void *param, u32 param_len)
 *	Description
 *		Apply an IPv6 Segment Routing action of type *action* to the
 *		packet associated to *skb*. Each action takes a parameter
 *		contained at address *param*, and of length *param_len* bytes.
 *		*action* can be one of:
 *
 *		**SEG6_LOCAL_ACTION_END_X**
 *			End.X action: Endpoint with Layer-3 cross-connect.
 *			Type of *param*: **struct in6_addr**.
 *		**SEG6_LOCAL_ACTION_END_T**
 *			End.T action: Endpoint with specific IPv6 table lookup.
 *			Type of *param*: **int**.
 *		**SEG6_LOCAL_ACTION_END_B6**
 *			End.B6 action: Endpoint bound to an SRv6 policy.
 *			Type of *param*: **struct ipv6_sr_hdr**.
 *		**SEG6_LOCAL_ACTION_END_B6_ENCAP**
 *			End.B6.Encap action: Endpoint bound to an SRv6
 *			encapsulation policy.
 *			Type of *param*: **struct ipv6_sr_hdr**.
 *
 * 		A call to this helper is susceptible to change the underlying
 * 		packet buffer. Therefore, at load time, all checks on pointers
 * 		previously done by the verifier are invalidated and must be
 * 		performed again, if the helper is used in combination with
 * 		direct packet access.
 *	Return
 * 		0 on success, or a negative error in case of failure.
 *
 * int bpf_rc_repeat(void *ctx)
 *	Description
 *		This helper is used in programs implementing IR decoding, to
 *		report a successfully decoded repeat key message. This delays
 *		the generation of a key up event for previously generated
 *		key down event.
 *
 *		Some IR protocols like NEC have a special IR message for
 *		repeating last button, for when a button is held down.
 *
 *		The *ctx* should point to the lirc sample as passed into
 *		the program.
 *
 *		This helper is only available is the kernel was compiled with
 *		the **CONFIG_BPF_LIRC_MODE2** configuration option set to
 *		"**y**".
 *	Return
 *		0
 *
 * int bpf_rc_keydown(void *ctx, u32 protocol, u64 scancode, u32 toggle)
 *	Description
 *		This helper is used in programs implementing IR decoding, to
 *		report a successfully decoded key press with *scancode*,
 *		*toggle* value in the given *protocol*. The scancode will be
 *		translated to a keycode using the rc keymap, and reported as
 *		an input key down event. After a period a key up event is
 *		generated. This period can be extended by calling either
 *		**bpf_rc_keydown**\ () again with the same values, or calling
 *		**bpf_rc_repeat**\ ().
 *
 *		Some protocols include a toggle bit, in case the button was
 *		released and pressed again between consecutive scancodes.
 *
 *		The *ctx* should point to the lirc sample as passed into
 *		the program.
 *
 *		The *protocol* is the decoded protocol number (see
 *		**enum rc_proto** for some predefined values).
 *
 *		This helper is only available is the kernel was compiled with
 *		the **CONFIG_BPF_LIRC_MODE2** configuration option set to
 *		"**y**".
 *	Return
 *		0
 *
 * u64 bpf_skb_cgroup_id(struct sk_buff *skb)
 * 	Description
 * 		Return the cgroup v2 id of the socket associated with the *skb*.
 * 		This is roughly similar to the **bpf_get_cgroup_classid**\ ()
 * 		helper for cgroup v1 by providing a tag resp. identifier that
 * 		can be matched on or used for map lookups e.g. to implement
 * 		policy. The cgroup v2 id of a given path in the hierarchy is
 * 		exposed in user space through the f_handle API in order to get
 * 		to the same 64-bit id.
 *
 * 		This helper can be used on TC egress path, but not on ingress,
 * 		and is available only if the kernel was compiled with the
 * 		**CONFIG_SOCK_CGROUP_DATA** configuration option.
 * 	Return
 * 		The id is returned or 0 in case the id could not be retrieved.
 *
 * u64 bpf_get_current_cgroup_id(void)
 * 	Return
 * 		A 64-bit integer containing the current cgroup id based
 * 		on the cgroup within which the current task is running.
 *
 * void *bpf_get_local_storage(void *map, u64 flags)
 *	Description
 *		Get the pointer to the local storage area.
 *		The type and the size of the local storage is defined
 *		by the *map* argument.
 *		The *flags* meaning is specific for each map type,
 *		and has to be 0 for cgroup local storage.
 *
 *		Depending on the BPF program type, a local storage area
 *		can be shared between multiple instances of the BPF program,
 *		running simultaneously.
 *
 *		A user should care about the synchronization by himself.
 *		For example, by using the **BPF_STX_XADD** instruction to alter
 *		the shared data.
 *	Return
 *		A pointer to the local storage area.
 *
 * int bpf_sk_select_reuseport(struct sk_reuseport_md *reuse, struct bpf_map *map, void *key, u64 flags)
 *	Description
 *		Select a **SO_REUSEPORT** socket from a
 *		**BPF_MAP_TYPE_REUSEPORT_ARRAY** *map*.
 *		It checks the selected socket is matching the incoming
 *		request in the socket buffer.
 *	Return
 *		0 on success, or a negative error in case of failure.
 *
 * u64 bpf_skb_ancestor_cgroup_id(struct sk_buff *skb, int ancestor_level)
 *	Description
 *		Return id of cgroup v2 that is ancestor of cgroup associated
 *		with the *skb* at the *ancestor_level*.  The root cgroup is at
 *		*ancestor_level* zero and each step down the hierarchy
 *		increments the level. If *ancestor_level* == level of cgroup
 *		associated with *skb*, then return value will be same as that
 *		of **bpf_skb_cgroup_id**\ ().
 *
 *		The helper is useful to implement policies based on cgroups
 *		that are upper in hierarchy than immediate cgroup associated
 *		with *skb*.
 *
 *		The format of returned id and helper limitations are same as in
 *		**bpf_skb_cgroup_id**\ ().
 *	Return
 *		The id is returned or 0 in case the id could not be retrieved.
 *
 * struct bpf_sock *bpf_sk_lookup_tcp(void *ctx, struct bpf_sock_tuple *tuple, u32 tuple_size, u64 netns, u64 flags)
 *	Description
 *		Look for TCP socket matching *tuple*, optionally in a child
 *		network namespace *netns*. The return value must be checked,
 *		and if non-**NULL**, released via **bpf_sk_release**\ ().
 *
 *		The *ctx* should point to the context of the program, such as
 *		the skb or socket (depending on the hook in use). This is used
 *		to determine the base network namespace for the lookup.
 *
 *		*tuple_size* must be one of:
 *
 *		**sizeof**\ (*tuple*\ **->ipv4**)
 *			Look for an IPv4 socket.
 *		**sizeof**\ (*tuple*\ **->ipv6**)
 *			Look for an IPv6 socket.
 *
 *		If the *netns* is a negative signed 32-bit integer, then the
 *		socket lookup table in the netns associated with the *ctx* will
 *		will be used. For the TC hooks, this is the netns of the device
 *		in the skb. For socket hooks, this is the netns of the socket.
 *		If *netns* is any other signed 32-bit value greater than or
 *		equal to zero then it specifies the ID of the netns relative to
 *		the netns associated with the *ctx*. *netns* values beyond the
 *		range of 32-bit integers are reserved for future use.
 *
 *		All values for *flags* are reserved for future usage, and must
 *		be left at zero.
 *
 *		This helper is available only if the kernel was compiled with
 *		**CONFIG_NET** configuration option.
 *	Return
 *		Pointer to **struct bpf_sock**, or **NULL** in case of failure.
 *		For sockets with reuseport option, the **struct bpf_sock**
 *		result is from *reuse*\ **->socks**\ [] using the hash of the
 *		tuple.
 *
 * struct bpf_sock *bpf_sk_lookup_udp(void *ctx, struct bpf_sock_tuple *tuple, u32 tuple_size, u64 netns, u64 flags)
 *	Description
 *		Look for UDP socket matching *tuple*, optionally in a child
 *		network namespace *netns*. The return value must be checked,
 *		and if non-**NULL**, released via **bpf_sk_release**\ ().
 *
 *		The *ctx* should point to the context of the program, such as
 *		the skb or socket (depending on the hook in use). This is used
 *		to determine the base network namespace for the lookup.
 *
 *		*tuple_size* must be one of:
 *
 *		**sizeof**\ (*tuple*\ **->ipv4**)
 *			Look for an IPv4 socket.
 *		**sizeof**\ (*tuple*\ **->ipv6**)
 *			Look for an IPv6 socket.
 *
 *		If the *netns* is a negative signed 32-bit integer, then the
 *		socket lookup table in the netns associated with the *ctx* will
 *		will be used. For the TC hooks, this is the netns of the device
 *		in the skb. For socket hooks, this is the netns of the socket.
 *		If *netns* is any other signed 32-bit value greater than or
 *		equal to zero then it specifies the ID of the netns relative to
 *		the netns associated with the *ctx*. *netns* values beyond the
 *		range of 32-bit integers are reserved for future use.
 *
 *		All values for *flags* are reserved for future usage, and must
 *		be left at zero.
 *
 *		This helper is available only if the kernel was compiled with
 *		**CONFIG_NET** configuration option.
 *	Return
 *		Pointer to **struct bpf_sock**, or **NULL** in case of failure.
 *		For sockets with reuseport option, the **struct bpf_sock**
 *		result is from *reuse*\ **->socks**\ [] using the hash of the
 *		tuple.
 *
 * int bpf_sk_release(struct bpf_sock *sock)
 *	Description
 *		Release the reference held by *sock*. *sock* must be a
 *		non-**NULL** pointer that was returned from
 *		**bpf_sk_lookup_xxx**\ ().
 *	Return
 *		0 on success, or a negative error in case of failure.
 *
 * int bpf_map_push_elem(struct bpf_map *map, const void *value, u64 flags)
 * 	Description
 * 		Push an element *value* in *map*. *flags* is one of:
 *
 * 		**BPF_EXIST**
 * 			If the queue/stack is full, the oldest element is
 * 			removed to make room for this.
 * 	Return
 * 		0 on success, or a negative error in case of failure.
 *
 * int bpf_map_pop_elem(struct bpf_map *map, void *value)
 * 	Description
 * 		Pop an element from *map*.
 * 	Return
 * 		0 on success, or a negative error in case of failure.
 *
 * int bpf_map_peek_elem(struct bpf_map *map, void *value)
 * 	Description
 * 		Get an element from *map* without removing it.
 * 	Return
 * 		0 on success, or a negative error in case of failure.
 *
 * int bpf_msg_push_data(struct sk_msg_buff *msg, u32 start, u32 len, u64 flags)
 *	Description
 *		For socket policies, insert *len* bytes into *msg* at offset
 *		*start*.
 *
 *		If a program of type **BPF_PROG_TYPE_SK_MSG** is run on a
 *		*msg* it may want to insert metadata or options into the *msg*.
 *		This can later be read and used by any of the lower layer BPF
 *		hooks.
 *
 *		This helper may fail if under memory pressure (a malloc
 *		fails) in these cases BPF programs will get an appropriate
 *		error and BPF programs will need to handle them.
 *	Return
 *		0 on success, or a negative error in case of failure.
 *
 * int bpf_msg_pop_data(struct sk_msg_buff *msg, u32 start, u32 len, u64 flags)
 *	Description
 *		Will remove *len* bytes from a *msg* starting at byte *start*.
 *		This may result in **ENOMEM** errors under certain situations if
 *		an allocation and copy are required due to a full ring buffer.
 *		However, the helper will try to avoid doing the allocation
 *		if possible. Other errors can occur if input parameters are
 *		invalid either due to *start* byte not being valid part of *msg*
 *		payload and/or *pop* value being to large.
 *	Return
 *		0 on success, or a negative error in case of failure.
 *
 * int bpf_rc_pointer_rel(void *ctx, s32 rel_x, s32 rel_y)
 *	Description
 *		This helper is used in programs implementing IR decoding, to
 *		report a successfully decoded pointer movement.
 *
 *		The *ctx* should point to the lirc sample as passed into
 *		the program.
 *
 *		This helper is only available is the kernel was compiled with
 *		the **CONFIG_BPF_LIRC_MODE2** configuration option set to
 *		"**y**".
 *	Return
 *		0
 *
 * int bpf_spin_lock(struct bpf_spin_lock *lock)
 *	Description
 *		Acquire a spinlock represented by the pointer *lock*, which is
 *		stored as part of a value of a map. Taking the lock allows to
 *		safely update the rest of the fields in that value. The
 *		spinlock can (and must) later be released with a call to
 *		**bpf_spin_unlock**\ (\ *lock*\ ).
 *
 *		Spinlocks in BPF programs come with a number of restrictions
 *		and constraints:
 *
 *		* **bpf_spin_lock** objects are only allowed inside maps of
 *		  types **BPF_MAP_TYPE_HASH** and **BPF_MAP_TYPE_ARRAY** (this
 *		  list could be extended in the future).
 *		* BTF description of the map is mandatory.
 *		* The BPF program can take ONE lock at a time, since taking two
 *		  or more could cause dead locks.
 *		* Only one **struct bpf_spin_lock** is allowed per map element.
 *		* When the lock is taken, calls (either BPF to BPF or helpers)
 *		  are not allowed.
 *		* The **BPF_LD_ABS** and **BPF_LD_IND** instructions are not
 *		  allowed inside a spinlock-ed region.
 *		* The BPF program MUST call **bpf_spin_unlock**\ () to release
 *		  the lock, on all execution paths, before it returns.
 *		* The BPF program can access **struct bpf_spin_lock** only via
 *		  the **bpf_spin_lock**\ () and **bpf_spin_unlock**\ ()
 *		  helpers. Loading or storing data into the **struct
 *		  bpf_spin_lock** *lock*\ **;** field of a map is not allowed.
 *		* To use the **bpf_spin_lock**\ () helper, the BTF description
 *		  of the map value must be a struct and have **struct
 *		  bpf_spin_lock** *anyname*\ **;** field at the top level.
 *		  Nested lock inside another struct is not allowed.
 *		* The **struct bpf_spin_lock** *lock* field in a map value must
 *		  be aligned on a multiple of 4 bytes in that value.
 *		* Syscall with command **BPF_MAP_LOOKUP_ELEM** does not copy
 *		  the **bpf_spin_lock** field to user space.
 *		* Syscall with command **BPF_MAP_UPDATE_ELEM**, or update from
 *		  a BPF program, do not update the **bpf_spin_lock** field.
 *		* **bpf_spin_lock** cannot be on the stack or inside a
 *		  networking packet (it can only be inside of a map values).
 *		* **bpf_spin_lock** is available to root only.
 *		* Tracing programs and socket filter programs cannot use
 *		  **bpf_spin_lock**\ () due to insufficient preemption checks
 *		  (but this may change in the future).
 *		* **bpf_spin_lock** is not allowed in inner maps of map-in-map.
 *	Return
 *		0
 *
 * int bpf_spin_unlock(struct bpf_spin_lock *lock)
 *	Description
 *		Release the *lock* previously locked by a call to
 *		**bpf_spin_lock**\ (\ *lock*\ ).
 *	Return
 *		0
 *
 * struct bpf_sock *bpf_sk_fullsock(struct bpf_sock *sk)
 *	Description
 *		This helper gets a **struct bpf_sock** pointer such
 *		that all the fields in this **bpf_sock** can be accessed.
 *	Return
 *		A **struct bpf_sock** pointer on success, or **NULL** in
 *		case of failure.
 *
 * struct bpf_tcp_sock *bpf_tcp_sock(struct bpf_sock *sk)
 *	Description
 *		This helper gets a **struct bpf_tcp_sock** pointer from a
 *		**struct bpf_sock** pointer.
 *	Return
 *		A **struct bpf_tcp_sock** pointer on success, or **NULL** in
 *		case of failure.
 *
 * int bpf_skb_ecn_set_ce(struct sk_buff *skb)
 *	Description
 *		Set ECN (Explicit Congestion Notification) field of IP header
 *		to **CE** (Congestion Encountered) if current value is **ECT**
 *		(ECN Capable Transport). Otherwise, do nothing. Works with IPv6
 *		and IPv4.
 *	Return
 *		1 if the **CE** flag is set (either by the current helper call
 *		or because it was already present), 0 if it is not set.
 *
 * struct bpf_sock *bpf_get_listener_sock(struct bpf_sock *sk)
 *	Description
 *		Return a **struct bpf_sock** pointer in **TCP_LISTEN** state.
 *		**bpf_sk_release**\ () is unnecessary and not allowed.
 *	Return
 *		A **struct bpf_sock** pointer on success, or **NULL** in
 *		case of failure.
 *
 * struct bpf_sock *bpf_skc_lookup_tcp(void *ctx, struct bpf_sock_tuple *tuple, u32 tuple_size, u64 netns, u64 flags)
 *	Description
 *		Look for TCP socket matching *tuple*, optionally in a child
 *		network namespace *netns*. The return value must be checked,
 *		and if non-**NULL**, released via **bpf_sk_release**\ ().
 *
 *		This function is identical to **bpf_sk_lookup_tcp**\ (), except
 *		that it also returns timewait or request sockets. Use
 *		**bpf_sk_fullsock**\ () or **bpf_tcp_sock**\ () to access the
 *		full structure.
 *
 *		This helper is available only if the kernel was compiled with
 *		**CONFIG_NET** configuration option.
 *	Return
 *		Pointer to **struct bpf_sock**, or **NULL** in case of failure.
 *		For sockets with reuseport option, the **struct bpf_sock**
 *		result is from *reuse*\ **->socks**\ [] using the hash of the
 *		tuple.
 *
 * int bpf_tcp_check_syncookie(struct bpf_sock *sk, void *iph, u32 iph_len, struct tcphdr *th, u32 th_len)
 * 	Description
 * 		Check whether *iph* and *th* contain a valid SYN cookie ACK for
 * 		the listening socket in *sk*.
 *
 * 		*iph* points to the start of the IPv4 or IPv6 header, while
 * 		*iph_len* contains **sizeof**\ (**struct iphdr**) or
 * 		**sizeof**\ (**struct ip6hdr**).
 *
 * 		*th* points to the start of the TCP header, while *th_len*
 * 		contains **sizeof**\ (**struct tcphdr**).
 * 	Return
 * 		0 if *iph* and *th* are a valid SYN cookie ACK, or a negative
 * 		error otherwise.
 *
 * int bpf_sysctl_get_name(struct bpf_sysctl *ctx, char *buf, size_t buf_len, u64 flags)
 *	Description
 *		Get name of sysctl in /proc/sys/ and copy it into provided by
 *		program buffer *buf* of size *buf_len*.
 *
 *		The buffer is always NUL terminated, unless it's zero-sized.
 *
 *		If *flags* is zero, full name (e.g. "net/ipv4/tcp_mem") is
 *		copied. Use **BPF_F_SYSCTL_BASE_NAME** flag to copy base name
 *		only (e.g. "tcp_mem").
 *	Return
 *		Number of character copied (not including the trailing NUL).
 *
 *		**-E2BIG** if the buffer wasn't big enough (*buf* will contain
 *		truncated name in this case).
 *
 * int bpf_sysctl_get_current_value(struct bpf_sysctl *ctx, char *buf, size_t buf_len)
 *	Description
 *		Get current value of sysctl as it is presented in /proc/sys
 *		(incl. newline, etc), and copy it as a string into provided
 *		by program buffer *buf* of size *buf_len*.
 *
 *		The whole value is copied, no matter what file position user
 *		space issued e.g. sys_read at.
 *
 *		The buffer is always NUL terminated, unless it's zero-sized.
 *	Return
 *		Number of character copied (not including the trailing NUL).
 *
 *		**-E2BIG** if the buffer wasn't big enough (*buf* will contain
 *		truncated name in this case).
 *
 *		**-EINVAL** if current value was unavailable, e.g. because
 *		sysctl is uninitialized and read returns -EIO for it.
 *
 * int bpf_sysctl_get_new_value(struct bpf_sysctl *ctx, char *buf, size_t buf_len)
 *	Description
 *		Get new value being written by user space to sysctl (before
 *		the actual write happens) and copy it as a string into
 *		provided by program buffer *buf* of size *buf_len*.
 *
 *		User space may write new value at file position > 0.
 *
 *		The buffer is always NUL terminated, unless it's zero-sized.
 *	Return
 *		Number of character copied (not including the trailing NUL).
 *
 *		**-E2BIG** if the buffer wasn't big enough (*buf* will contain
 *		truncated name in this case).
 *
 *		**-EINVAL** if sysctl is being read.
 *
 * int bpf_sysctl_set_new_value(struct bpf_sysctl *ctx, const char *buf, size_t buf_len)
 *	Description
 *		Override new value being written by user space to sysctl with
 *		value provided by program in buffer *buf* of size *buf_len*.
 *
 *		*buf* should contain a string in same form as provided by user
 *		space on sysctl write.
 *
 *		User space may write new value at file position > 0. To override
 *		the whole sysctl value file position should be set to zero.
 *	Return
 *		0 on success.
 *
 *		**-E2BIG** if the *buf_len* is too big.
 *
 *		**-EINVAL** if sysctl is being read.
 *
 * int bpf_strtol(const char *buf, size_t buf_len, u64 flags, long *res)
 *	Description
 *		Convert the initial part of the string from buffer *buf* of
 *		size *buf_len* to a long integer according to the given base
 *		and save the result in *res*.
 *
 *		The string may begin with an arbitrary amount of white space
 *		(as determined by **isspace**\ (3)) followed by a single
 *		optional '**-**' sign.
 *
 *		Five least significant bits of *flags* encode base, other bits
 *		are currently unused.
 *
 *		Base must be either 8, 10, 16 or 0 to detect it automatically
 *		similar to user space **strtol**\ (3).
 *	Return
 *		Number of characters consumed on success. Must be positive but
 *		no more than *buf_len*.
 *
 *		**-EINVAL** if no valid digits were found or unsupported base
 *		was provided.
 *
 *		**-ERANGE** if resulting value was out of range.
 *
 * int bpf_strtoul(const char *buf, size_t buf_len, u64 flags, unsigned long *res)
 *	Description
 *		Convert the initial part of the string from buffer *buf* of
 *		size *buf_len* to an unsigned long integer according to the
 *		given base and save the result in *res*.
 *
 *		The string may begin with an arbitrary amount of white space
 *		(as determined by **isspace**\ (3)).
 *
 *		Five least significant bits of *flags* encode base, other bits
 *		are currently unused.
 *
 *		Base must be either 8, 10, 16 or 0 to detect it automatically
 *		similar to user space **strtoul**\ (3).
 *	Return
 *		Number of characters consumed on success. Must be positive but
 *		no more than *buf_len*.
 *
 *		**-EINVAL** if no valid digits were found or unsupported base
 *		was provided.
 *
 *		**-ERANGE** if resulting value was out of range.
 *
 * void *bpf_sk_storage_get(struct bpf_map *map, struct bpf_sock *sk, void *value, u64 flags)
 *	Description
 *		Get a bpf-local-storage from a *sk*.
 *
 *		Logically, it could be thought of getting the value from
 *		a *map* with *sk* as the **key**.  From this
 *		perspective,  the usage is not much different from
 *		**bpf_map_lookup_elem**\ (*map*, **&**\ *sk*) except this
 *		helper enforces the key must be a full socket and the map must
 *		be a **BPF_MAP_TYPE_SK_STORAGE** also.
 *
 *		Underneath, the value is stored locally at *sk* instead of
 *		the *map*.  The *map* is used as the bpf-local-storage
 *		"type". The bpf-local-storage "type" (i.e. the *map*) is
 *		searched against all bpf-local-storages residing at *sk*.
 *
 *		An optional *flags* (**BPF_SK_STORAGE_GET_F_CREATE**) can be
 *		used such that a new bpf-local-storage will be
 *		created if one does not exist.  *value* can be used
 *		together with **BPF_SK_STORAGE_GET_F_CREATE** to specify
 *		the initial value of a bpf-local-storage.  If *value* is
 *		**NULL**, the new bpf-local-storage will be zero initialized.
 *	Return
 *		A bpf-local-storage pointer is returned on success.
 *
 *		**NULL** if not found or there was an error in adding
 *		a new bpf-local-storage.
 *
 * int bpf_sk_storage_delete(struct bpf_map *map, struct bpf_sock *sk)
 *	Description
 *		Delete a bpf-local-storage from a *sk*.
 *	Return
 *		0 on success.
 *
 *		**-ENOENT** if the bpf-local-storage cannot be found.
 *
 * int bpf_send_signal(u32 sig)
 *	Description
 *		Send signal *sig* to the process of the current task.
 *		The signal may be delivered to any of this process's threads.
 *	Return
 *		0 on success or successfully queued.
 *
 *		**-EBUSY** if work queue under nmi is full.
 *
 *		**-EINVAL** if *sig* is invalid.
 *
 *		**-EPERM** if no permission to send the *sig*.
 *
 *		**-EAGAIN** if bpf program can try again.
 *
 * s64 bpf_tcp_gen_syncookie(struct bpf_sock *sk, void *iph, u32 iph_len, struct tcphdr *th, u32 th_len)
 *	Description
 *		Try to issue a SYN cookie for the packet with corresponding
 *		IP/TCP headers, *iph* and *th*, on the listening socket in *sk*.
 *
 *		*iph* points to the start of the IPv4 or IPv6 header, while
 *		*iph_len* contains **sizeof**\ (**struct iphdr**) or
 *		**sizeof**\ (**struct ip6hdr**).
 *
 *		*th* points to the start of the TCP header, while *th_len*
 *		contains the length of the TCP header.
 *	Return
 *		On success, lower 32 bits hold the generated SYN cookie in
 *		followed by 16 bits which hold the MSS value for that cookie,
 *		and the top 16 bits are unused.
 *
 *		On failure, the returned value is one of the following:
 *
 *		**-EINVAL** SYN cookie cannot be issued due to error
 *
 *		**-ENOENT** SYN cookie should not be issued (no SYN flood)
 *
 *		**-EOPNOTSUPP** kernel configuration does not enable SYN cookies
 *
 *		**-EPROTONOSUPPORT** IP packet version is not 4 or 6
 *
 * int bpf_skb_output(void *ctx, struct bpf_map *map, u64 flags, void *data, u64 size)
 * 	Description
 * 		Write raw *data* blob into a special BPF perf event held by
 * 		*map* of type **BPF_MAP_TYPE_PERF_EVENT_ARRAY**. This perf
 * 		event must have the following attributes: **PERF_SAMPLE_RAW**
 * 		as **sample_type**, **PERF_TYPE_SOFTWARE** as **type**, and
 * 		**PERF_COUNT_SW_BPF_OUTPUT** as **config**.
 *
 * 		The *flags* are used to indicate the index in *map* for which
 * 		the value must be put, masked with **BPF_F_INDEX_MASK**.
 * 		Alternatively, *flags* can be set to **BPF_F_CURRENT_CPU**
 * 		to indicate that the index of the current CPU core should be
 * 		used.
 *
 * 		The value to write, of *size*, is passed through eBPF stack and
 * 		pointed by *data*.
 *
 * 		*ctx* is a pointer to in-kernel struct sk_buff.
 *
 * 		This helper is similar to **bpf_perf_event_output**\ () but
 * 		restricted to raw_tracepoint bpf programs.
 * 	Return
 * 		0 on success, or a negative error in case of failure.
 *
 * int bpf_probe_read_user(void *dst, u32 size, const void *unsafe_ptr)
 * 	Description
 * 		Safely attempt to read *size* bytes from user space address
 * 		*unsafe_ptr* and store the data in *dst*.
 * 	Return
 * 		0 on success, or a negative error in case of failure.
 *
 * int bpf_probe_read_kernel(void *dst, u32 size, const void *unsafe_ptr)
 * 	Description
 * 		Safely attempt to read *size* bytes from kernel space address
 * 		*unsafe_ptr* and store the data in *dst*.
 * 	Return
 * 		0 on success, or a negative error in case of failure.
 *
 * int bpf_probe_read_user_str(void *dst, u32 size, const void *unsafe_ptr)
 * 	Description
 * 		Copy a NUL terminated string from an unsafe user address
 * 		*unsafe_ptr* to *dst*. The *size* should include the
 * 		terminating NUL byte. In case the string length is smaller than
 * 		*size*, the target is not padded with further NUL bytes. If the
 * 		string length is larger than *size*, just *size*-1 bytes are
 * 		copied and the last byte is set to NUL.
 *
 * 		On success, the length of the copied string is returned. This
 * 		makes this helper useful in tracing programs for reading
 * 		strings, and more importantly to get its length at runtime. See
 * 		the following snippet:
 *
 * 		::
 *
 * 			SEC("kprobe/sys_open")
 * 			void bpf_sys_open(struct pt_regs *ctx)
 * 			{
 * 			        char buf[PATHLEN]; // PATHLEN is defined to 256
 * 			        int res = bpf_probe_read_user_str(buf, sizeof(buf),
 * 				                                  ctx->di);
 *
 * 				// Consume buf, for example push it to
 * 				// userspace via bpf_perf_event_output(); we
 * 				// can use res (the string length) as event
 * 				// size, after checking its boundaries.
 * 			}
 *
 * 		In comparison, using **bpf_probe_read_user**\ () helper here
 * 		instead to read the string would require to estimate the length
 * 		at compile time, and would often result in copying more memory
 * 		than necessary.
 *
 * 		Another useful use case is when parsing individual process
 * 		arguments or individual environment variables navigating
 * 		*current*\ **->mm->arg_start** and *current*\
 * 		**->mm->env_start**: using this helper and the return value,
 * 		one can quickly iterate at the right offset of the memory area.
 * 	Return
 * 		On success, the strictly positive length of the string,
 * 		including the trailing NUL character. On error, a negative
 * 		value.
 *
 * int bpf_probe_read_kernel_str(void *dst, u32 size, const void *unsafe_ptr)
 * 	Description
 * 		Copy a NUL terminated string from an unsafe kernel address *unsafe_ptr*
 * 		to *dst*. Same semantics as with **bpf_probe_read_user_str**\ () apply.
 * 	Return
 * 		On success, the strictly positive length of the string, including
 * 		the trailing NUL character. On error, a negative value.
 *
 * int bpf_tcp_send_ack(void *tp, u32 rcv_nxt)
 *	Description
 *		Send out a tcp-ack. *tp* is the in-kernel struct **tcp_sock**.
 *		*rcv_nxt* is the ack_seq to be sent out.
 *	Return
 *		0 on success, or a negative error in case of failure.
 *
 * int bpf_send_signal_thread(u32 sig)
 *	Description
 *		Send signal *sig* to the thread corresponding to the current task.
 *	Return
 *		0 on success or successfully queued.
 *
 *		**-EBUSY** if work queue under nmi is full.
 *
 *		**-EINVAL** if *sig* is invalid.
 *
 *		**-EPERM** if no permission to send the *sig*.
 *
 *		**-EAGAIN** if bpf program can try again.
 *
 * u64 bpf_jiffies64(void)
 *	Description
 *		Obtain the 64bit jiffies
 *	Return
 *		The 64 bit jiffies
 *
 * int bpf_read_branch_records(struct bpf_perf_event_data *ctx, void *buf, u32 size, u64 flags)
 *	Description
 *		For an eBPF program attached to a perf event, retrieve the
 *		branch records (**struct perf_branch_entry**) associated to *ctx*
 *		and store it in the buffer pointed by *buf* up to size
 *		*size* bytes.
 *	Return
 *		On success, number of bytes written to *buf*. On error, a
 *		negative value.
 *
 *		The *flags* can be set to **BPF_F_GET_BRANCH_RECORDS_SIZE** to
 *		instead return the number of bytes required to store all the
 *		branch entries. If this flag is set, *buf* may be NULL.
 *
 *		**-EINVAL** if arguments invalid or **size** not a multiple
 *		of **sizeof**\ (**struct perf_branch_entry**\ ).
 *
 *		**-ENOENT** if architecture does not support branch records.
 *
 * int bpf_get_ns_current_pid_tgid(u64 dev, u64 ino, struct bpf_pidns_info *nsdata, u32 size)
 *	Description
 *		Returns 0 on success, values for *pid* and *tgid* as seen from the current
 *		*namespace* will be returned in *nsdata*.
 *	Return
 *		0 on success, or one of the following in case of failure:
 *
 *		**-EINVAL** if dev and inum supplied don't match dev_t and inode number
 *              with nsfs of current task, or if dev conversion to dev_t lost high bits.
 *
 *		**-ENOENT** if pidns does not exists for the current task.
 *
 * int bpf_xdp_output(void *ctx, struct bpf_map *map, u64 flags, void *data, u64 size)
 *	Description
 *		Write raw *data* blob into a special BPF perf event held by
 *		*map* of type **BPF_MAP_TYPE_PERF_EVENT_ARRAY**. This perf
 *		event must have the following attributes: **PERF_SAMPLE_RAW**
 *		as **sample_type**, **PERF_TYPE_SOFTWARE** as **type**, and
 *		**PERF_COUNT_SW_BPF_OUTPUT** as **config**.
 *
 *		The *flags* are used to indicate the index in *map* for which
 *		the value must be put, masked with **BPF_F_INDEX_MASK**.
 *		Alternatively, *flags* can be set to **BPF_F_CURRENT_CPU**
 *		to indicate that the index of the current CPU core should be
 *		used.
 *
 *		The value to write, of *size*, is passed through eBPF stack and
 *		pointed by *data*.
 *
 *		*ctx* is a pointer to in-kernel struct xdp_buff.
 *
 *		This helper is similar to **bpf_perf_eventoutput**\ () but
 *		restricted to raw_tracepoint bpf programs.
 *	Return
 *		0 on success, or a negative error in case of failure.
 *
 * u64 bpf_get_netns_cookie(void *ctx)
 * 	Description
 * 		Retrieve the cookie (generated by the kernel) of the network
 * 		namespace the input *ctx* is associated with. The network
 * 		namespace cookie remains stable for its lifetime and provides
 * 		a global identifier that can be assumed unique. If *ctx* is
 * 		NULL, then the helper returns the cookie for the initial
 * 		network namespace. The cookie itself is very similar to that
 * 		of **bpf_get_socket_cookie**\ () helper, but for network
 * 		namespaces instead of sockets.
 * 	Return
 * 		A 8-byte long opaque number.
 *
 * u64 bpf_get_current_ancestor_cgroup_id(int ancestor_level)
 * 	Description
 * 		Return id of cgroup v2 that is ancestor of the cgroup associated
 * 		with the current task at the *ancestor_level*. The root cgroup
 * 		is at *ancestor_level* zero and each step down the hierarchy
 * 		increments the level. If *ancestor_level* == level of cgroup
 * 		associated with the current task, then return value will be the
 * 		same as that of **bpf_get_current_cgroup_id**\ ().
 *
 * 		The helper is useful to implement policies based on cgroups
 * 		that are upper in hierarchy than immediate cgroup associated
 * 		with the current task.
 *
 * 		The format of returned id and helper limitations are same as in
 * 		**bpf_get_current_cgroup_id**\ ().
 * 	Return
 * 		The id is returned or 0 in case the id could not be retrieved.
 *
 * int bpf_sk_assign(struct sk_buff *skb, struct bpf_sock *sk, u64 flags)
 *	Description
 *		Assign the *sk* to the *skb*. When combined with appropriate
 *		routing configuration to receive the packet towards the socket,
 *		will cause *skb* to be delivered to the specified socket.
 *		Subsequent redirection of *skb* via  **bpf_redirect**\ (),
 *		**bpf_clone_redirect**\ () or other methods outside of BPF may
 *		interfere with successful delivery to the socket.
 *
 *		This operation is only valid from TC ingress path.
 *
 *		The *flags* argument must be zero.
 *	Return
 *		0 on success, or a negative error in case of failure:
 *
 *		**-EINVAL** if specified *flags* are not supported.
 *
 *		**-ENOENT** if the socket is unavailable for assignment.
 *
 *		**-ENETUNREACH** if the socket is unreachable (wrong netns).
 *
 *		**-EOPNOTSUPP** if the operation is not supported, for example
 *		a call from outside of TC ingress.
 *
 *		**-ESOCKTNOSUPPORT** if the socket type is not supported
 *		(reuseport).
 *
 * u64 bpf_ktime_get_boot_ns(void)
 * 	Description
 * 		Return the time elapsed since system boot, in nanoseconds.
 * 		Does include the time the system was suspended.
 * 		See: **clock_gettime**\ (**CLOCK_BOOTTIME**)
 * 	Return
 * 		Current *ktime*.
 *
 * int bpf_seq_printf(struct seq_file *m, const char *fmt, u32 fmt_size, const void *data, u32 data_len)
 * 	Description
 * 		**bpf_seq_printf**\ () uses seq_file **seq_printf**\ () to print
 * 		out the format string.
 * 		The *m* represents the seq_file. The *fmt* and *fmt_size* are for
 * 		the format string itself. The *data* and *data_len* are format string
 * 		arguments. The *data* are a **u64** array and corresponding format string
 * 		values are stored in the array. For strings and pointers where pointees
 * 		are accessed, only the pointer values are stored in the *data* array.
 * 		The *data_len* is the size of *data* in bytes.
 *
 *		Formats **%s**, **%p{i,I}{4,6}** requires to read kernel memory.
 *		Reading kernel memory may fail due to either invalid address or
 *		valid address but requiring a major memory fault. If reading kernel memory
 *		fails, the string for **%s** will be an empty string, and the ip
 *		address for **%p{i,I}{4,6}** will be 0. Not returning error to
 *		bpf program is consistent with what **bpf_trace_printk**\ () does for now.
 * 	Return
 * 		0 on success, or a negative error in case of failure:
 *
 *		**-EBUSY** if per-CPU memory copy buffer is busy, can try again
 *		by returning 1 from bpf program.
 *
 *		**-EINVAL** if arguments are invalid, or if *fmt* is invalid/unsupported.
 *
 *		**-E2BIG** if *fmt* contains too many format specifiers.
 *
 *		**-EOVERFLOW** if an overflow happened: The same object will be tried again.
 *
 * int bpf_seq_write(struct seq_file *m, const void *data, u32 len)
 * 	Description
 * 		**bpf_seq_write**\ () uses seq_file **seq_write**\ () to write the data.
 * 		The *m* represents the seq_file. The *data* and *len* represent the
 * 		data to write in bytes.
 * 	Return
 * 		0 on success, or a negative error in case of failure:
 *
 *		**-EOVERFLOW** if an overflow happened: The same object will be tried again.
 *
 * u64 bpf_sk_cgroup_id(struct bpf_sock *sk)
 *	Description
 *		Return the cgroup v2 id of the socket *sk*.
 *
 *		*sk* must be a non-**NULL** pointer to a full socket, e.g. one
 *		returned from **bpf_sk_lookup_xxx**\ (),
 *		**bpf_sk_fullsock**\ (), etc. The format of returned id is
 *		same as in **bpf_skb_cgroup_id**\ ().
 *
 *		This helper is available only if the kernel was compiled with
 *		the **CONFIG_SOCK_CGROUP_DATA** configuration option.
 *	Return
 *		The id is returned or 0 in case the id could not be retrieved.
 *
 * u64 bpf_sk_ancestor_cgroup_id(struct bpf_sock *sk, int ancestor_level)
 *	Description
 *		Return id of cgroup v2 that is ancestor of cgroup associated
 *		with the *sk* at the *ancestor_level*.  The root cgroup is at
 *		*ancestor_level* zero and each step down the hierarchy
 *		increments the level. If *ancestor_level* == level of cgroup
 *		associated with *sk*, then return value will be same as that
 *		of **bpf_sk_cgroup_id**\ ().
 *
 *		The helper is useful to implement policies based on cgroups
 *		that are upper in hierarchy than immediate cgroup associated
 *		with *sk*.
 *
 *		The format of returned id and helper limitations are same as in
 *		**bpf_sk_cgroup_id**\ ().
 *	Return
 *		The id is returned or 0 in case the id could not be retrieved.
 *
<<<<<<< HEAD
 * void *bpf_ringbuf_output(void *ringbuf, void *data, u64 size, u64 flags)
 * 	Description
 * 		Copy *size* bytes from *data* into a ring buffer *ringbuf*.
 * 		If BPF_RB_NO_WAKEUP is specified in *flags*, no notification of
 * 		new data availability is sent.
 * 		IF BPF_RB_FORCE_WAKEUP is specified in *flags*, notification of
 * 		new data availability is sent unconditionally.
 * 	Return
 * 		0, on success;
 * 		< 0, on error.
=======
 * int bpf_ringbuf_output(void *ringbuf, void *data, u64 size, u64 flags)
 * 	Description
 * 		Copy *size* bytes from *data* into a ring buffer *ringbuf*.
 * 		If **BPF_RB_NO_WAKEUP** is specified in *flags*, no notification
 * 		of new data availability is sent.
 * 		If **BPF_RB_FORCE_WAKEUP** is specified in *flags*, notification
 * 		of new data availability is sent unconditionally.
 * 	Return
 * 		0 on success, or a negative error in case of failure.
>>>>>>> 84569f32
 *
 * void *bpf_ringbuf_reserve(void *ringbuf, u64 size, u64 flags)
 * 	Description
 * 		Reserve *size* bytes of payload in a ring buffer *ringbuf*.
 * 	Return
 * 		Valid pointer with *size* bytes of memory available; NULL,
 * 		otherwise.
 *
 * void bpf_ringbuf_submit(void *data, u64 flags)
 * 	Description
 * 		Submit reserved ring buffer sample, pointed to by *data*.
<<<<<<< HEAD
 * 		If BPF_RB_NO_WAKEUP is specified in *flags*, no notification of
 * 		new data availability is sent.
 * 		IF BPF_RB_FORCE_WAKEUP is specified in *flags*, notification of
 * 		new data availability is sent unconditionally.
=======
 * 		If **BPF_RB_NO_WAKEUP** is specified in *flags*, no notification
 * 		of new data availability is sent.
 * 		If **BPF_RB_FORCE_WAKEUP** is specified in *flags*, notification
 * 		of new data availability is sent unconditionally.
>>>>>>> 84569f32
 * 	Return
 * 		Nothing. Always succeeds.
 *
 * void bpf_ringbuf_discard(void *data, u64 flags)
 * 	Description
 * 		Discard reserved ring buffer sample, pointed to by *data*.
<<<<<<< HEAD
 * 		If BPF_RB_NO_WAKEUP is specified in *flags*, no notification of
 * 		new data availability is sent.
 * 		IF BPF_RB_FORCE_WAKEUP is specified in *flags*, notification of
 * 		new data availability is sent unconditionally.
=======
 * 		If **BPF_RB_NO_WAKEUP** is specified in *flags*, no notification
 * 		of new data availability is sent.
 * 		If **BPF_RB_FORCE_WAKEUP** is specified in *flags*, notification
 * 		of new data availability is sent unconditionally.
>>>>>>> 84569f32
 * 	Return
 * 		Nothing. Always succeeds.
 *
 * u64 bpf_ringbuf_query(void *ringbuf, u64 flags)
 *	Description
 *		Query various characteristics of provided ring buffer. What
 *		exactly is queries is determined by *flags*:
<<<<<<< HEAD
 *		  - BPF_RB_AVAIL_DATA - amount of data not yet consumed;
 *		  - BPF_RB_RING_SIZE - the size of ring buffer;
 *		  - BPF_RB_CONS_POS - consumer position (can wrap around);
 *		  - BPF_RB_PROD_POS - producer(s) position (can wrap around);
 *		Data returned is just a momentary snapshots of actual values
=======
 *
 *		* **BPF_RB_AVAIL_DATA**: Amount of data not yet consumed.
 *		* **BPF_RB_RING_SIZE**: The size of ring buffer.
 *		* **BPF_RB_CONS_POS**: Consumer position (can wrap around).
 *		* **BPF_RB_PROD_POS**: Producer(s) position (can wrap around).
 *
 *		Data returned is just a momentary snapshot of actual values
>>>>>>> 84569f32
 *		and could be inaccurate, so this facility should be used to
 *		power heuristics and for reporting, not to make 100% correct
 *		calculation.
 *	Return
<<<<<<< HEAD
 *		Requested value, or 0, if flags are not recognized.
=======
 *		Requested value, or 0, if *flags* are not recognized.
>>>>>>> 84569f32
 *
 * int bpf_csum_level(struct sk_buff *skb, u64 level)
 * 	Description
 * 		Change the skbs checksum level by one layer up or down, or
 * 		reset it entirely to none in order to have the stack perform
 * 		checksum validation. The level is applicable to the following
 * 		protocols: TCP, UDP, GRE, SCTP, FCOE. For example, a decap of
 * 		| ETH | IP | UDP | GUE | IP | TCP | into | ETH | IP | TCP |
 * 		through **bpf_skb_adjust_room**\ () helper with passing in
 * 		**BPF_F_ADJ_ROOM_NO_CSUM_RESET** flag would require one	call
 * 		to **bpf_csum_level**\ () with **BPF_CSUM_LEVEL_DEC** since
 * 		the UDP header is removed. Similarly, an encap of the latter
 * 		into the former could be accompanied by a helper call to
 * 		**bpf_csum_level**\ () with **BPF_CSUM_LEVEL_INC** if the
 * 		skb is still intended to be processed in higher layers of the
 * 		stack instead of just egressing at tc.
 *
 * 		There are three supported level settings at this time:
 *
 * 		* **BPF_CSUM_LEVEL_INC**: Increases skb->csum_level for skbs
 * 		  with CHECKSUM_UNNECESSARY.
 * 		* **BPF_CSUM_LEVEL_DEC**: Decreases skb->csum_level for skbs
 * 		  with CHECKSUM_UNNECESSARY.
 * 		* **BPF_CSUM_LEVEL_RESET**: Resets skb->csum_level to 0 and
 * 		  sets CHECKSUM_NONE to force checksum validation by the stack.
 * 		* **BPF_CSUM_LEVEL_QUERY**: No-op, returns the current
 * 		  skb->csum_level.
 * 	Return
 * 		0 on success, or a negative error in case of failure. In the
 * 		case of **BPF_CSUM_LEVEL_QUERY**, the current skb->csum_level
 * 		is returned or the error code -EACCES in case the skb is not
 * 		subject to CHECKSUM_UNNECESSARY.
 */
#define __BPF_FUNC_MAPPER(FN)		\
	FN(unspec),			\
	FN(map_lookup_elem),		\
	FN(map_update_elem),		\
	FN(map_delete_elem),		\
	FN(probe_read),			\
	FN(ktime_get_ns),		\
	FN(trace_printk),		\
	FN(get_prandom_u32),		\
	FN(get_smp_processor_id),	\
	FN(skb_store_bytes),		\
	FN(l3_csum_replace),		\
	FN(l4_csum_replace),		\
	FN(tail_call),			\
	FN(clone_redirect),		\
	FN(get_current_pid_tgid),	\
	FN(get_current_uid_gid),	\
	FN(get_current_comm),		\
	FN(get_cgroup_classid),		\
	FN(skb_vlan_push),		\
	FN(skb_vlan_pop),		\
	FN(skb_get_tunnel_key),		\
	FN(skb_set_tunnel_key),		\
	FN(perf_event_read),		\
	FN(redirect),			\
	FN(get_route_realm),		\
	FN(perf_event_output),		\
	FN(skb_load_bytes),		\
	FN(get_stackid),		\
	FN(csum_diff),			\
	FN(skb_get_tunnel_opt),		\
	FN(skb_set_tunnel_opt),		\
	FN(skb_change_proto),		\
	FN(skb_change_type),		\
	FN(skb_under_cgroup),		\
	FN(get_hash_recalc),		\
	FN(get_current_task),		\
	FN(probe_write_user),		\
	FN(current_task_under_cgroup),	\
	FN(skb_change_tail),		\
	FN(skb_pull_data),		\
	FN(csum_update),		\
	FN(set_hash_invalid),		\
	FN(get_numa_node_id),		\
	FN(skb_change_head),		\
	FN(xdp_adjust_head),		\
	FN(probe_read_str),		\
	FN(get_socket_cookie),		\
	FN(get_socket_uid),		\
	FN(set_hash),			\
	FN(setsockopt),			\
	FN(skb_adjust_room),		\
	FN(redirect_map),		\
	FN(sk_redirect_map),		\
	FN(sock_map_update),		\
	FN(xdp_adjust_meta),		\
	FN(perf_event_read_value),	\
	FN(perf_prog_read_value),	\
	FN(getsockopt),			\
	FN(override_return),		\
	FN(sock_ops_cb_flags_set),	\
	FN(msg_redirect_map),		\
	FN(msg_apply_bytes),		\
	FN(msg_cork_bytes),		\
	FN(msg_pull_data),		\
	FN(bind),			\
	FN(xdp_adjust_tail),		\
	FN(skb_get_xfrm_state),		\
	FN(get_stack),			\
	FN(skb_load_bytes_relative),	\
	FN(fib_lookup),			\
	FN(sock_hash_update),		\
	FN(msg_redirect_hash),		\
	FN(sk_redirect_hash),		\
	FN(lwt_push_encap),		\
	FN(lwt_seg6_store_bytes),	\
	FN(lwt_seg6_adjust_srh),	\
	FN(lwt_seg6_action),		\
	FN(rc_repeat),			\
	FN(rc_keydown),			\
	FN(skb_cgroup_id),		\
	FN(get_current_cgroup_id),	\
	FN(get_local_storage),		\
	FN(sk_select_reuseport),	\
	FN(skb_ancestor_cgroup_id),	\
	FN(sk_lookup_tcp),		\
	FN(sk_lookup_udp),		\
	FN(sk_release),			\
	FN(map_push_elem),		\
	FN(map_pop_elem),		\
	FN(map_peek_elem),		\
	FN(msg_push_data),		\
	FN(msg_pop_data),		\
	FN(rc_pointer_rel),		\
	FN(spin_lock),			\
	FN(spin_unlock),		\
	FN(sk_fullsock),		\
	FN(tcp_sock),			\
	FN(skb_ecn_set_ce),		\
	FN(get_listener_sock),		\
	FN(skc_lookup_tcp),		\
	FN(tcp_check_syncookie),	\
	FN(sysctl_get_name),		\
	FN(sysctl_get_current_value),	\
	FN(sysctl_get_new_value),	\
	FN(sysctl_set_new_value),	\
	FN(strtol),			\
	FN(strtoul),			\
	FN(sk_storage_get),		\
	FN(sk_storage_delete),		\
	FN(send_signal),		\
	FN(tcp_gen_syncookie),		\
	FN(skb_output),			\
	FN(probe_read_user),		\
	FN(probe_read_kernel),		\
	FN(probe_read_user_str),	\
	FN(probe_read_kernel_str),	\
	FN(tcp_send_ack),		\
	FN(send_signal_thread),		\
	FN(jiffies64),			\
	FN(read_branch_records),	\
	FN(get_ns_current_pid_tgid),	\
	FN(xdp_output),			\
	FN(get_netns_cookie),		\
	FN(get_current_ancestor_cgroup_id),	\
	FN(sk_assign),			\
	FN(ktime_get_boot_ns),		\
	FN(seq_printf),			\
	FN(seq_write),			\
	FN(sk_cgroup_id),		\
	FN(sk_ancestor_cgroup_id),	\
	FN(ringbuf_output),		\
	FN(ringbuf_reserve),		\
	FN(ringbuf_submit),		\
	FN(ringbuf_discard),		\
	FN(ringbuf_query),		\
	FN(csum_level),

/* integer value in 'imm' field of BPF_CALL instruction selects which helper
 * function eBPF program intends to call
 */
#define __BPF_ENUM_FN(x) BPF_FUNC_ ## x
enum bpf_func_id {
	__BPF_FUNC_MAPPER(__BPF_ENUM_FN)
	__BPF_FUNC_MAX_ID,
};
#undef __BPF_ENUM_FN

/* All flags used by eBPF helper functions, placed here. */

/* BPF_FUNC_skb_store_bytes flags. */
enum {
	BPF_F_RECOMPUTE_CSUM		= (1ULL << 0),
	BPF_F_INVALIDATE_HASH		= (1ULL << 1),
};

/* BPF_FUNC_l3_csum_replace and BPF_FUNC_l4_csum_replace flags.
 * First 4 bits are for passing the header field size.
 */
enum {
	BPF_F_HDR_FIELD_MASK		= 0xfULL,
};

/* BPF_FUNC_l4_csum_replace flags. */
enum {
	BPF_F_PSEUDO_HDR		= (1ULL << 4),
	BPF_F_MARK_MANGLED_0		= (1ULL << 5),
	BPF_F_MARK_ENFORCE		= (1ULL << 6),
};

/* BPF_FUNC_clone_redirect and BPF_FUNC_redirect flags. */
enum {
	BPF_F_INGRESS			= (1ULL << 0),
};

/* BPF_FUNC_skb_set_tunnel_key and BPF_FUNC_skb_get_tunnel_key flags. */
enum {
	BPF_F_TUNINFO_IPV6		= (1ULL << 0),
};

/* flags for both BPF_FUNC_get_stackid and BPF_FUNC_get_stack. */
enum {
	BPF_F_SKIP_FIELD_MASK		= 0xffULL,
	BPF_F_USER_STACK		= (1ULL << 8),
/* flags used by BPF_FUNC_get_stackid only. */
	BPF_F_FAST_STACK_CMP		= (1ULL << 9),
	BPF_F_REUSE_STACKID		= (1ULL << 10),
/* flags used by BPF_FUNC_get_stack only. */
	BPF_F_USER_BUILD_ID		= (1ULL << 11),
};

/* BPF_FUNC_skb_set_tunnel_key flags. */
enum {
	BPF_F_ZERO_CSUM_TX		= (1ULL << 1),
	BPF_F_DONT_FRAGMENT		= (1ULL << 2),
	BPF_F_SEQ_NUMBER		= (1ULL << 3),
};

/* BPF_FUNC_perf_event_output, BPF_FUNC_perf_event_read and
 * BPF_FUNC_perf_event_read_value flags.
 */
enum {
	BPF_F_INDEX_MASK		= 0xffffffffULL,
	BPF_F_CURRENT_CPU		= BPF_F_INDEX_MASK,
/* BPF_FUNC_perf_event_output for sk_buff input context. */
	BPF_F_CTXLEN_MASK		= (0xfffffULL << 32),
};

/* Current network namespace */
enum {
	BPF_F_CURRENT_NETNS		= (-1L),
};

/* BPF_FUNC_csum_level level values. */
enum {
	BPF_CSUM_LEVEL_QUERY,
	BPF_CSUM_LEVEL_INC,
	BPF_CSUM_LEVEL_DEC,
	BPF_CSUM_LEVEL_RESET,
};

/* BPF_FUNC_skb_adjust_room flags. */
enum {
	BPF_F_ADJ_ROOM_FIXED_GSO	= (1ULL << 0),
	BPF_F_ADJ_ROOM_ENCAP_L3_IPV4	= (1ULL << 1),
	BPF_F_ADJ_ROOM_ENCAP_L3_IPV6	= (1ULL << 2),
	BPF_F_ADJ_ROOM_ENCAP_L4_GRE	= (1ULL << 3),
	BPF_F_ADJ_ROOM_ENCAP_L4_UDP	= (1ULL << 4),
	BPF_F_ADJ_ROOM_NO_CSUM_RESET	= (1ULL << 5),
};

enum {
	BPF_ADJ_ROOM_ENCAP_L2_MASK	= 0xff,
	BPF_ADJ_ROOM_ENCAP_L2_SHIFT	= 56,
};

#define BPF_F_ADJ_ROOM_ENCAP_L2(len)	(((__u64)len & \
					  BPF_ADJ_ROOM_ENCAP_L2_MASK) \
					 << BPF_ADJ_ROOM_ENCAP_L2_SHIFT)

/* BPF_FUNC_sysctl_get_name flags. */
enum {
	BPF_F_SYSCTL_BASE_NAME		= (1ULL << 0),
};

/* BPF_FUNC_sk_storage_get flags */
enum {
	BPF_SK_STORAGE_GET_F_CREATE	= (1ULL << 0),
};

/* BPF_FUNC_read_branch_records flags. */
enum {
	BPF_F_GET_BRANCH_RECORDS_SIZE	= (1ULL << 0),
};

/* BPF_FUNC_bpf_ringbuf_commit, BPF_FUNC_bpf_ringbuf_discard, and
 * BPF_FUNC_bpf_ringbuf_output flags.
 */
enum {
	BPF_RB_NO_WAKEUP		= (1ULL << 0),
	BPF_RB_FORCE_WAKEUP		= (1ULL << 1),
};

/* BPF_FUNC_bpf_ringbuf_query flags */
enum {
	BPF_RB_AVAIL_DATA = 0,
	BPF_RB_RING_SIZE = 1,
	BPF_RB_CONS_POS = 2,
	BPF_RB_PROD_POS = 3,
};

/* BPF ring buffer constants */
enum {
	BPF_RINGBUF_BUSY_BIT		= (1U << 31),
	BPF_RINGBUF_DISCARD_BIT		= (1U << 30),
	BPF_RINGBUF_HDR_SZ		= 8,
};

/* Mode for BPF_FUNC_skb_adjust_room helper. */
enum bpf_adj_room_mode {
	BPF_ADJ_ROOM_NET,
	BPF_ADJ_ROOM_MAC,
};

/* Mode for BPF_FUNC_skb_load_bytes_relative helper. */
enum bpf_hdr_start_off {
	BPF_HDR_START_MAC,
	BPF_HDR_START_NET,
};

/* Encapsulation type for BPF_FUNC_lwt_push_encap helper. */
enum bpf_lwt_encap_mode {
	BPF_LWT_ENCAP_SEG6,
	BPF_LWT_ENCAP_SEG6_INLINE,
	BPF_LWT_ENCAP_IP,
};

#define __bpf_md_ptr(type, name)	\
union {					\
	type name;			\
	__u64 :64;			\
} __attribute__((aligned(8)))

/* user accessible mirror of in-kernel sk_buff.
 * new fields can only be added to the end of this structure
 */
struct __sk_buff {
	__u32 len;
	__u32 pkt_type;
	__u32 mark;
	__u32 queue_mapping;
	__u32 protocol;
	__u32 vlan_present;
	__u32 vlan_tci;
	__u32 vlan_proto;
	__u32 priority;
	__u32 ingress_ifindex;
	__u32 ifindex;
	__u32 tc_index;
	__u32 cb[5];
	__u32 hash;
	__u32 tc_classid;
	__u32 data;
	__u32 data_end;
	__u32 napi_id;

	/* Accessed by BPF_PROG_TYPE_sk_skb types from here to ... */
	__u32 family;
	__u32 remote_ip4;	/* Stored in network byte order */
	__u32 local_ip4;	/* Stored in network byte order */
	__u32 remote_ip6[4];	/* Stored in network byte order */
	__u32 local_ip6[4];	/* Stored in network byte order */
	__u32 remote_port;	/* Stored in network byte order */
	__u32 local_port;	/* stored in host byte order */
	/* ... here. */

	__u32 data_meta;
	__bpf_md_ptr(struct bpf_flow_keys *, flow_keys);
	__u64 tstamp;
	__u32 wire_len;
	__u32 gso_segs;
	__bpf_md_ptr(struct bpf_sock *, sk);
	__u32 gso_size;
};

struct bpf_tunnel_key {
	__u32 tunnel_id;
	union {
		__u32 remote_ipv4;
		__u32 remote_ipv6[4];
	};
	__u8 tunnel_tos;
	__u8 tunnel_ttl;
	__u16 tunnel_ext;	/* Padding, future use. */
	__u32 tunnel_label;
};

/* user accessible mirror of in-kernel xfrm_state.
 * new fields can only be added to the end of this structure
 */
struct bpf_xfrm_state {
	__u32 reqid;
	__u32 spi;	/* Stored in network byte order */
	__u16 family;
	__u16 ext;	/* Padding, future use. */
	union {
		__u32 remote_ipv4;	/* Stored in network byte order */
		__u32 remote_ipv6[4];	/* Stored in network byte order */
	};
};

/* Generic BPF return codes which all BPF program types may support.
 * The values are binary compatible with their TC_ACT_* counter-part to
 * provide backwards compatibility with existing SCHED_CLS and SCHED_ACT
 * programs.
 *
 * XDP is handled seprately, see XDP_*.
 */
enum bpf_ret_code {
	BPF_OK = 0,
	/* 1 reserved */
	BPF_DROP = 2,
	/* 3-6 reserved */
	BPF_REDIRECT = 7,
	/* >127 are reserved for prog type specific return codes.
	 *
	 * BPF_LWT_REROUTE: used by BPF_PROG_TYPE_LWT_IN and
	 *    BPF_PROG_TYPE_LWT_XMIT to indicate that skb had been
	 *    changed and should be routed based on its new L3 header.
	 *    (This is an L3 redirect, as opposed to L2 redirect
	 *    represented by BPF_REDIRECT above).
	 */
	BPF_LWT_REROUTE = 128,
};

struct bpf_sock {
	__u32 bound_dev_if;
	__u32 family;
	__u32 type;
	__u32 protocol;
	__u32 mark;
	__u32 priority;
	/* IP address also allows 1 and 2 bytes access */
	__u32 src_ip4;
	__u32 src_ip6[4];
	__u32 src_port;		/* host byte order */
	__u32 dst_port;		/* network byte order */
	__u32 dst_ip4;
	__u32 dst_ip6[4];
	__u32 state;
	__s32 rx_queue_mapping;
};

struct bpf_tcp_sock {
	__u32 snd_cwnd;		/* Sending congestion window		*/
	__u32 srtt_us;		/* smoothed round trip time << 3 in usecs */
	__u32 rtt_min;
	__u32 snd_ssthresh;	/* Slow start size threshold		*/
	__u32 rcv_nxt;		/* What we want to receive next		*/
	__u32 snd_nxt;		/* Next sequence we send		*/
	__u32 snd_una;		/* First byte we want an ack for	*/
	__u32 mss_cache;	/* Cached effective mss, not including SACKS */
	__u32 ecn_flags;	/* ECN status bits.			*/
	__u32 rate_delivered;	/* saved rate sample: packets delivered */
	__u32 rate_interval_us;	/* saved rate sample: time elapsed */
	__u32 packets_out;	/* Packets which are "in flight"	*/
	__u32 retrans_out;	/* Retransmitted packets out		*/
	__u32 total_retrans;	/* Total retransmits for entire connection */
	__u32 segs_in;		/* RFC4898 tcpEStatsPerfSegsIn
				 * total number of segments in.
				 */
	__u32 data_segs_in;	/* RFC4898 tcpEStatsPerfDataSegsIn
				 * total number of data segments in.
				 */
	__u32 segs_out;		/* RFC4898 tcpEStatsPerfSegsOut
				 * The total number of segments sent.
				 */
	__u32 data_segs_out;	/* RFC4898 tcpEStatsPerfDataSegsOut
				 * total number of data segments sent.
				 */
	__u32 lost_out;		/* Lost packets			*/
	__u32 sacked_out;	/* SACK'd packets			*/
	__u64 bytes_received;	/* RFC4898 tcpEStatsAppHCThruOctetsReceived
				 * sum(delta(rcv_nxt)), or how many bytes
				 * were acked.
				 */
	__u64 bytes_acked;	/* RFC4898 tcpEStatsAppHCThruOctetsAcked
				 * sum(delta(snd_una)), or how many bytes
				 * were acked.
				 */
	__u32 dsack_dups;	/* RFC4898 tcpEStatsStackDSACKDups
				 * total number of DSACK blocks received
				 */
	__u32 delivered;	/* Total data packets delivered incl. rexmits */
	__u32 delivered_ce;	/* Like the above but only ECE marked packets */
	__u32 icsk_retransmits;	/* Number of unrecovered [RTO] timeouts */
};

struct bpf_sock_tuple {
	union {
		struct {
			__be32 saddr;
			__be32 daddr;
			__be16 sport;
			__be16 dport;
		} ipv4;
		struct {
			__be32 saddr[4];
			__be32 daddr[4];
			__be16 sport;
			__be16 dport;
		} ipv6;
	};
};

struct bpf_xdp_sock {
	__u32 queue_id;
};

#define XDP_PACKET_HEADROOM 256

/* User return codes for XDP prog type.
 * A valid XDP program must return one of these defined values. All other
 * return codes are reserved for future use. Unknown return codes will
 * result in packet drops and a warning via bpf_warn_invalid_xdp_action().
 */
enum xdp_action {
	XDP_ABORTED = 0,
	XDP_DROP,
	XDP_PASS,
	XDP_TX,
	XDP_REDIRECT,
};

/* user accessible metadata for XDP packet hook
 * new fields must be added to the end of this structure
 */
struct xdp_md {
	__u32 data;
	__u32 data_end;
	__u32 data_meta;
	/* Below access go through struct xdp_rxq_info */
	__u32 ingress_ifindex; /* rxq->dev->ifindex */
	__u32 rx_queue_index;  /* rxq->queue_index  */

	__u32 egress_ifindex;  /* txq->dev->ifindex */
};

/* DEVMAP map-value layout
 *
 * The struct data-layout of map-value is a configuration interface.
 * New members can only be added to the end of this structure.
 */
struct bpf_devmap_val {
	__u32 ifindex;   /* device index */
	union {
		int   fd;  /* prog fd on map write */
		__u32 id;  /* prog id on map read */
	} bpf_prog;
};

enum sk_action {
	SK_DROP = 0,
	SK_PASS,
};

/* user accessible metadata for SK_MSG packet hook, new fields must
 * be added to the end of this structure
 */
struct sk_msg_md {
	__bpf_md_ptr(void *, data);
	__bpf_md_ptr(void *, data_end);

	__u32 family;
	__u32 remote_ip4;	/* Stored in network byte order */
	__u32 local_ip4;	/* Stored in network byte order */
	__u32 remote_ip6[4];	/* Stored in network byte order */
	__u32 local_ip6[4];	/* Stored in network byte order */
	__u32 remote_port;	/* Stored in network byte order */
	__u32 local_port;	/* stored in host byte order */
	__u32 size;		/* Total size of sk_msg */

	__bpf_md_ptr(struct bpf_sock *, sk); /* current socket */
};

struct sk_reuseport_md {
	/*
	 * Start of directly accessible data. It begins from
	 * the tcp/udp header.
	 */
	__bpf_md_ptr(void *, data);
	/* End of directly accessible data */
	__bpf_md_ptr(void *, data_end);
	/*
	 * Total length of packet (starting from the tcp/udp header).
	 * Note that the directly accessible bytes (data_end - data)
	 * could be less than this "len".  Those bytes could be
	 * indirectly read by a helper "bpf_skb_load_bytes()".
	 */
	__u32 len;
	/*
	 * Eth protocol in the mac header (network byte order). e.g.
	 * ETH_P_IP(0x0800) and ETH_P_IPV6(0x86DD)
	 */
	__u32 eth_protocol;
	__u32 ip_protocol;	/* IP protocol. e.g. IPPROTO_TCP, IPPROTO_UDP */
	__u32 bind_inany;	/* Is sock bound to an INANY address? */
	__u32 hash;		/* A hash of the packet 4 tuples */
};

#define BPF_TAG_SIZE	8

struct bpf_prog_info {
	__u32 type;
	__u32 id;
	__u8  tag[BPF_TAG_SIZE];
	__u32 jited_prog_len;
	__u32 xlated_prog_len;
	__aligned_u64 jited_prog_insns;
	__aligned_u64 xlated_prog_insns;
	__u64 load_time;	/* ns since boottime */
	__u32 created_by_uid;
	__u32 nr_map_ids;
	__aligned_u64 map_ids;
	char name[BPF_OBJ_NAME_LEN];
	__u32 ifindex;
	__u32 gpl_compatible:1;
	__u32 :31; /* alignment pad */
	__u64 netns_dev;
	__u64 netns_ino;
	__u32 nr_jited_ksyms;
	__u32 nr_jited_func_lens;
	__aligned_u64 jited_ksyms;
	__aligned_u64 jited_func_lens;
	__u32 btf_id;
	__u32 func_info_rec_size;
	__aligned_u64 func_info;
	__u32 nr_func_info;
	__u32 nr_line_info;
	__aligned_u64 line_info;
	__aligned_u64 jited_line_info;
	__u32 nr_jited_line_info;
	__u32 line_info_rec_size;
	__u32 jited_line_info_rec_size;
	__u32 nr_prog_tags;
	__aligned_u64 prog_tags;
	__u64 run_time_ns;
	__u64 run_cnt;
} __attribute__((aligned(8)));

struct bpf_map_info {
	__u32 type;
	__u32 id;
	__u32 key_size;
	__u32 value_size;
	__u32 max_entries;
	__u32 map_flags;
	char  name[BPF_OBJ_NAME_LEN];
	__u32 ifindex;
	__u32 btf_vmlinux_value_type_id;
	__u64 netns_dev;
	__u64 netns_ino;
	__u32 btf_id;
	__u32 btf_key_type_id;
	__u32 btf_value_type_id;
} __attribute__((aligned(8)));

struct bpf_btf_info {
	__aligned_u64 btf;
	__u32 btf_size;
	__u32 id;
} __attribute__((aligned(8)));

struct bpf_link_info {
	__u32 type;
	__u32 id;
	__u32 prog_id;
	union {
		struct {
			__aligned_u64 tp_name; /* in/out: tp_name buffer ptr */
			__u32 tp_name_len;     /* in/out: tp_name buffer len */
		} raw_tracepoint;
		struct {
			__u32 attach_type;
		} tracing;
		struct {
			__u64 cgroup_id;
			__u32 attach_type;
		} cgroup;
		struct  {
			__u32 netns_ino;
			__u32 attach_type;
		} netns;
	};
} __attribute__((aligned(8)));

/* User bpf_sock_addr struct to access socket fields and sockaddr struct passed
 * by user and intended to be used by socket (e.g. to bind to, depends on
 * attach attach type).
 */
struct bpf_sock_addr {
	__u32 user_family;	/* Allows 4-byte read, but no write. */
	__u32 user_ip4;		/* Allows 1,2,4-byte read and 4-byte write.
				 * Stored in network byte order.
				 */
	__u32 user_ip6[4];	/* Allows 1,2,4,8-byte read and 4,8-byte write.
				 * Stored in network byte order.
				 */
	__u32 user_port;	/* Allows 1,2,4-byte read and 4-byte write.
				 * Stored in network byte order
				 */
	__u32 family;		/* Allows 4-byte read, but no write */
	__u32 type;		/* Allows 4-byte read, but no write */
	__u32 protocol;		/* Allows 4-byte read, but no write */
	__u32 msg_src_ip4;	/* Allows 1,2,4-byte read and 4-byte write.
				 * Stored in network byte order.
				 */
	__u32 msg_src_ip6[4];	/* Allows 1,2,4,8-byte read and 4,8-byte write.
				 * Stored in network byte order.
				 */
	__bpf_md_ptr(struct bpf_sock *, sk);
};

/* User bpf_sock_ops struct to access socket values and specify request ops
 * and their replies.
 * Some of this fields are in network (bigendian) byte order and may need
 * to be converted before use (bpf_ntohl() defined in samples/bpf/bpf_endian.h).
 * New fields can only be added at the end of this structure
 */
struct bpf_sock_ops {
	__u32 op;
	union {
		__u32 args[4];		/* Optionally passed to bpf program */
		__u32 reply;		/* Returned by bpf program	    */
		__u32 replylong[4];	/* Optionally returned by bpf prog  */
	};
	__u32 family;
	__u32 remote_ip4;	/* Stored in network byte order */
	__u32 local_ip4;	/* Stored in network byte order */
	__u32 remote_ip6[4];	/* Stored in network byte order */
	__u32 local_ip6[4];	/* Stored in network byte order */
	__u32 remote_port;	/* Stored in network byte order */
	__u32 local_port;	/* stored in host byte order */
	__u32 is_fullsock;	/* Some TCP fields are only valid if
				 * there is a full socket. If not, the
				 * fields read as zero.
				 */
	__u32 snd_cwnd;
	__u32 srtt_us;		/* Averaged RTT << 3 in usecs */
	__u32 bpf_sock_ops_cb_flags; /* flags defined in uapi/linux/tcp.h */
	__u32 state;
	__u32 rtt_min;
	__u32 snd_ssthresh;
	__u32 rcv_nxt;
	__u32 snd_nxt;
	__u32 snd_una;
	__u32 mss_cache;
	__u32 ecn_flags;
	__u32 rate_delivered;
	__u32 rate_interval_us;
	__u32 packets_out;
	__u32 retrans_out;
	__u32 total_retrans;
	__u32 segs_in;
	__u32 data_segs_in;
	__u32 segs_out;
	__u32 data_segs_out;
	__u32 lost_out;
	__u32 sacked_out;
	__u32 sk_txhash;
	__u64 bytes_received;
	__u64 bytes_acked;
	__bpf_md_ptr(struct bpf_sock *, sk);
};

/* Definitions for bpf_sock_ops_cb_flags */
enum {
	BPF_SOCK_OPS_RTO_CB_FLAG	= (1<<0),
	BPF_SOCK_OPS_RETRANS_CB_FLAG	= (1<<1),
	BPF_SOCK_OPS_STATE_CB_FLAG	= (1<<2),
	BPF_SOCK_OPS_RTT_CB_FLAG	= (1<<3),
/* Mask of all currently supported cb flags */
	BPF_SOCK_OPS_ALL_CB_FLAGS       = 0xF,
};

/* List of known BPF sock_ops operators.
 * New entries can only be added at the end
 */
enum {
	BPF_SOCK_OPS_VOID,
	BPF_SOCK_OPS_TIMEOUT_INIT,	/* Should return SYN-RTO value to use or
					 * -1 if default value should be used
					 */
	BPF_SOCK_OPS_RWND_INIT,		/* Should return initial advertized
					 * window (in packets) or -1 if default
					 * value should be used
					 */
	BPF_SOCK_OPS_TCP_CONNECT_CB,	/* Calls BPF program right before an
					 * active connection is initialized
					 */
	BPF_SOCK_OPS_ACTIVE_ESTABLISHED_CB,	/* Calls BPF program when an
						 * active connection is
						 * established
						 */
	BPF_SOCK_OPS_PASSIVE_ESTABLISHED_CB,	/* Calls BPF program when a
						 * passive connection is
						 * established
						 */
	BPF_SOCK_OPS_NEEDS_ECN,		/* If connection's congestion control
					 * needs ECN
					 */
	BPF_SOCK_OPS_BASE_RTT,		/* Get base RTT. The correct value is
					 * based on the path and may be
					 * dependent on the congestion control
					 * algorithm. In general it indicates
					 * a congestion threshold. RTTs above
					 * this indicate congestion
					 */
	BPF_SOCK_OPS_RTO_CB,		/* Called when an RTO has triggered.
					 * Arg1: value of icsk_retransmits
					 * Arg2: value of icsk_rto
					 * Arg3: whether RTO has expired
					 */
	BPF_SOCK_OPS_RETRANS_CB,	/* Called when skb is retransmitted.
					 * Arg1: sequence number of 1st byte
					 * Arg2: # segments
					 * Arg3: return value of
					 *       tcp_transmit_skb (0 => success)
					 */
	BPF_SOCK_OPS_STATE_CB,		/* Called when TCP changes state.
					 * Arg1: old_state
					 * Arg2: new_state
					 */
	BPF_SOCK_OPS_TCP_LISTEN_CB,	/* Called on listen(2), right after
					 * socket transition to LISTEN state.
					 */
	BPF_SOCK_OPS_RTT_CB,		/* Called on every RTT.
					 */
};

/* List of TCP states. There is a build check in net/ipv4/tcp.c to detect
 * changes between the TCP and BPF versions. Ideally this should never happen.
 * If it does, we need to add code to convert them before calling
 * the BPF sock_ops function.
 */
enum {
	BPF_TCP_ESTABLISHED = 1,
	BPF_TCP_SYN_SENT,
	BPF_TCP_SYN_RECV,
	BPF_TCP_FIN_WAIT1,
	BPF_TCP_FIN_WAIT2,
	BPF_TCP_TIME_WAIT,
	BPF_TCP_CLOSE,
	BPF_TCP_CLOSE_WAIT,
	BPF_TCP_LAST_ACK,
	BPF_TCP_LISTEN,
	BPF_TCP_CLOSING,	/* Now a valid state */
	BPF_TCP_NEW_SYN_RECV,

	BPF_TCP_MAX_STATES	/* Leave at the end! */
};

enum {
	TCP_BPF_IW		= 1001,	/* Set TCP initial congestion window */
	TCP_BPF_SNDCWND_CLAMP	= 1002,	/* Set sndcwnd_clamp */
};

struct bpf_perf_event_value {
	__u64 counter;
	__u64 enabled;
	__u64 running;
};

enum {
	BPF_DEVCG_ACC_MKNOD	= (1ULL << 0),
	BPF_DEVCG_ACC_READ	= (1ULL << 1),
	BPF_DEVCG_ACC_WRITE	= (1ULL << 2),
};

enum {
	BPF_DEVCG_DEV_BLOCK	= (1ULL << 0),
	BPF_DEVCG_DEV_CHAR	= (1ULL << 1),
};

struct bpf_cgroup_dev_ctx {
	/* access_type encoded as (BPF_DEVCG_ACC_* << 16) | BPF_DEVCG_DEV_* */
	__u32 access_type;
	__u32 major;
	__u32 minor;
};

struct bpf_raw_tracepoint_args {
	__u64 args[0];
};

/* DIRECT:  Skip the FIB rules and go to FIB table associated with device
 * OUTPUT:  Do lookup from egress perspective; default is ingress
 */
enum {
	BPF_FIB_LOOKUP_DIRECT  = (1U << 0),
	BPF_FIB_LOOKUP_OUTPUT  = (1U << 1),
};

enum {
	BPF_FIB_LKUP_RET_SUCCESS,      /* lookup successful */
	BPF_FIB_LKUP_RET_BLACKHOLE,    /* dest is blackholed; can be dropped */
	BPF_FIB_LKUP_RET_UNREACHABLE,  /* dest is unreachable; can be dropped */
	BPF_FIB_LKUP_RET_PROHIBIT,     /* dest not allowed; can be dropped */
	BPF_FIB_LKUP_RET_NOT_FWDED,    /* packet is not forwarded */
	BPF_FIB_LKUP_RET_FWD_DISABLED, /* fwding is not enabled on ingress */
	BPF_FIB_LKUP_RET_UNSUPP_LWT,   /* fwd requires encapsulation */
	BPF_FIB_LKUP_RET_NO_NEIGH,     /* no neighbor entry for nh */
	BPF_FIB_LKUP_RET_FRAG_NEEDED,  /* fragmentation required to fwd */
};

struct bpf_fib_lookup {
	/* input:  network family for lookup (AF_INET, AF_INET6)
	 * output: network family of egress nexthop
	 */
	__u8	family;

	/* set if lookup is to consider L4 data - e.g., FIB rules */
	__u8	l4_protocol;
	__be16	sport;
	__be16	dport;

	/* total length of packet from network header - used for MTU check */
	__u16	tot_len;

	/* input: L3 device index for lookup
	 * output: device index from FIB lookup
	 */
	__u32	ifindex;

	union {
		/* inputs to lookup */
		__u8	tos;		/* AF_INET  */
		__be32	flowinfo;	/* AF_INET6, flow_label + priority */

		/* output: metric of fib result (IPv4/IPv6 only) */
		__u32	rt_metric;
	};

	union {
		__be32		ipv4_src;
		__u32		ipv6_src[4];  /* in6_addr; network order */
	};

	/* input to bpf_fib_lookup, ipv{4,6}_dst is destination address in
	 * network header. output: bpf_fib_lookup sets to gateway address
	 * if FIB lookup returns gateway route
	 */
	union {
		__be32		ipv4_dst;
		__u32		ipv6_dst[4];  /* in6_addr; network order */
	};

	/* output */
	__be16	h_vlan_proto;
	__be16	h_vlan_TCI;
	__u8	smac[6];     /* ETH_ALEN */
	__u8	dmac[6];     /* ETH_ALEN */
};

enum bpf_task_fd_type {
	BPF_FD_TYPE_RAW_TRACEPOINT,	/* tp name */
	BPF_FD_TYPE_TRACEPOINT,		/* tp name */
	BPF_FD_TYPE_KPROBE,		/* (symbol + offset) or addr */
	BPF_FD_TYPE_KRETPROBE,		/* (symbol + offset) or addr */
	BPF_FD_TYPE_UPROBE,		/* filename + offset */
	BPF_FD_TYPE_URETPROBE,		/* filename + offset */
};

enum {
	BPF_FLOW_DISSECTOR_F_PARSE_1ST_FRAG		= (1U << 0),
	BPF_FLOW_DISSECTOR_F_STOP_AT_FLOW_LABEL		= (1U << 1),
	BPF_FLOW_DISSECTOR_F_STOP_AT_ENCAP		= (1U << 2),
};

struct bpf_flow_keys {
	__u16	nhoff;
	__u16	thoff;
	__u16	addr_proto;			/* ETH_P_* of valid addrs */
	__u8	is_frag;
	__u8	is_first_frag;
	__u8	is_encap;
	__u8	ip_proto;
	__be16	n_proto;
	__be16	sport;
	__be16	dport;
	union {
		struct {
			__be32	ipv4_src;
			__be32	ipv4_dst;
		};
		struct {
			__u32	ipv6_src[4];	/* in6_addr; network order */
			__u32	ipv6_dst[4];	/* in6_addr; network order */
		};
	};
	__u32	flags;
	__be32	flow_label;
};

struct bpf_func_info {
	__u32	insn_off;
	__u32	type_id;
};

#define BPF_LINE_INFO_LINE_NUM(line_col)	((line_col) >> 10)
#define BPF_LINE_INFO_LINE_COL(line_col)	((line_col) & 0x3ff)

struct bpf_line_info {
	__u32	insn_off;
	__u32	file_name_off;
	__u32	line_off;
	__u32	line_col;
};

struct bpf_spin_lock {
	__u32	val;
};

struct bpf_sysctl {
	__u32	write;		/* Sysctl is being read (= 0) or written (= 1).
				 * Allows 1,2,4-byte read, but no write.
				 */
	__u32	file_pos;	/* Sysctl file position to read from, write to.
				 * Allows 1,2,4-byte read an 4-byte write.
				 */
};

struct bpf_sockopt {
	__bpf_md_ptr(struct bpf_sock *, sk);
	__bpf_md_ptr(void *, optval);
	__bpf_md_ptr(void *, optval_end);

	__s32	level;
	__s32	optname;
	__s32	optlen;
	__s32	retval;
};

struct bpf_pidns_info {
	__u32 pid;
	__u32 tgid;
};
#endif /* _UAPI__LINUX_BPF_H__ */<|MERGE_RESOLUTION|>--- conflicted
+++ resolved
@@ -3168,18 +3168,6 @@
  *	Return
  *		The id is returned or 0 in case the id could not be retrieved.
  *
-<<<<<<< HEAD
- * void *bpf_ringbuf_output(void *ringbuf, void *data, u64 size, u64 flags)
- * 	Description
- * 		Copy *size* bytes from *data* into a ring buffer *ringbuf*.
- * 		If BPF_RB_NO_WAKEUP is specified in *flags*, no notification of
- * 		new data availability is sent.
- * 		IF BPF_RB_FORCE_WAKEUP is specified in *flags*, notification of
- * 		new data availability is sent unconditionally.
- * 	Return
- * 		0, on success;
- * 		< 0, on error.
-=======
  * int bpf_ringbuf_output(void *ringbuf, void *data, u64 size, u64 flags)
  * 	Description
  * 		Copy *size* bytes from *data* into a ring buffer *ringbuf*.
@@ -3189,7 +3177,6 @@
  * 		of new data availability is sent unconditionally.
  * 	Return
  * 		0 on success, or a negative error in case of failure.
->>>>>>> 84569f32
  *
  * void *bpf_ringbuf_reserve(void *ringbuf, u64 size, u64 flags)
  * 	Description
@@ -3201,34 +3188,20 @@
  * void bpf_ringbuf_submit(void *data, u64 flags)
  * 	Description
  * 		Submit reserved ring buffer sample, pointed to by *data*.
-<<<<<<< HEAD
- * 		If BPF_RB_NO_WAKEUP is specified in *flags*, no notification of
- * 		new data availability is sent.
- * 		IF BPF_RB_FORCE_WAKEUP is specified in *flags*, notification of
- * 		new data availability is sent unconditionally.
-=======
  * 		If **BPF_RB_NO_WAKEUP** is specified in *flags*, no notification
  * 		of new data availability is sent.
  * 		If **BPF_RB_FORCE_WAKEUP** is specified in *flags*, notification
  * 		of new data availability is sent unconditionally.
->>>>>>> 84569f32
  * 	Return
  * 		Nothing. Always succeeds.
  *
  * void bpf_ringbuf_discard(void *data, u64 flags)
  * 	Description
  * 		Discard reserved ring buffer sample, pointed to by *data*.
-<<<<<<< HEAD
- * 		If BPF_RB_NO_WAKEUP is specified in *flags*, no notification of
- * 		new data availability is sent.
- * 		IF BPF_RB_FORCE_WAKEUP is specified in *flags*, notification of
- * 		new data availability is sent unconditionally.
-=======
  * 		If **BPF_RB_NO_WAKEUP** is specified in *flags*, no notification
  * 		of new data availability is sent.
  * 		If **BPF_RB_FORCE_WAKEUP** is specified in *flags*, notification
  * 		of new data availability is sent unconditionally.
->>>>>>> 84569f32
  * 	Return
  * 		Nothing. Always succeeds.
  *
@@ -3236,13 +3209,6 @@
  *	Description
  *		Query various characteristics of provided ring buffer. What
  *		exactly is queries is determined by *flags*:
-<<<<<<< HEAD
- *		  - BPF_RB_AVAIL_DATA - amount of data not yet consumed;
- *		  - BPF_RB_RING_SIZE - the size of ring buffer;
- *		  - BPF_RB_CONS_POS - consumer position (can wrap around);
- *		  - BPF_RB_PROD_POS - producer(s) position (can wrap around);
- *		Data returned is just a momentary snapshots of actual values
-=======
  *
  *		* **BPF_RB_AVAIL_DATA**: Amount of data not yet consumed.
  *		* **BPF_RB_RING_SIZE**: The size of ring buffer.
@@ -3250,16 +3216,11 @@
  *		* **BPF_RB_PROD_POS**: Producer(s) position (can wrap around).
  *
  *		Data returned is just a momentary snapshot of actual values
->>>>>>> 84569f32
  *		and could be inaccurate, so this facility should be used to
  *		power heuristics and for reporting, not to make 100% correct
  *		calculation.
  *	Return
-<<<<<<< HEAD
- *		Requested value, or 0, if flags are not recognized.
-=======
  *		Requested value, or 0, if *flags* are not recognized.
->>>>>>> 84569f32
  *
  * int bpf_csum_level(struct sk_buff *skb, u64 level)
  * 	Description
